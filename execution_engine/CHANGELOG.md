# Changelog

All notable changes to this project will be documented in this file.  The format is based on [Keep a Changelog].

[comment]: <> (Added:      new features)
[comment]: <> (Changed:    changes in existing functionality)
[comment]: <> (Deprecated: soon-to-be removed features)
[comment]: <> (Removed:    now removed features)
[comment]: <> (Fixed:      any bug fixes)
[comment]: <> (Security:   in case of vulnerabilities)



## [Unreleased]

### Changed
<<<<<<< HEAD
* Undelegate now takes an optional `new_validator` argument which will re-delegate to a validator without unbonding.
=======

* (Perf) Changed contract runtime to allow caching GlobalState changes during execution of a single block.
>>>>>>> 4ad40e37



## 1.4.3 - 2021-12-06

### Changed
* Auction contract now handles minting into an existing purse.
* Default maximum stack size in `WasmConfig` changed to 188.
* Default behavior of LMDB changed to use [`NO_READAHEAD`](https://docs.rs/lmdb/0.8.0/lmdb/struct.EnvironmentFlags.html#associatedconstant.NO_READAHEAD)

### Fixed
* Fix a case where an unlocked and partially unbonded genesis validator with smaller stake incorrectly occupies slot for a non-genesis validator with higher stake.



## [1.4.2] - 2021-11-11

### Changed
* Execution transforms are returned in their insertion order.

### Removed
* Removed `SystemContractCache` as it was not being used anymore

## [1.4.0] - 2021-10-04

### Added
* Added genesis validation step to ensure there are more genesis validators than validator slots.
* Added a support for passing a public key as a `target` argument in native transfers.
* Added a `max_associated_keys` configuration option for a hard limit of associated keys under accounts.

### Changed
* Documented `storage` module and children.
* Reduced visibility to `pub(crate)` in several areas, allowing some dead code to be noticed and pruned.
* Support building and testing using stable Rust.
* Increase price of `create_purse` to 2.5CSPR.
* Increase price of native transfer to 100 million motes (0.1 CSPR).
* Improve doc comments to clarify behavior of the bidding functionality.
* Document `core` and `shared` modules and their children.
* Change parameters to `LmdbEnvironment`'s constructor enabling manual flushing to disk.

### Fixed
* Fix a case where user could potentially supply a refund purse as a payment purse.



## [1.3.0] - 2021-07-19

### Changed
* Update pinned version of Rust to `nightly-2021-06-17`.



## [1.2.0] - 2021-05-27

### Added
* Add validation that the delegated amount of each genesis account is non-zero.
* Add `activate-bid` client contract.
* Add a check in `Mint::transfer` that the source has `Read` permissions.

### Changed
* Change to Apache 2.0 license.
* Remove the strict expectation that minor and patch protocol versions must always increase by 1.

### Removed
* Remove `RootNotFound` error struct.



## [1.1.1] - 2021-04-19

No changes.



## [1.1.0] - 2021-04-13 [YANKED]

No changes.



## [1.0.1] - 2021-04-08

No changes.



## [1.0.0] - 2021-03-30

### Added
* Initial release of execution engine for Casper mainnet.



[Keep a Changelog]: https://keepachangelog.com/en/1.0.0
[unreleased]: https://github.com/casper-network/casper-node/compare/37d561634adf73dab40fffa7f1f1ee47e80bf8a1...dev
[1.4.2]: https://github.com/casper-network/casper-node/compare/v1.4.0...37d561634adf73dab40fffa7f1f1ee47e80bf8a1
[1.4.0]: https://github.com/casper-network/casper-node/compare/v1.3.0...v1.4.0
[1.3.0]: https://github.com/casper-network/casper-node/compare/v1.2.0...v1.3.0
[1.2.0]: https://github.com/casper-network/casper-node/compare/v1.1.1...v1.2.0
[1.1.1]: https://github.com/casper-network/casper-node/compare/v1.0.1...v1.1.1
[1.1.0]: https://github.com/casper-network/casper-node/compare/v1.0.1...v1.1.1
[1.0.1]: https://github.com/casper-network/casper-node/compare/v1.0.0...v1.0.1
[1.0.0]: https://github.com/casper-network/casper-node/releases/tag/v1.0.0<|MERGE_RESOLUTION|>--- conflicted
+++ resolved
@@ -14,12 +14,8 @@
 ## [Unreleased]
 
 ### Changed
-<<<<<<< HEAD
 * Undelegate now takes an optional `new_validator` argument which will re-delegate to a validator without unbonding.
-=======
-
 * (Perf) Changed contract runtime to allow caching GlobalState changes during execution of a single block.
->>>>>>> 4ad40e37
 
 
 
