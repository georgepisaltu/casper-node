--- conflicted
+++ resolved
@@ -43,15 +43,9 @@
     mint::{self, ARG_ROUND_SEIGNIORAGE_RATE, ROUND_SEIGNIORAGE_RATE_KEY},
     proof_of_stake, runtime_args, standard_payment,
     system_contract_errors::{self, mint::Error as MintError},
-<<<<<<< HEAD
     AccessRights, ApiError, BlockTime, CLType, CLValue, Contract, ContractHash, ContractPackage,
     ContractPackageHash, ContractVersionKey, DeployHash, DeployInfo, EntryPoint, EntryPointAccess,
-    EntryPointType, Key, Parameter, Phase, ProtocolVersion, RuntimeArgs, URef, U512,
-=======
-    AccessRights, ApiError, BlockTime, CLValue, Contract, ContractHash, ContractPackage,
-    ContractPackageHash, ContractVersionKey, DeployHash, DeployInfo, EntryPoint, EntryPointType,
-    Key, Phase, ProtocolVersion, PublicKey, RuntimeArgs, URef, U512,
->>>>>>> ae40fa08
+    EntryPointType, Key, Parameter, Phase, ProtocolVersion, PublicKey, RuntimeArgs, URef, U512,
 };
 
 pub use self::{
