//! A library to support testing of Wasm smart contracts for use on the Casper Platform.

<<<<<<< HEAD
#![doc(html_root_url = "https://docs.rs/casper-engine-test-support/2.2.0")]
=======
#![doc(html_root_url = "https://docs.rs/casper-engine-test-support/3.0.0")]
>>>>>>> 33d46a3c
#![doc(
    html_favicon_url = "https://raw.githubusercontent.com/CasperLabs/casper-node/master/images/CasperLabs_Logo_Favicon_RGB_50px.png",
    html_logo_url = "https://raw.githubusercontent.com/CasperLabs/casper-node/master/images/CasperLabs_Logo_Symbol_RGB.png",
    test(attr(forbid(warnings)))
)]
#![warn(missing_docs)]
mod additive_map_diff;
/// Utility methods for running the auction in a test or bench context.
pub mod auction;
mod chainspec_config;
mod deploy_item_builder;
mod execute_request_builder;
mod step_request_builder;
/// Utilities for running transfers in a test or bench context.
pub mod transfer;
mod upgrade_request_builder;
pub mod utils;
mod wasm_test_builder;

use num_rational::Ratio;
use once_cell::sync::Lazy;

use casper_execution_engine::{
    core::engine_state::{
        ChainspecRegistry, ExecConfig, GenesisAccount, GenesisConfig, RunGenesisRequest,
    },
    shared::{system_config::SystemConfig, wasm_config::WasmConfig},
};
use casper_hashing::Digest;
use casper_types::{account::AccountHash, Motes, ProtocolVersion, PublicKey, SecretKey, U512};

use crate::chainspec_config::PRODUCTION_PATH;
pub use additive_map_diff::AdditiveMapDiff;
pub use chainspec_config::ChainspecConfig;
pub use deploy_item_builder::DeployItemBuilder;
pub use execute_request_builder::ExecuteRequestBuilder;
pub use step_request_builder::StepRequestBuilder;
pub use upgrade_request_builder::UpgradeRequestBuilder;
pub use wasm_test_builder::{InMemoryWasmTestBuilder, LmdbWasmTestBuilder, WasmTestBuilder};

const DAY_MILLIS: u64 = 24 * 60 * 60 * 1000;

/// Default number of validator slots.
pub const DEFAULT_VALIDATOR_SLOTS: u32 = 5;
/// Default auction delay.
pub const DEFAULT_AUCTION_DELAY: u64 = 1;
/// Default lock-in period of 90 days
pub const DEFAULT_LOCKED_FUNDS_PERIOD_MILLIS: u64 = 90 * DAY_MILLIS;
/// Default length of total vesting schedule of 91 days.
pub const DEFAULT_VESTING_SCHEDULE_PERIOD_MILLIS: u64 = 91 * DAY_MILLIS;

/// Default number of eras that need to pass to be able to withdraw unbonded funds.
pub const DEFAULT_UNBONDING_DELAY: u64 = 7;

/// Default round seigniorage rate represented as a fractional number.
///
/// Annual issuance: 2%
/// Minimum round length: 2^14 ms
/// Ticks per year: 31536000000
///
/// (1+0.02)^((2^14)/31536000000)-1 is expressed as a fraction below.
pub const DEFAULT_ROUND_SEIGNIORAGE_RATE: Ratio<u64> = Ratio::new_raw(6414, 623437335209);

/// Default chain name.
pub const DEFAULT_CHAIN_NAME: &str = "casper-execution-engine-testing";
/// Default genesis timestamp in milliseconds.
pub const DEFAULT_GENESIS_TIMESTAMP_MILLIS: u64 = 0;
/// Default maximum number of associated keys.
pub const DEFAULT_MAX_ASSOCIATED_KEYS: u32 = 100;
/// Default max serialized size of `StoredValue`s.
#[deprecated(
    since = "2.3.0",
    note = "not used in `casper-execution-engine` config anymore"
)]
pub const DEFAULT_MAX_STORED_VALUE_SIZE: u32 = 8 * 1024 * 1024;
/// Default block time.
pub const DEFAULT_BLOCK_TIME: u64 = 0;
/// Default gas price.
pub const DEFAULT_GAS_PRICE: u64 = 1;
/// Amount named argument.
pub const ARG_AMOUNT: &str = "amount";
/// Timestamp increment in milliseconds.
pub const TIMESTAMP_MILLIS_INCREMENT: u64 = 30_000; // 30 seconds

/// Default genesis config hash.
pub static DEFAULT_GENESIS_CONFIG_HASH: Lazy<Digest> = Lazy::new(|| [42; 32].into());
/// Default account public key.
pub static DEFAULT_ACCOUNT_PUBLIC_KEY: Lazy<PublicKey> = Lazy::new(|| {
    let secret_key = SecretKey::ed25519_from_bytes([199; SecretKey::ED25519_LENGTH]).unwrap();
    PublicKey::from(&secret_key)
});
/// Default test account address.
pub static DEFAULT_ACCOUNT_ADDR: Lazy<AccountHash> =
    Lazy::new(|| AccountHash::from(&*DEFAULT_ACCOUNT_PUBLIC_KEY));
// NOTE: declaring DEFAULT_ACCOUNT_KEY as *DEFAULT_ACCOUNT_ADDR causes tests to stall.
/// Default account key.
pub static DEFAULT_ACCOUNT_KEY: Lazy<AccountHash> =
    Lazy::new(|| AccountHash::from(&*DEFAULT_ACCOUNT_PUBLIC_KEY));
/// Default initial balance of a test account in motes.
pub const DEFAULT_ACCOUNT_INITIAL_BALANCE: u64 = 100_000_000_000_000_000u64;
/// Minimal amount for a transfer that creates new accounts.
pub const MINIMUM_ACCOUNT_CREATION_BALANCE: u64 = 7_500_000_000_000_000u64;
/// Default proposer public key.
pub static DEFAULT_PROPOSER_PUBLIC_KEY: Lazy<PublicKey> = Lazy::new(|| {
    let secret_key = SecretKey::ed25519_from_bytes([198; SecretKey::ED25519_LENGTH]).unwrap();
    PublicKey::from(&secret_key)
});
/// Default proposer address.
pub static DEFAULT_PROPOSER_ADDR: Lazy<AccountHash> =
    Lazy::new(|| AccountHash::from(&*DEFAULT_PROPOSER_PUBLIC_KEY));
/// Default accounts.
pub static DEFAULT_ACCOUNTS: Lazy<Vec<GenesisAccount>> = Lazy::new(|| {
    let mut ret = Vec::new();
    let genesis_account = GenesisAccount::account(
        DEFAULT_ACCOUNT_PUBLIC_KEY.clone(),
        Motes::new(DEFAULT_ACCOUNT_INITIAL_BALANCE.into()),
        None,
    );
    ret.push(genesis_account);
    let proposer_account = GenesisAccount::account(
        DEFAULT_PROPOSER_PUBLIC_KEY.clone(),
        Motes::new(DEFAULT_ACCOUNT_INITIAL_BALANCE.into()),
        None,
    );
    ret.push(proposer_account);
    ret
});
/// Default [`ProtocolVersion`].
pub static DEFAULT_PROTOCOL_VERSION: Lazy<ProtocolVersion> = Lazy::new(|| ProtocolVersion::V1_0_0);
/// Default payment.
pub static DEFAULT_PAYMENT: Lazy<U512> = Lazy::new(|| U512::from(1_500_000_000_000u64));
/// Default [`WasmConfig`].
pub static DEFAULT_WASM_CONFIG: Lazy<WasmConfig> = Lazy::new(WasmConfig::default);
/// Default [`SystemConfig`].
pub static DEFAULT_SYSTEM_CONFIG: Lazy<SystemConfig> = Lazy::new(SystemConfig::default);
/// Default [`ExecConfig`].
pub static DEFAULT_EXEC_CONFIG: Lazy<ExecConfig> = Lazy::new(|| {
    ExecConfig::new(
        DEFAULT_ACCOUNTS.clone(),
        *DEFAULT_WASM_CONFIG,
        *DEFAULT_SYSTEM_CONFIG,
        DEFAULT_VALIDATOR_SLOTS,
        DEFAULT_AUCTION_DELAY,
        DEFAULT_LOCKED_FUNDS_PERIOD_MILLIS,
        DEFAULT_ROUND_SEIGNIORAGE_RATE,
        DEFAULT_UNBONDING_DELAY,
        DEFAULT_GENESIS_TIMESTAMP_MILLIS,
    )
});
/// Default [`GenesisConfig`].
pub static DEFAULT_GENESIS_CONFIG: Lazy<GenesisConfig> = Lazy::new(|| {
    GenesisConfig::new(
        DEFAULT_CHAIN_NAME.to_string(),
        DEFAULT_GENESIS_TIMESTAMP_MILLIS,
        *DEFAULT_PROTOCOL_VERSION,
        #[allow(deprecated)]
        DEFAULT_EXEC_CONFIG.clone(),
    )
});
<<<<<<< HEAD
/// Default [`ChainspecRegistry`].
pub static DEFAULT_CHAINSPEC_REGISTRY: Lazy<ChainspecRegistry> =
    Lazy::new(|| ChainspecRegistry::new_with_genesis(&[1, 2, 3], &[4, 5, 6]));
=======
>>>>>>> 33d46a3c
// This static constant has been deprecated in favor of the Production counterpart
// which uses costs tables and values which reflect values used by the Casper Mainnet.
#[deprecated]
/// Default [`RunGenesisRequest`].
pub static DEFAULT_RUN_GENESIS_REQUEST: Lazy<RunGenesisRequest> = Lazy::new(|| {
    RunGenesisRequest::new(
        *DEFAULT_GENESIS_CONFIG_HASH,
        *DEFAULT_PROTOCOL_VERSION,
        #[allow(deprecated)]
        DEFAULT_EXEC_CONFIG.clone(),
        DEFAULT_CHAINSPEC_REGISTRY.clone(),
    )
});
/// [`RunGenesisRequest`] instantiated using chainspec values.
pub static PRODUCTION_RUN_GENESIS_REQUEST: Lazy<RunGenesisRequest> = Lazy::new(|| {
    ChainspecConfig::create_genesis_request_from_production_chainspec(
        DEFAULT_ACCOUNTS.clone(),
        *DEFAULT_PROTOCOL_VERSION,
    )
    .expect("must create the request")
});
/// Round seigniorage rate from the production chainspec.
pub static PRODUCTION_ROUND_SEIGNIORAGE_RATE: Lazy<Ratio<u64>> = Lazy::new(|| {
    let chainspec = ChainspecConfig::from_chainspec_path(&*PRODUCTION_PATH)
        .expect("must create chainspec_config");
    chainspec.core_config.round_seigniorage_rate
});
/// [`RunGenesisRequest`] instantiated using chainspec values.
pub static PRODUCTION_RUN_GENESIS_REQUEST: Lazy<RunGenesisRequest> = Lazy::new(|| {
    ChainspecConfig::create_genesis_request_from_production_chainspec(
        DEFAULT_ACCOUNTS.clone(),
        *DEFAULT_PROTOCOL_VERSION,
    )
    .expect("must create the request")
});
/// Round seigniorage rate from the production chainspec.
pub static PRODUCTION_ROUND_SEIGNIORAGE_RATE: Lazy<Ratio<u64>> = Lazy::new(|| {
    let chainspec = ChainspecConfig::from_chainspec_path(&*PRODUCTION_PATH)
        .expect("must create chainspec_config");
    chainspec.core_config.round_seigniorage_rate
});
/// System address.
pub static SYSTEM_ADDR: Lazy<AccountHash> = Lazy::new(|| PublicKey::System.to_account_hash());<|MERGE_RESOLUTION|>--- conflicted
+++ resolved
@@ -1,10 +1,6 @@
 //! A library to support testing of Wasm smart contracts for use on the Casper Platform.
 
-<<<<<<< HEAD
-#![doc(html_root_url = "https://docs.rs/casper-engine-test-support/2.2.0")]
-=======
 #![doc(html_root_url = "https://docs.rs/casper-engine-test-support/3.0.0")]
->>>>>>> 33d46a3c
 #![doc(
     html_favicon_url = "https://raw.githubusercontent.com/CasperLabs/casper-node/master/images/CasperLabs_Logo_Favicon_RGB_50px.png",
     html_logo_url = "https://raw.githubusercontent.com/CasperLabs/casper-node/master/images/CasperLabs_Logo_Symbol_RGB.png",
@@ -164,12 +160,9 @@
         DEFAULT_EXEC_CONFIG.clone(),
     )
 });
-<<<<<<< HEAD
 /// Default [`ChainspecRegistry`].
 pub static DEFAULT_CHAINSPEC_REGISTRY: Lazy<ChainspecRegistry> =
     Lazy::new(|| ChainspecRegistry::new_with_genesis(&[1, 2, 3], &[4, 5, 6]));
-=======
->>>>>>> 33d46a3c
 // This static constant has been deprecated in favor of the Production counterpart
 // which uses costs tables and values which reflect values used by the Casper Mainnet.
 #[deprecated]
@@ -197,19 +190,5 @@
         .expect("must create chainspec_config");
     chainspec.core_config.round_seigniorage_rate
 });
-/// [`RunGenesisRequest`] instantiated using chainspec values.
-pub static PRODUCTION_RUN_GENESIS_REQUEST: Lazy<RunGenesisRequest> = Lazy::new(|| {
-    ChainspecConfig::create_genesis_request_from_production_chainspec(
-        DEFAULT_ACCOUNTS.clone(),
-        *DEFAULT_PROTOCOL_VERSION,
-    )
-    .expect("must create the request")
-});
-/// Round seigniorage rate from the production chainspec.
-pub static PRODUCTION_ROUND_SEIGNIORAGE_RATE: Lazy<Ratio<u64>> = Lazy::new(|| {
-    let chainspec = ChainspecConfig::from_chainspec_path(&*PRODUCTION_PATH)
-        .expect("must create chainspec_config");
-    chainspec.core_config.round_seigniorage_rate
-});
 /// System address.
 pub static SYSTEM_ADDR: Lazy<AccountHash> = Lazy::new(|| PublicKey::System.to_account_hash());