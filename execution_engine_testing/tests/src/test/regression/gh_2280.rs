use once_cell::sync::Lazy;

use casper_engine_test_support::{
    DeployItemBuilder, ExecuteRequestBuilder, LmdbWasmTestBuilder, UpgradeRequestBuilder,
    DEFAULT_ACCOUNT_ADDR, DEFAULT_MAX_ASSOCIATED_KEYS, DEFAULT_PROTOCOL_VERSION,
    MINIMUM_ACCOUNT_CREATION_BALANCE, PRODUCTION_RUN_GENESIS_REQUEST,
};
use casper_execution_engine::{
    core::engine_state::{
        engine_config::{
            DEFAULT_MINIMUM_DELEGATION_AMOUNT, DEFAULT_STRICT_ARGUMENT_CHECKING,
            DEFAULT_VESTING_SCHEDULE_LENGTH_MILLIS,
        },
        EngineConfig, UpgradeConfig, DEFAULT_MAX_QUERY_DEPTH,
        DEFAULT_MAX_RUNTIME_CALL_STACK_HEIGHT,
    },
    shared::{
        host_function_costs::{Cost, HostFunction, HostFunctionCosts},
        system_config::{mint_costs::MintCosts, SystemConfig},
        wasm_config::{WasmConfig, DEFAULT_MAX_STACK_HEIGHT, DEFAULT_WASM_MAX_MEMORY},
    },
};
use casper_types::{
    account::AccountHash, runtime_args, system::mint, ContractHash, EraId, Gas, Key, Motes,
    ProtocolVersion, PublicKey, RuntimeArgs, SecretKey, U512,
};

const TRANSFER_TO_ACCOUNT_CONTRACT: &str = "transfer_to_account.wasm";
const TRANSFER_PURSE_TO_ACCOUNT_CONTRACT: &str = "transfer_purse_to_account.wasm";
const GH_2280_REGRESSION_CONTRACT: &str = "gh_2280_regression.wasm";
const GH_2280_REGRESSION_CALL_CONTRACT: &str = "gh_2280_regression_call.wasm";
const CREATE_PURSE_01_CONTRACT: &str = "create_purse_01.wasm";
const FAUCET_NAME: &str = "faucet";

static ACCOUNT_1_PK: Lazy<PublicKey> = Lazy::new(|| {
    let secret_key = SecretKey::ed25519_from_bytes([200; SecretKey::ED25519_LENGTH]).unwrap();
    PublicKey::from(&secret_key)
});
static ACCOUNT_1_ADDR: Lazy<AccountHash> = Lazy::new(|| ACCOUNT_1_PK.to_account_hash());

static ACCOUNT_2_PK: Lazy<PublicKey> = Lazy::new(|| {
    let secret_key = SecretKey::ed25519_from_bytes([202; SecretKey::ED25519_LENGTH]).unwrap();
    PublicKey::from(&secret_key)
});
static ACCOUNT_2_ADDR: Lazy<AccountHash> = Lazy::new(|| ACCOUNT_2_PK.to_account_hash());

static ACCOUNT_3_PK: Lazy<PublicKey> = Lazy::new(|| {
    let secret_key = SecretKey::ed25519_from_bytes([204; SecretKey::ED25519_LENGTH]).unwrap();
    PublicKey::from(&secret_key)
});
static ACCOUNT_3_ADDR: Lazy<AccountHash> = Lazy::new(|| ACCOUNT_3_PK.to_account_hash());

const ARG_TARGET: &str = "target";
const ARG_AMOUNT: &str = "amount";

const TOKEN_AMOUNT: u64 = 1_000_000;

const ARG_PURSE_NAME: &str = "purse_name";
const TEST_PURSE_NAME: &str = "test";

static OLD_PROTOCOL_VERSION: Lazy<ProtocolVersion> = Lazy::new(|| *DEFAULT_PROTOCOL_VERSION);
static NEW_PROTOCOL_VERSION: Lazy<ProtocolVersion> = Lazy::new(|| {
    ProtocolVersion::from_parts(
        OLD_PROTOCOL_VERSION.value().major,
        OLD_PROTOCOL_VERSION.value().minor,
        OLD_PROTOCOL_VERSION.value().patch + 1,
    )
});
const DEFAULT_ACTIVATION_POINT: EraId = EraId::new(1);

const HOST_FUNCTION_COST_CHANGE: Cost = 13_730_593; // random prime number

const ARG_FAUCET_FUNDS: &str = "faucet_initial_balance";
const HASH_KEY_NAME: &str = "gh_2280_hash";
const ARG_CONTRACT_HASH: &str = "contract_hash";

#[ignore]
#[test]
fn gh_2280_transfer_should_always_cost_the_same_gas() {
    let session_file = TRANSFER_TO_ACCOUNT_CONTRACT;
    let account_hash = *DEFAULT_ACCOUNT_ADDR;

    let (mut builder, _) = setup();

    let faucet_args_1 = runtime_args! {
        ARG_TARGET => *ACCOUNT_1_ADDR,
        ARG_AMOUNT => TOKEN_AMOUNT,
    };

    let fund_request_1 =
        ExecuteRequestBuilder::standard(account_hash, session_file, faucet_args_1).build();
    builder.exec(fund_request_1).expect_success().commit();

    let gas_cost_1 = builder.last_exec_gas_cost();

    // Next time pay exactly the amount that was reported which should be also the minimum you
    // should be able to pay next time.
    let payment_amount = Motes::from_gas(gas_cost_1, 1).unwrap();

    let fund_request_2 = {
        let deploy_hash: [u8; 32] = [55; 32];
        let faucet_args_2 = runtime_args! {
            ARG_TARGET => *ACCOUNT_2_ADDR,
            ARG_AMOUNT => TOKEN_AMOUNT,
        };

        let deploy = DeployItemBuilder::new()
            .with_address(account_hash)
            .with_session_code(session_file, faucet_args_2)
            // + default_create_purse_cost
            .with_empty_payment_bytes(runtime_args! {
                ARG_AMOUNT => payment_amount.value()
            })
            .with_authorization_keys(&[account_hash])
            .with_deploy_hash(deploy_hash)
            .build();

        ExecuteRequestBuilder::new().push_deploy(deploy)
    }
    .build();
    builder.exec(fund_request_2).expect_success().commit();

    let gas_cost_2 = builder.last_exec_gas_cost();

    assert_eq!(gas_cost_1, gas_cost_2);

    let mut upgrade_request = make_upgrade_request();

    // Increase "transfer_to_account" host function call exactly by X, so we can assert that
    // transfer cost increased by exactly X without hidden fees.
    let default_host_function_costs = HostFunctionCosts::default();

    let default_transfer_to_account_cost = default_host_function_costs.transfer_to_account.cost();
    let new_transfer_to_account_cost = default_transfer_to_account_cost
        .checked_add(HOST_FUNCTION_COST_CHANGE)
        .expect("should add without overflow");
    let new_transfer_to_account = HostFunction::fixed(new_transfer_to_account_cost);

    let new_host_function_costs = HostFunctionCosts {
        transfer_to_account: new_transfer_to_account,
        ..default_host_function_costs
    };

    let new_wasm_config = make_wasm_config(
        new_host_function_costs,
        *builder.get_engine_state().config().wasm_config(),
    );

    // Inflate affected system contract entry point cost to the maximum
    let new_mint_create_cost = u32::MAX;
    let new_mint_costs = MintCosts {
        create: new_mint_create_cost,
        ..Default::default()
    };

    let new_engine_config = make_engine_config(
        new_mint_costs,
        new_wasm_config,
        *builder.get_engine_state().config().system_config(),
    );

    builder.upgrade_with_upgrade_request(new_engine_config, &mut upgrade_request);

    let fund_request_3 = {
        let deploy_hash: [u8; 32] = [77; 32];
        let faucet_args_3 = runtime_args! {
            ARG_TARGET => *ACCOUNT_3_ADDR,
            ARG_AMOUNT => TOKEN_AMOUNT,
        };

        let deploy = DeployItemBuilder::new()
            .with_address(account_hash)
            .with_session_code(session_file, faucet_args_3)
            .with_empty_payment_bytes(runtime_args! {
                ARG_AMOUNT => payment_amount.value() + HOST_FUNCTION_COST_CHANGE
            })
            .with_authorization_keys(&[account_hash])
            .with_deploy_hash(deploy_hash)
            .build();

        ExecuteRequestBuilder::new()
            .push_deploy(deploy)
            .with_protocol_version(*NEW_PROTOCOL_VERSION)
            .build()
    };

    builder.exec(fund_request_3).expect_success().commit();

    let gas_cost_3 = builder.last_exec_gas_cost();

    assert!(gas_cost_3 > gas_cost_1);
    assert!(gas_cost_3 > gas_cost_2);

    let gas_cost_diff = gas_cost_3.checked_sub(gas_cost_2).unwrap_or_default();
    assert_eq!(
        gas_cost_diff,
        Gas::new(U512::from(HOST_FUNCTION_COST_CHANGE))
    );
}

#[ignore]
#[test]
fn gh_2280_create_purse_should_always_cost_the_same_gas() {
    let account_hash = *DEFAULT_ACCOUNT_ADDR;
    let session_file = CREATE_PURSE_01_CONTRACT;

    let (mut builder, _) = setup();

    let create_purse_args_1 = runtime_args! {
        ARG_PURSE_NAME => TEST_PURSE_NAME
    };

    let fund_request_1 =
        ExecuteRequestBuilder::standard(account_hash, session_file, create_purse_args_1).build();
    builder.exec(fund_request_1).expect_success().commit();

    let gas_cost_1 = builder.last_exec_gas_cost();

    // Next time pay exactly the amount that was reported which should be also the minimum you
    // should be able to pay next time.
    let payment_amount = Motes::from_gas(gas_cost_1, 1).unwrap();

    let fund_request_2 = {
        let deploy_hash: [u8; 32] = [55; 32];
        let create_purse_args_2 = runtime_args! {
            ARG_PURSE_NAME => TEST_PURSE_NAME,
        };

        let deploy = DeployItemBuilder::new()
            .with_address(account_hash)
            .with_session_code(session_file, create_purse_args_2)
            // + default_create_purse_cost
            .with_empty_payment_bytes(runtime_args! {
                ARG_AMOUNT => payment_amount.value()
            })
            .with_authorization_keys(&[account_hash])
            .with_deploy_hash(deploy_hash)
            .build();

        ExecuteRequestBuilder::new().push_deploy(deploy)
    }
    .build();
    builder.exec(fund_request_2).expect_success().commit();

    let gas_cost_2 = builder.last_exec_gas_cost();

    assert_eq!(gas_cost_1, gas_cost_2);

    let mut upgrade_request = make_upgrade_request();

    // Increase "transfer_to_account" host function call exactly by X, so we can assert that
    // transfer cost increased by exactly X without hidden fees.
    let host_function_costs = builder
        .get_engine_state()
        .config()
        .wasm_config()
        .take_host_function_costs();

    let default_create_purse_cost = host_function_costs.create_purse.cost();
    let new_create_purse_cost = default_create_purse_cost
        .checked_add(HOST_FUNCTION_COST_CHANGE)
        .expect("should add without overflow");
    let new_create_purse = HostFunction::fixed(new_create_purse_cost);

    let new_host_function_costs = HostFunctionCosts {
        create_purse: new_create_purse,
        ..host_function_costs
    };

    let new_wasm_config = make_wasm_config(
        new_host_function_costs,
        *builder.get_engine_state().config().wasm_config(),
    );

    // Inflate affected system contract entry point cost to the maximum
    let new_mint_create_cost = u32::MAX;
    let new_mint_costs = MintCosts {
        create: new_mint_create_cost,
        ..Default::default()
    };

    let new_engine_config = make_engine_config(
        new_mint_costs,
        new_wasm_config,
        *builder.get_engine_state().config().system_config(),
    );

    builder
        .upgrade_with_upgrade_request(new_engine_config, &mut upgrade_request)
        .expect_upgrade_success();

    let fund_request_3 = {
        let deploy_hash: [u8; 32] = [77; 32];
        let create_purse_args_3 = runtime_args! {
            ARG_PURSE_NAME => TEST_PURSE_NAME,
        };

        let deploy = DeployItemBuilder::new()
            .with_address(account_hash)
            .with_session_code(session_file, create_purse_args_3)
            .with_empty_payment_bytes(runtime_args! {
                ARG_AMOUNT => payment_amount.value() + HOST_FUNCTION_COST_CHANGE
            })
            .with_authorization_keys(&[account_hash])
            .with_deploy_hash(deploy_hash)
            .build();

        ExecuteRequestBuilder::new()
            .push_deploy(deploy)
            .with_protocol_version(*NEW_PROTOCOL_VERSION)
            .build()
    };

    builder.exec(fund_request_3).expect_success().commit();

    let gas_cost_3 = builder.last_exec_gas_cost();

    assert!(gas_cost_3 > gas_cost_1);
    assert!(gas_cost_3 > gas_cost_2);

    let gas_cost_diff = gas_cost_3.checked_sub(gas_cost_2).unwrap_or_default();
    assert_eq!(
        gas_cost_diff,
        Gas::new(U512::from(HOST_FUNCTION_COST_CHANGE))
    );
}

#[ignore]
#[test]
fn gh_2280_transfer_purse_to_account_should_always_cost_the_same_gas() {
    let account_hash = *DEFAULT_ACCOUNT_ADDR;
    let session_file = TRANSFER_PURSE_TO_ACCOUNT_CONTRACT;

    let (mut builder, _) = setup();

    let faucet_args_1 = runtime_args! {
        ARG_TARGET => *ACCOUNT_1_ADDR,
        ARG_AMOUNT => U512::from(TOKEN_AMOUNT),
    };

    let fund_request_1 =
        ExecuteRequestBuilder::standard(account_hash, session_file, faucet_args_1).build();
    builder.exec(fund_request_1).expect_success().commit();

    let gas_cost_1 = builder.last_exec_gas_cost();

    // Next time pay exactly the amount that was reported which should be also the minimum you
    // should be able to pay next time.
    let payment_amount = Motes::from_gas(gas_cost_1, 1).unwrap();

    let fund_request_2 = {
        let deploy_hash: [u8; 32] = [55; 32];
        let faucet_args_2 = runtime_args! {
            ARG_TARGET => *ACCOUNT_2_ADDR,
            ARG_AMOUNT => U512::from(TOKEN_AMOUNT),
        };

        let deploy = DeployItemBuilder::new()
            .with_address(account_hash)
            .with_session_code(TRANSFER_PURSE_TO_ACCOUNT_CONTRACT, faucet_args_2)
            // + default_create_purse_cost
            .with_empty_payment_bytes(runtime_args! {
                ARG_AMOUNT => payment_amount.value()
            })
            .with_authorization_keys(&[account_hash])
            .with_deploy_hash(deploy_hash)
            .build();

        ExecuteRequestBuilder::new().push_deploy(deploy)
    }
    .build();
    builder.exec(fund_request_2).expect_success().commit();

    let gas_cost_2 = builder.last_exec_gas_cost();

    assert_eq!(gas_cost_1, gas_cost_2);

    let mut upgrade_request = make_upgrade_request();

    // Increase "transfer_to_account" host function call exactly by X, so we can assert that
    // transfer cost increased by exactly X without hidden fees.
    let default_host_function_costs = HostFunctionCosts::default();

    let default_transfer_from_purse_to_account_cost = default_host_function_costs
        .transfer_from_purse_to_account
        .cost();
    let new_transfer_from_purse_to_account_cost = default_transfer_from_purse_to_account_cost
        .checked_add(HOST_FUNCTION_COST_CHANGE)
        .expect("should add without overflow");
    let new_transfer_from_purse_to_account =
        HostFunction::fixed(new_transfer_from_purse_to_account_cost);

    let new_host_function_costs = HostFunctionCosts {
        transfer_from_purse_to_account: new_transfer_from_purse_to_account,
        ..default_host_function_costs
    };

    let new_wasm_config = make_wasm_config(
        new_host_function_costs,
        *builder.get_engine_state().config().wasm_config(),
    );

    // Inflate affected system contract entry point cost to the maximum
    let new_mint_create_cost = u32::MAX;
    let new_mint_costs = MintCosts {
        create: new_mint_create_cost,
        ..Default::default()
    };
    let new_engine_config = make_engine_config(
        new_mint_costs,
        new_wasm_config,
        *builder.get_engine_state().config().system_config(),
    );

    builder.upgrade_with_upgrade_request(new_engine_config, &mut upgrade_request);

    let fund_request_3 = {
        let deploy_hash: [u8; 32] = [77; 32];
        let faucet_args_3 = runtime_args! {
            ARG_TARGET => *ACCOUNT_3_ADDR,
            ARG_AMOUNT => U512::from(TOKEN_AMOUNT),
        };

        let deploy = DeployItemBuilder::new()
            .with_address(account_hash)
            .with_session_code(session_file, faucet_args_3)
            .with_empty_payment_bytes(runtime_args! {
                ARG_AMOUNT => payment_amount.value() + HOST_FUNCTION_COST_CHANGE
            })
            .with_authorization_keys(&[account_hash])
            .with_deploy_hash(deploy_hash)
            .build();

        ExecuteRequestBuilder::new()
            .push_deploy(deploy)
            .with_protocol_version(*NEW_PROTOCOL_VERSION)
            .build()
    };

    builder.exec(fund_request_3).expect_success().commit();

    let gas_cost_3 = builder.last_exec_gas_cost();

    assert!(gas_cost_3 > gas_cost_1);
    assert!(gas_cost_3 > gas_cost_2);

    let gas_cost_diff = gas_cost_3.checked_sub(gas_cost_2).unwrap_or_default();
    assert_eq!(
        gas_cost_diff,
        Gas::new(U512::from(HOST_FUNCTION_COST_CHANGE))
    );
}

#[ignore]
#[test]
fn gh_2280_stored_transfer_to_account_should_always_cost_the_same_gas() {
    let account_hash = *DEFAULT_ACCOUNT_ADDR;
    let entry_point = FAUCET_NAME;

    let (mut builder, TestContext { gh_2280_regression }) = setup();

    let faucet_args_1 = runtime_args! {
        ARG_TARGET => *ACCOUNT_1_ADDR,
    };

    let fund_request_1 = ExecuteRequestBuilder::contract_call_by_hash(
        account_hash,
        gh_2280_regression,
        entry_point,
        faucet_args_1,
    )
    .build();
    builder.exec(fund_request_1).expect_success().commit();

    let gas_cost_1 = builder.last_exec_gas_cost();

    // Next time pay exactly the amount that was reported which should be also the minimum you
    // should be able to pay next time.
    let payment_amount = Motes::from_gas(gas_cost_1, 1).unwrap();

    let fund_request_2 = {
        let deploy_hash: [u8; 32] = [55; 32];
        let faucet_args_2 = runtime_args! {
            ARG_TARGET => *ACCOUNT_2_ADDR,
        };

        let deploy = DeployItemBuilder::new()
            .with_address(account_hash)
            .with_stored_session_hash(gh_2280_regression, entry_point, faucet_args_2)
            // + default_create_purse_cost
            .with_empty_payment_bytes(runtime_args! {
                ARG_AMOUNT => payment_amount.value()
            })
            .with_authorization_keys(&[account_hash])
            .with_deploy_hash(deploy_hash)
            .build();

        ExecuteRequestBuilder::new().push_deploy(deploy)
    }
    .build();
    builder.exec(fund_request_2).expect_success().commit();

    let gas_cost_2 = builder.last_exec_gas_cost();

    assert_eq!(gas_cost_1, gas_cost_2);

    let mut upgrade_request = make_upgrade_request();

    // Increase "transfer_to_account" host function call exactly by X, so we can assert that
    // transfer cost increased by exactly X without hidden fees.
    let default_host_function_costs = HostFunctionCosts::default();

    let default_transfer_from_purse_to_account_cost = default_host_function_costs
        .transfer_from_purse_to_account
        .cost();
    let new_transfer_from_purse_to_account_cost = default_transfer_from_purse_to_account_cost
        .checked_add(HOST_FUNCTION_COST_CHANGE)
        .expect("should add without overflow");
    let new_transfer_from_purse_to_account =
        HostFunction::fixed(new_transfer_from_purse_to_account_cost);

    let new_host_function_costs = HostFunctionCosts {
        transfer_from_purse_to_account: new_transfer_from_purse_to_account,
        ..default_host_function_costs
    };

    let new_wasm_config = make_wasm_config(
        new_host_function_costs,
        *builder.get_engine_state().config().wasm_config(),
    );

    // Inflate affected system contract entry point cost to the maximum
    let new_mint_create_cost = u32::MAX;
    let new_mint_costs = MintCosts {
        create: new_mint_create_cost,
        ..Default::default()
    };

    let new_engine_config = make_engine_config(
        new_mint_costs,
        new_wasm_config,
        *builder.get_engine_state().config().system_config(),
    );

    builder.upgrade_with_upgrade_request(new_engine_config, &mut upgrade_request);

    let fund_request_3 = {
        let deploy_hash: [u8; 32] = [77; 32];
        let faucet_args_3 = runtime_args! {
            ARG_TARGET => *ACCOUNT_3_ADDR,
        };

        let deploy = DeployItemBuilder::new()
            .with_address(account_hash)
            .with_stored_session_hash(gh_2280_regression, entry_point, faucet_args_3)
            .with_empty_payment_bytes(runtime_args! {
                ARG_AMOUNT => payment_amount.value() + HOST_FUNCTION_COST_CHANGE
            })
            .with_authorization_keys(&[account_hash])
            .with_deploy_hash(deploy_hash)
            .build();

        ExecuteRequestBuilder::new()
            .push_deploy(deploy)
            .with_protocol_version(*NEW_PROTOCOL_VERSION)
            .build()
    };

    builder.exec(fund_request_3).expect_success().commit();

    let gas_cost_3 = builder.last_exec_gas_cost();

    assert!(gas_cost_3 > gas_cost_1, "{} <= {}", gas_cost_3, gas_cost_1);
    assert!(gas_cost_3 > gas_cost_2);

    let gas_cost_diff = gas_cost_3.checked_sub(gas_cost_2).unwrap_or_default();
    assert_eq!(
        gas_cost_diff,
        Gas::new(U512::from(HOST_FUNCTION_COST_CHANGE))
    );
}

#[ignore]
#[test]
fn gh_2280_stored_faucet_call_should_cost_the_same() {
    let session_file = GH_2280_REGRESSION_CALL_CONTRACT;
    let account_hash = *DEFAULT_ACCOUNT_ADDR;

    let (mut builder, TestContext { gh_2280_regression }) = setup();

    let faucet_args_1 = runtime_args! {
        ARG_CONTRACT_HASH => gh_2280_regression,
        ARG_TARGET => *ACCOUNT_1_ADDR,
    };

    let fund_request_1 =
        ExecuteRequestBuilder::standard(account_hash, session_file, faucet_args_1).build();
    builder.exec(fund_request_1).expect_success().commit();

    let gas_cost_1 = builder.last_exec_gas_cost();

    // Next time pay exactly the amount that was reported which should be also the minimum you
    // should be able to pay next time.
    let payment_amount = Motes::from_gas(gas_cost_1, 1).unwrap();

    let fund_request_2 = {
        let deploy_hash: [u8; 32] = [55; 32];
        let faucet_args_2 = runtime_args! {
            ARG_CONTRACT_HASH => gh_2280_regression,
            ARG_TARGET => *ACCOUNT_2_ADDR,
        };

        let deploy = DeployItemBuilder::new()
            .with_address(account_hash)
            .with_session_code(session_file, faucet_args_2)
            // + default_create_purse_cost
            .with_empty_payment_bytes(runtime_args! {
                ARG_AMOUNT => payment_amount.value()
            })
            .with_authorization_keys(&[account_hash])
            .with_deploy_hash(deploy_hash)
            .build();

        ExecuteRequestBuilder::new().push_deploy(deploy)
    }
    .build();
    builder.exec(fund_request_2).expect_success().commit();

    let gas_cost_2 = builder.last_exec_gas_cost();

    assert_eq!(gas_cost_1, gas_cost_2);

    let mut upgrade_request = make_upgrade_request();

    // Increase "transfer_to_account" host function call exactly by X, so we can assert that
    // transfer cost increased by exactly X without hidden fees.
    let default_host_function_costs = HostFunctionCosts::default();

    let default_transfer_from_purse_to_account_cost = default_host_function_costs
        .transfer_from_purse_to_account
        .cost();
    let new_transfer_from_purse_to_account_cost = default_transfer_from_purse_to_account_cost
        .checked_add(HOST_FUNCTION_COST_CHANGE)
        .expect("should add without overflow");
    let new_transfer_from_purse_to_account =
        HostFunction::fixed(new_transfer_from_purse_to_account_cost);

    let new_host_function_costs = HostFunctionCosts {
        transfer_from_purse_to_account: new_transfer_from_purse_to_account,
        ..default_host_function_costs
    };

    let new_wasm_config = make_wasm_config(
        new_host_function_costs,
        *builder.get_engine_state().config().wasm_config(),
    );

    // Inflate affected system contract entry point cost to the maximum
    let new_mint_create_cost = u32::MAX;
    let new_mint_costs = MintCosts {
        create: new_mint_create_cost,
        ..Default::default()
    };

    let new_engine_config = make_engine_config(
        new_mint_costs,
        new_wasm_config,
        *builder.get_engine_state().config().system_config(),
    );

    builder.upgrade_with_upgrade_request(new_engine_config, &mut upgrade_request);

    let fund_request_3 = {
        let deploy_hash: [u8; 32] = [77; 32];
        let faucet_args_3 = runtime_args! {
            ARG_CONTRACT_HASH => gh_2280_regression,
            ARG_TARGET => *ACCOUNT_3_ADDR,
        };

        let deploy = DeployItemBuilder::new()
            .with_address(account_hash)
            .with_session_code(session_file, faucet_args_3)
            .with_empty_payment_bytes(runtime_args! {
                ARG_AMOUNT => payment_amount.value() + HOST_FUNCTION_COST_CHANGE
            })
            .with_authorization_keys(&[account_hash])
            .with_deploy_hash(deploy_hash)
            .build();

        ExecuteRequestBuilder::new()
            .push_deploy(deploy)
            .with_protocol_version(*NEW_PROTOCOL_VERSION)
            .build()
    };

    builder.exec(fund_request_3).expect_success().commit();

    let gas_cost_3 = builder.last_exec_gas_cost();

    assert!(gas_cost_3 > gas_cost_1, "{} <= {}", gas_cost_3, gas_cost_1);
    assert!(gas_cost_3 > gas_cost_2);

    let gas_cost_diff = gas_cost_3.checked_sub(gas_cost_2).unwrap_or_default();
    assert_eq!(
        gas_cost_diff,
        Gas::new(U512::from(HOST_FUNCTION_COST_CHANGE))
    );
}

struct TestContext {
    gh_2280_regression: ContractHash,
}

<<<<<<< HEAD
fn setup() -> (LmdbWasmTestBuilder, TestContext) {
    let mut builder = LmdbWasmTestBuilder::default();
    builder.run_genesis(&*PRODUCTION_RUN_GENESIS_REQUEST);
=======
fn setup() -> (InMemoryWasmTestBuilder, TestContext) {
    let mut builder = InMemoryWasmTestBuilder::default();
    builder.run_genesis(&PRODUCTION_RUN_GENESIS_REQUEST);
>>>>>>> da2ae6bf

    let session_args = runtime_args! {
        mint::ARG_AMOUNT => U512::from(MINIMUM_ACCOUNT_CREATION_BALANCE),
        ARG_FAUCET_FUNDS => U512::from(MINIMUM_ACCOUNT_CREATION_BALANCE),
    };
    let install_request = ExecuteRequestBuilder::standard(
        *DEFAULT_ACCOUNT_ADDR,
        GH_2280_REGRESSION_CONTRACT,
        session_args,
    )
    .build();

    builder.exec(install_request).expect_success().commit();

    let account = builder
        .get_account(*DEFAULT_ACCOUNT_ADDR)
        .expect("should have account");
    let gh_2280_regression = account
        .named_keys()
        .get(HASH_KEY_NAME)
        .cloned()
        .and_then(Key::into_hash)
        .map(ContractHash::new)
        .expect("should have key");

    (builder, TestContext { gh_2280_regression })
}

fn make_engine_config(
    new_mint_costs: MintCosts,
    new_wasm_config: WasmConfig,
    old_system_config: SystemConfig,
) -> EngineConfig {
    let new_system_config = SystemConfig::new(
        old_system_config.wasmless_transfer_cost(),
        *old_system_config.auction_costs(),
        new_mint_costs,
        *old_system_config.handle_payment_costs(),
        *old_system_config.standard_payment_costs(),
    );
    EngineConfig::new(
        DEFAULT_MAX_QUERY_DEPTH,
        DEFAULT_MAX_ASSOCIATED_KEYS,
        DEFAULT_MAX_RUNTIME_CALL_STACK_HEIGHT,
        DEFAULT_MINIMUM_DELEGATION_AMOUNT,
        DEFAULT_STRICT_ARGUMENT_CHECKING,
        DEFAULT_VESTING_SCHEDULE_LENGTH_MILLIS,
        new_wasm_config,
        new_system_config,
    )
}

fn make_wasm_config(
    new_host_function_costs: HostFunctionCosts,
    old_wasm_config: WasmConfig,
) -> WasmConfig {
    WasmConfig::new(
        DEFAULT_WASM_MAX_MEMORY,
        DEFAULT_MAX_STACK_HEIGHT,
        old_wasm_config.opcode_costs(),
        old_wasm_config.storage_costs(),
        new_host_function_costs,
    )
}

fn make_upgrade_request() -> UpgradeConfig {
    UpgradeRequestBuilder::new()
        .with_current_protocol_version(*OLD_PROTOCOL_VERSION)
        .with_new_protocol_version(*NEW_PROTOCOL_VERSION)
        .with_activation_point(DEFAULT_ACTIVATION_POINT)
        .build()
}<|MERGE_RESOLUTION|>--- conflicted
+++ resolved
@@ -711,15 +711,9 @@
     gh_2280_regression: ContractHash,
 }
 
-<<<<<<< HEAD
 fn setup() -> (LmdbWasmTestBuilder, TestContext) {
     let mut builder = LmdbWasmTestBuilder::default();
-    builder.run_genesis(&*PRODUCTION_RUN_GENESIS_REQUEST);
-=======
-fn setup() -> (InMemoryWasmTestBuilder, TestContext) {
-    let mut builder = InMemoryWasmTestBuilder::default();
     builder.run_genesis(&PRODUCTION_RUN_GENESIS_REQUEST);
->>>>>>> da2ae6bf
 
     let session_args = runtime_args! {
         mint::ARG_AMOUNT => U512::from(MINIMUM_ACCOUNT_CREATION_BALANCE),
