use std::{collections::BTreeSet, iter::FromIterator};

use assert_matches::assert_matches;
use num_traits::{One, Zero};
use once_cell::sync::Lazy;

use casper_engine_test_support::{
    utils, ExecuteRequestBuilder, InMemoryWasmTestBuilder, StepRequestBuilder,
    UpgradeRequestBuilder, DEFAULT_ACCOUNTS, DEFAULT_ACCOUNT_ADDR, DEFAULT_ACCOUNT_INITIAL_BALANCE,
<<<<<<< HEAD
    DEFAULT_AUCTION_DELAY, DEFAULT_EXEC_CONFIG, DEFAULT_GENESIS_TIMESTAMP_MILLIS,
    DEFAULT_LOCKED_FUNDS_PERIOD_MILLIS, DEFAULT_UNBONDING_DELAY, MINIMUM_ACCOUNT_CREATION_BALANCE,
=======
    DEFAULT_EXEC_CONFIG, DEFAULT_GENESIS_TIMESTAMP_MILLIS, DEFAULT_LOCKED_FUNDS_PERIOD_MILLIS,
    DEFAULT_PROTOCOL_VERSION, DEFAULT_UNBONDING_DELAY, MINIMUM_ACCOUNT_CREATION_BALANCE,
>>>>>>> 33d46a3c
    PRODUCTION_RUN_GENESIS_REQUEST, SYSTEM_ADDR, TIMESTAMP_MILLIS_INCREMENT,
};
use casper_execution_engine::{
    core::{
        engine_state::{
            self,
            engine_config::{
                DEFAULT_MAX_ASSOCIATED_KEYS, DEFAULT_MAX_QUERY_DEPTH,
                DEFAULT_MAX_RUNTIME_CALL_STACK_HEIGHT, DEFAULT_MINIMUM_DELEGATION_AMOUNT,
                DEFAULT_STRICT_ARGUMENT_CHECKING, DEFAULT_VESTING_SCHEDULE_LENGTH_MILLIS,
            },
            genesis::{GenesisAccount, GenesisValidator},
            EngineConfig, Error, RewardItem,
        },
        execution,
    },
    shared::{system_config::SystemConfig, wasm_config::WasmConfig},
    storage::global_state::in_memory::InMemoryGlobalState,
};
use casper_types::{
    self,
    account::AccountHash,
    api_error::ApiError,
    runtime_args,
    system::{
        self,
        auction::{
            self, Bids, DelegationRate, EraValidators, Error as AuctionError, UnbondingPurses,
            ValidatorWeights, WithdrawPurses, ARG_AMOUNT, ARG_DELEGATION_RATE, ARG_DELEGATOR,
            ARG_NEW_VALIDATOR, ARG_PUBLIC_KEY, ARG_VALIDATOR, ERA_ID_KEY, INITIAL_ERA_ID,
        },
    },
    EraId, Motes, ProtocolVersion, PublicKey, RuntimeArgs, SecretKey, U256, U512,
};

use crate::lmdb_fixture;

const ARG_TARGET: &str = "target";

const CONTRACT_TRANSFER_TO_ACCOUNT: &str = "transfer_to_account_u512.wasm";
const CONTRACT_ACTIVATE_BID: &str = "activate_bid.wasm";
const CONTRACT_ADD_BID: &str = "add_bid.wasm";
const CONTRACT_WITHDRAW_BID: &str = "withdraw_bid.wasm";
const CONTRACT_DELEGATE: &str = "delegate.wasm";
const CONTRACT_UNDELEGATE: &str = "undelegate.wasm";
const CONTRACT_REDELEGATE: &str = "redelegate.wasm";

const TRANSFER_AMOUNT: u64 = MINIMUM_ACCOUNT_CREATION_BALANCE + 1000;

const ADD_BID_AMOUNT_1: u64 = 95_000;
const ADD_BID_AMOUNT_2: u64 = 47_500;
const ADD_BID_DELEGATION_RATE_1: DelegationRate = 10;
const BID_AMOUNT_2: u64 = 5_000;
const ADD_BID_DELEGATION_RATE_2: DelegationRate = 15;
const WITHDRAW_BID_AMOUNT_2: u64 = 15_000;

const DELEGATE_AMOUNT_1: u64 = 125_000 + DEFAULT_MINIMUM_DELEGATION_AMOUNT;
const DELEGATE_AMOUNT_2: u64 = 15_000 + DEFAULT_MINIMUM_DELEGATION_AMOUNT;
const UNDELEGATE_AMOUNT_1: u64 = 35_000;

const SYSTEM_TRANSFER_AMOUNT: u64 = MINIMUM_ACCOUNT_CREATION_BALANCE;

const WEEK_MILLIS: u64 = 7 * 24 * 60 * 60 * 1000;

static NON_FOUNDER_VALIDATOR_1_PK: Lazy<PublicKey> = Lazy::new(|| {
    let secret_key = SecretKey::ed25519_from_bytes([3; SecretKey::ED25519_LENGTH]).unwrap();
    PublicKey::from(&secret_key)
});
static NON_FOUNDER_VALIDATOR_1_ADDR: Lazy<AccountHash> =
    Lazy::new(|| AccountHash::from(&*NON_FOUNDER_VALIDATOR_1_PK));

static NON_FOUNDER_VALIDATOR_2_PK: Lazy<PublicKey> = Lazy::new(|| {
    let secret_key = SecretKey::ed25519_from_bytes([4; SecretKey::ED25519_LENGTH]).unwrap();
    PublicKey::from(&secret_key)
});
static NON_FOUNDER_VALIDATOR_2_ADDR: Lazy<AccountHash> =
    Lazy::new(|| AccountHash::from(&*NON_FOUNDER_VALIDATOR_2_PK));

static ACCOUNT_1_PK: Lazy<PublicKey> = Lazy::new(|| {
    let secret_key = SecretKey::ed25519_from_bytes([200; SecretKey::ED25519_LENGTH]).unwrap();
    PublicKey::from(&secret_key)
});
static ACCOUNT_1_ADDR: Lazy<AccountHash> = Lazy::new(|| AccountHash::from(&*ACCOUNT_1_PK));
const ACCOUNT_1_BALANCE: u64 = MINIMUM_ACCOUNT_CREATION_BALANCE;
const ACCOUNT_1_BOND: u64 = 100_000;

static ACCOUNT_2_PK: Lazy<PublicKey> = Lazy::new(|| {
    let secret_key = SecretKey::ed25519_from_bytes([202; SecretKey::ED25519_LENGTH]).unwrap();
    PublicKey::from(&secret_key)
});
static ACCOUNT_2_ADDR: Lazy<AccountHash> = Lazy::new(|| AccountHash::from(&*ACCOUNT_2_PK));
const ACCOUNT_2_BALANCE: u64 = MINIMUM_ACCOUNT_CREATION_BALANCE;
const ACCOUNT_2_BOND: u64 = 200_000;

static GENESIS_VALIDATOR_ACCOUNT_1_PUBLIC_KEY: Lazy<PublicKey> = Lazy::new(|| {
    let secret_key = SecretKey::ed25519_from_bytes([200; SecretKey::ED25519_LENGTH]).unwrap();
    PublicKey::from(&secret_key)
});

static GENESIS_VALIDATOR_ACCOUNT_2_PUBLIC_KEY: Lazy<PublicKey> = Lazy::new(|| {
    let secret_key = SecretKey::ed25519_from_bytes([202; SecretKey::ED25519_LENGTH]).unwrap();
    PublicKey::from(&secret_key)
});

static BID_ACCOUNT_1_PK: Lazy<PublicKey> = Lazy::new(|| {
    let secret_key = SecretKey::ed25519_from_bytes([204; SecretKey::ED25519_LENGTH]).unwrap();
    PublicKey::from(&secret_key)
});
static BID_ACCOUNT_1_ADDR: Lazy<AccountHash> = Lazy::new(|| AccountHash::from(&*BID_ACCOUNT_1_PK));
const BID_ACCOUNT_1_BALANCE: u64 = MINIMUM_ACCOUNT_CREATION_BALANCE;

static BID_ACCOUNT_2_PK: Lazy<PublicKey> = Lazy::new(|| {
    let secret_key = SecretKey::ed25519_from_bytes([206; SecretKey::ED25519_LENGTH]).unwrap();
    PublicKey::from(&secret_key)
});
static BID_ACCOUNT_2_ADDR: Lazy<AccountHash> = Lazy::new(|| AccountHash::from(&*BID_ACCOUNT_2_PK));
const BID_ACCOUNT_2_BALANCE: u64 = MINIMUM_ACCOUNT_CREATION_BALANCE;

static VALIDATOR_1: Lazy<PublicKey> = Lazy::new(|| {
    let secret_key = SecretKey::ed25519_from_bytes([3; SecretKey::ED25519_LENGTH]).unwrap();
    PublicKey::from(&secret_key)
});
static DELEGATOR_1: Lazy<PublicKey> = Lazy::new(|| {
    let secret_key = SecretKey::ed25519_from_bytes([205; SecretKey::ED25519_LENGTH]).unwrap();
    PublicKey::from(&secret_key)
});
static DELEGATOR_2: Lazy<PublicKey> = Lazy::new(|| {
    let secret_key = SecretKey::ed25519_from_bytes([207; SecretKey::ED25519_LENGTH]).unwrap();
    PublicKey::from(&secret_key)
});
static VALIDATOR_1_ADDR: Lazy<AccountHash> = Lazy::new(|| AccountHash::from(&*VALIDATOR_1));
static DELEGATOR_1_ADDR: Lazy<AccountHash> = Lazy::new(|| AccountHash::from(&*DELEGATOR_1));
static DELEGATOR_2_ADDR: Lazy<AccountHash> = Lazy::new(|| AccountHash::from(&*DELEGATOR_2));
const VALIDATOR_1_STAKE: u64 = 1_000_000;
const DELEGATOR_1_STAKE: u64 = 1_500_000 + DEFAULT_MINIMUM_DELEGATION_AMOUNT;
const DELEGATOR_1_BALANCE: u64 = DEFAULT_ACCOUNT_INITIAL_BALANCE;
const DELEGATOR_2_STAKE: u64 = 2_000_000 + DEFAULT_MINIMUM_DELEGATION_AMOUNT;
const DELEGATOR_2_BALANCE: u64 = DEFAULT_ACCOUNT_INITIAL_BALANCE;

const VALIDATOR_1_DELEGATION_RATE: DelegationRate = 0;

const EXPECTED_INITIAL_RELEASE_TIMESTAMP_MILLIS: u64 =
    DEFAULT_GENESIS_TIMESTAMP_MILLIS + DEFAULT_LOCKED_FUNDS_PERIOD_MILLIS;

const WEEK_TIMESTAMPS: [u64; 14] = [
    EXPECTED_INITIAL_RELEASE_TIMESTAMP_MILLIS,
    EXPECTED_INITIAL_RELEASE_TIMESTAMP_MILLIS + WEEK_MILLIS,
    EXPECTED_INITIAL_RELEASE_TIMESTAMP_MILLIS + (WEEK_MILLIS * 2),
    EXPECTED_INITIAL_RELEASE_TIMESTAMP_MILLIS + (WEEK_MILLIS * 3),
    EXPECTED_INITIAL_RELEASE_TIMESTAMP_MILLIS + (WEEK_MILLIS * 4),
    EXPECTED_INITIAL_RELEASE_TIMESTAMP_MILLIS + (WEEK_MILLIS * 5),
    EXPECTED_INITIAL_RELEASE_TIMESTAMP_MILLIS + (WEEK_MILLIS * 6),
    EXPECTED_INITIAL_RELEASE_TIMESTAMP_MILLIS + (WEEK_MILLIS * 7),
    EXPECTED_INITIAL_RELEASE_TIMESTAMP_MILLIS + (WEEK_MILLIS * 8),
    EXPECTED_INITIAL_RELEASE_TIMESTAMP_MILLIS + (WEEK_MILLIS * 9),
    EXPECTED_INITIAL_RELEASE_TIMESTAMP_MILLIS + (WEEK_MILLIS * 10),
    EXPECTED_INITIAL_RELEASE_TIMESTAMP_MILLIS + (WEEK_MILLIS * 11),
    EXPECTED_INITIAL_RELEASE_TIMESTAMP_MILLIS + (WEEK_MILLIS * 12),
    EXPECTED_INITIAL_RELEASE_TIMESTAMP_MILLIS + (WEEK_MILLIS * 13),
];

#[ignore]
#[test]
fn should_add_new_bid() {
    let accounts = {
        let mut tmp: Vec<GenesisAccount> = DEFAULT_ACCOUNTS.clone();
        let account_1 = GenesisAccount::account(
            BID_ACCOUNT_1_PK.clone(),
            Motes::new(BID_ACCOUNT_1_BALANCE.into()),
            None,
        );
        tmp.push(account_1);
        tmp
    };

    let run_genesis_request = utils::create_run_genesis_request(accounts);

    let mut builder = InMemoryWasmTestBuilder::default();

    builder.run_genesis(&run_genesis_request);

    let exec_request_1 = ExecuteRequestBuilder::standard(
        *BID_ACCOUNT_1_ADDR,
        CONTRACT_ADD_BID,
        runtime_args! {
            ARG_PUBLIC_KEY => BID_ACCOUNT_1_PK.clone(),
            ARG_AMOUNT => U512::from(ADD_BID_AMOUNT_1),
            ARG_DELEGATION_RATE => ADD_BID_DELEGATION_RATE_1,
        },
    )
    .build();

    builder.exec(exec_request_1).expect_success().commit();

    let bids: Bids = builder.get_bids();

    assert_eq!(bids.len(), 1);
    let active_bid = bids.get(&BID_ACCOUNT_1_PK.clone()).unwrap();
    assert_eq!(
        builder.get_purse_balance(*active_bid.bonding_purse()),
        U512::from(ADD_BID_AMOUNT_1)
    );
    assert_eq!(*active_bid.delegation_rate(), ADD_BID_DELEGATION_RATE_1);
}

#[ignore]
#[test]
fn should_increase_existing_bid() {
    let accounts = {
        let mut tmp: Vec<GenesisAccount> = DEFAULT_ACCOUNTS.clone();
        let account_1 = GenesisAccount::account(
            BID_ACCOUNT_1_PK.clone(),
            Motes::new(BID_ACCOUNT_1_BALANCE.into()),
            None,
        );
        tmp.push(account_1);
        tmp
    };

    let run_genesis_request = utils::create_run_genesis_request(accounts);

    let mut builder = InMemoryWasmTestBuilder::default();

    builder.run_genesis(&run_genesis_request);

    let exec_request_1 = ExecuteRequestBuilder::standard(
        *BID_ACCOUNT_1_ADDR,
        CONTRACT_ADD_BID,
        runtime_args! {
            ARG_PUBLIC_KEY => BID_ACCOUNT_1_PK.clone(),
            ARG_AMOUNT => U512::from(ADD_BID_AMOUNT_1),
            ARG_DELEGATION_RATE => ADD_BID_DELEGATION_RATE_1,
        },
    )
    .build();

    builder.exec(exec_request_1).expect_success().commit();

    // 2nd bid top-up
    let exec_request_2 = ExecuteRequestBuilder::standard(
        *BID_ACCOUNT_1_ADDR,
        CONTRACT_ADD_BID,
        runtime_args! {
            ARG_PUBLIC_KEY => BID_ACCOUNT_1_PK.clone(),
            ARG_AMOUNT => U512::from(BID_AMOUNT_2),
            ARG_DELEGATION_RATE => ADD_BID_DELEGATION_RATE_2,
        },
    )
    .build();

    builder.exec(exec_request_2).commit().expect_success();

    let bids: Bids = builder.get_bids();

    assert_eq!(bids.len(), 1);

    let active_bid = bids.get(&BID_ACCOUNT_1_PK.clone()).unwrap();
    assert_eq!(
        builder.get_purse_balance(*active_bid.bonding_purse()),
        U512::from(ADD_BID_AMOUNT_1 + BID_AMOUNT_2)
    );
    assert_eq!(*active_bid.delegation_rate(), ADD_BID_DELEGATION_RATE_2);
}

#[ignore]
#[test]
fn should_decrease_existing_bid() {
    let accounts = {
        let mut tmp: Vec<GenesisAccount> = DEFAULT_ACCOUNTS.clone();
        let account_1 = GenesisAccount::account(
            BID_ACCOUNT_1_PK.clone(),
            Motes::new(BID_ACCOUNT_1_BALANCE.into()),
            None,
        );
        tmp.push(account_1);
        tmp
    };

    let run_genesis_request = utils::create_run_genesis_request(accounts);

    let mut builder = InMemoryWasmTestBuilder::default();

    builder.run_genesis(&run_genesis_request);

    let bid_request = ExecuteRequestBuilder::standard(
        *BID_ACCOUNT_1_ADDR,
        CONTRACT_ADD_BID,
        runtime_args! {
            ARG_PUBLIC_KEY => BID_ACCOUNT_1_PK.clone(),
            ARG_AMOUNT => U512::from(ADD_BID_AMOUNT_1),
            ARG_DELEGATION_RATE => ADD_BID_DELEGATION_RATE_1,
        },
    )
    .build();
    builder.exec(bid_request).expect_success().commit();

    // withdraw some amount
    let withdraw_request = ExecuteRequestBuilder::standard(
        *BID_ACCOUNT_1_ADDR,
        CONTRACT_WITHDRAW_BID,
        runtime_args! {
            ARG_PUBLIC_KEY => BID_ACCOUNT_1_PK.clone(),
            ARG_AMOUNT => U512::from(WITHDRAW_BID_AMOUNT_2),
        },
    )
    .build();
    builder.exec(withdraw_request).commit().expect_success();

    let bids: Bids = builder.get_bids();

    assert_eq!(bids.len(), 1);

    let active_bid = bids.get(&BID_ACCOUNT_1_PK.clone()).unwrap();
    assert_eq!(
        builder.get_purse_balance(*active_bid.bonding_purse()),
        // Since we don't pay out immediately `WITHDRAW_BID_AMOUNT_2` is locked in unbonding queue
        U512::from(ADD_BID_AMOUNT_1)
    );
    let unbonding_purses: UnbondingPurses = builder.get_unbonds();
    let unbond_list = unbonding_purses
        .get(&BID_ACCOUNT_1_ADDR)
        .expect("should have unbonded");
    assert_eq!(unbond_list.len(), 1);
    let unbonding_purse = unbond_list[0].clone();
    assert_eq!(unbonding_purse.unbonder_public_key(), &*BID_ACCOUNT_1_PK);
    assert_eq!(unbonding_purse.validator_public_key(), &*BID_ACCOUNT_1_PK);

    // `WITHDRAW_BID_AMOUNT_2` is in unbonding list
    assert_eq!(unbonding_purse.amount(), &U512::from(WITHDRAW_BID_AMOUNT_2),);
    assert_eq!(unbonding_purse.era_of_creation(), INITIAL_ERA_ID,);
}

#[ignore]
#[test]
fn should_run_delegate_and_undelegate() {
    let accounts = {
        let mut tmp: Vec<GenesisAccount> = DEFAULT_ACCOUNTS.clone();
        let account_1 = GenesisAccount::account(
            BID_ACCOUNT_1_PK.clone(),
            Motes::new(BID_ACCOUNT_1_BALANCE.into()),
            None,
        );
        tmp.push(account_1);
        tmp
    };

    let run_genesis_request = utils::create_run_genesis_request(accounts);

    let mut builder = InMemoryWasmTestBuilder::default();

    builder.run_genesis(&run_genesis_request);

    let transfer_request_1 = ExecuteRequestBuilder::standard(
        *DEFAULT_ACCOUNT_ADDR,
        CONTRACT_TRANSFER_TO_ACCOUNT,
        runtime_args! {
            ARG_TARGET => *SYSTEM_ADDR,
            ARG_AMOUNT => U512::from(TRANSFER_AMOUNT)
        },
    )
    .build();

    let transfer_request_2 = ExecuteRequestBuilder::standard(
        *DEFAULT_ACCOUNT_ADDR,
        CONTRACT_TRANSFER_TO_ACCOUNT,
        runtime_args! {
            ARG_TARGET => *NON_FOUNDER_VALIDATOR_1_ADDR,
            ARG_AMOUNT => U512::from(TRANSFER_AMOUNT)
        },
    )
    .build();

    // non-founding validator request
    let add_bid_request_1 = ExecuteRequestBuilder::standard(
        *NON_FOUNDER_VALIDATOR_1_ADDR,
        CONTRACT_ADD_BID,
        runtime_args! {
            ARG_PUBLIC_KEY => NON_FOUNDER_VALIDATOR_1_PK.clone(),
            ARG_AMOUNT => U512::from(ADD_BID_AMOUNT_1),
            ARG_DELEGATION_RATE => ADD_BID_DELEGATION_RATE_1,
        },
    )
    .build();

    builder.exec(transfer_request_1).commit().expect_success();
    builder.exec(transfer_request_2).commit().expect_success();
    builder.exec(add_bid_request_1).commit().expect_success();

    let auction_hash = builder.get_auction_contract_hash();

    let bids: Bids = builder.get_bids();
    assert_eq!(bids.len(), 1);
    let active_bid = bids.get(&NON_FOUNDER_VALIDATOR_1_PK).unwrap();
    assert_eq!(
        builder.get_purse_balance(*active_bid.bonding_purse()),
        U512::from(ADD_BID_AMOUNT_1)
    );
    assert_eq!(*active_bid.delegation_rate(), ADD_BID_DELEGATION_RATE_1);

    let auction_stored_value = builder
        .query(None, auction_hash.into(), &[])
        .expect("should query auction hash");
    let _auction = auction_stored_value
        .as_contract()
        .expect("should be contract");

    //
    let exec_request_1 = ExecuteRequestBuilder::standard(
        *BID_ACCOUNT_1_ADDR,
        CONTRACT_DELEGATE,
        runtime_args! {
            ARG_AMOUNT => U512::from(DELEGATE_AMOUNT_1),
            ARG_VALIDATOR => NON_FOUNDER_VALIDATOR_1_PK.clone(),
            ARG_DELEGATOR => BID_ACCOUNT_1_PK.clone(),
        },
    )
    .build();

    builder.exec(exec_request_1).commit().expect_success();

    let bids: Bids = builder.get_bids();
    assert_eq!(bids.len(), 1);
    let delegators = bids[&NON_FOUNDER_VALIDATOR_1_PK].delegators();
    assert_eq!(delegators.len(), 1);
    let delegated_amount_1 = *delegators[&BID_ACCOUNT_1_PK].staked_amount();
    assert_eq!(delegated_amount_1, U512::from(DELEGATE_AMOUNT_1));

    // 2nd bid top-up
    let exec_request_2 = ExecuteRequestBuilder::standard(
        *BID_ACCOUNT_1_ADDR,
        CONTRACT_DELEGATE,
        runtime_args! {
            ARG_AMOUNT => U512::from(DELEGATE_AMOUNT_2),
            ARG_VALIDATOR => NON_FOUNDER_VALIDATOR_1_PK.clone(),
            ARG_DELEGATOR => BID_ACCOUNT_1_PK.clone(),
        },
    )
    .build();

    builder.exec(exec_request_2).commit().expect_success();

    let bids: Bids = builder.get_bids();
    assert_eq!(bids.len(), 1);
    let delegators = bids[&NON_FOUNDER_VALIDATOR_1_PK].delegators();
    assert_eq!(delegators.len(), 1);
    let delegated_amount_1 = *delegators[&BID_ACCOUNT_1_PK].staked_amount();
    assert_eq!(
        delegated_amount_1,
        U512::from(DELEGATE_AMOUNT_1 + DELEGATE_AMOUNT_2)
    );

    let exec_request_3 = ExecuteRequestBuilder::standard(
        *BID_ACCOUNT_1_ADDR,
        CONTRACT_UNDELEGATE,
        runtime_args! {
            ARG_AMOUNT => U512::from(UNDELEGATE_AMOUNT_1),
            ARG_VALIDATOR => NON_FOUNDER_VALIDATOR_1_PK.clone(),
            ARG_DELEGATOR => BID_ACCOUNT_1_PK.clone(),
        },
    )
    .build();
    builder.exec(exec_request_3).commit().expect_success();

    let bids: Bids = builder.get_bids();
    assert_eq!(bids.len(), 1);
    let delegators = bids[&NON_FOUNDER_VALIDATOR_1_PK].delegators();
    assert_eq!(delegators.len(), 1);
    let delegated_amount_1 = *delegators[&BID_ACCOUNT_1_PK].staked_amount();
    assert_eq!(
        delegated_amount_1,
        U512::from(DELEGATE_AMOUNT_1 + DELEGATE_AMOUNT_2 - UNDELEGATE_AMOUNT_1)
    );

    let unbonding_purses: UnbondingPurses = builder.get_unbonds();
    assert_eq!(unbonding_purses.len(), 1);

    let unbond_list = unbonding_purses
        .get(&NON_FOUNDER_VALIDATOR_1_ADDR)
        .expect("should have unbonding purse for non founder validator");
    assert_eq!(unbond_list.len(), 1);
    assert_eq!(
        unbond_list[0].validator_public_key(),
        &*NON_FOUNDER_VALIDATOR_1_PK
    );
    assert_eq!(unbond_list[0].unbonder_public_key(), &*BID_ACCOUNT_1_PK);
    assert_eq!(unbond_list[0].amount(), &U512::from(UNDELEGATE_AMOUNT_1));
    assert!(!unbond_list[0].is_validator());

    assert_eq!(unbond_list[0].era_of_creation(), INITIAL_ERA_ID);
}

#[ignore]
#[test]
fn should_calculate_era_validators() {
    assert_ne!(*ACCOUNT_1_ADDR, *ACCOUNT_2_ADDR,);
    assert_ne!(*ACCOUNT_2_ADDR, *BID_ACCOUNT_1_ADDR,);
    assert_ne!(*ACCOUNT_2_ADDR, *DEFAULT_ACCOUNT_ADDR,);
    let accounts = {
        let mut tmp: Vec<GenesisAccount> = DEFAULT_ACCOUNTS.clone();
        let account_1 = GenesisAccount::account(
            ACCOUNT_1_PK.clone(),
            Motes::new(ACCOUNT_1_BALANCE.into()),
            Some(GenesisValidator::new(
                Motes::new(ACCOUNT_1_BOND.into()),
                DelegationRate::zero(),
            )),
        );
        let account_2 = GenesisAccount::account(
            ACCOUNT_2_PK.clone(),
            Motes::new(ACCOUNT_2_BALANCE.into()),
            Some(GenesisValidator::new(
                Motes::new(ACCOUNT_2_BOND.into()),
                DelegationRate::zero(),
            )),
        );
        let account_3 = GenesisAccount::account(
            BID_ACCOUNT_1_PK.clone(),
            Motes::new(BID_ACCOUNT_1_BALANCE.into()),
            None,
        );
        tmp.push(account_1);
        tmp.push(account_2);
        tmp.push(account_3);
        tmp
    };

    let run_genesis_request = utils::create_run_genesis_request(accounts);

    let mut builder = InMemoryWasmTestBuilder::default();

    builder.run_genesis(&run_genesis_request);

    let transfer_request_1 = ExecuteRequestBuilder::standard(
        *DEFAULT_ACCOUNT_ADDR,
        CONTRACT_TRANSFER_TO_ACCOUNT,
        runtime_args! {
            ARG_TARGET => *SYSTEM_ADDR,
            ARG_AMOUNT => U512::from(TRANSFER_AMOUNT)
        },
    )
    .build();
    let transfer_request_2 = ExecuteRequestBuilder::standard(
        *DEFAULT_ACCOUNT_ADDR,
        CONTRACT_TRANSFER_TO_ACCOUNT,
        runtime_args! {
            ARG_TARGET => *NON_FOUNDER_VALIDATOR_1_ADDR,
            ARG_AMOUNT => U512::from(TRANSFER_AMOUNT)
        },
    )
    .build();

    let auction_hash = builder.get_auction_contract_hash();
    let bids: Bids = builder.get_bids();
    assert_eq!(bids.len(), 2, "founding validators {:?}", bids);

    // Verify first era validators
    let first_validator_weights: ValidatorWeights = builder
        .get_validator_weights(INITIAL_ERA_ID)
        .expect("should have first era validator weights");
    assert_eq!(
        first_validator_weights
            .keys()
            .cloned()
            .collect::<BTreeSet<_>>(),
        BTreeSet::from_iter(vec![ACCOUNT_1_PK.clone(), ACCOUNT_2_PK.clone()])
    );

    builder.exec(transfer_request_1).commit().expect_success();
    builder.exec(transfer_request_2).commit().expect_success();

    // non-founding validator request
    let add_bid_request_1 = ExecuteRequestBuilder::standard(
        *BID_ACCOUNT_1_ADDR,
        CONTRACT_ADD_BID,
        runtime_args! {
            ARG_PUBLIC_KEY => BID_ACCOUNT_1_PK.clone(),
            ARG_AMOUNT => U512::from(ADD_BID_AMOUNT_1),
            ARG_DELEGATION_RATE => ADD_BID_DELEGATION_RATE_1,
        },
    )
    .build();

    builder.exec(add_bid_request_1).commit().expect_success();

    let pre_era_id: EraId = builder.get_value(auction_hash, ERA_ID_KEY);
    assert_eq!(pre_era_id, EraId::from(0));

    builder.run_auction(
        DEFAULT_GENESIS_TIMESTAMP_MILLIS + DEFAULT_LOCKED_FUNDS_PERIOD_MILLIS,
        Vec::new(),
    );

    let post_era_id: EraId = builder.get_value(auction_hash, ERA_ID_KEY);
    assert_eq!(post_era_id, EraId::from(1));

    let era_validators: EraValidators = builder.get_era_validators();

    // Check if there are no missing eras after the calculation, but we don't care about what the
    // elements are
    let auction_delay = builder.get_auction_delay();
    let eras: Vec<_> = era_validators.keys().copied().collect();
    assert!(!era_validators.is_empty());
    assert!(era_validators.len() >= auction_delay as usize); // definitely more than 1 element
    let (first_era, _) = era_validators.iter().min().unwrap();
    let (last_era, _) = era_validators.iter().max().unwrap();
    let expected_eras: Vec<EraId> = {
        let lo: u64 = (*first_era).into();
        let hi: u64 = (*last_era).into();
        (lo..=hi).map(EraId::from).collect()
    };
    assert_eq!(eras, expected_eras, "Eras {:?}", eras);

    assert!(post_era_id > EraId::from(0));
    let consensus_next_era_id: EraId = post_era_id + auction_delay + 1;

    let snapshot_size = auction_delay as usize + 1;
    assert_eq!(
        era_validators.len(),
        snapshot_size,
        "era_id={} {:?}",
        consensus_next_era_id,
        era_validators
    ); // eraindex==1 - ran once

    let lookup_era_id = consensus_next_era_id - 1;

    let validator_weights = era_validators
        .get(&lookup_era_id) // indexed from 0
        .unwrap_or_else(|| {
            panic!(
                "should have era_index=={} entry {:?}",
                consensus_next_era_id, era_validators
            )
        });
    assert_eq!(
        validator_weights.len(),
        3,
        "{:?} {:?}",
        era_validators,
        validator_weights
    ); //2 genesis validators "winners"
    assert_eq!(
        validator_weights
            .get(&BID_ACCOUNT_1_PK)
            .expect("should have bid account in this era"),
        &U512::from(ADD_BID_AMOUNT_1)
    );

    // Check validator weights using the API
    let era_validators_result = builder
        .get_validator_weights(lookup_era_id)
        .expect("should have validator weights");
    assert_eq!(era_validators_result, *validator_weights);

    // Make sure looked up era validators are different than initial era validators
    assert_ne!(era_validators_result, first_validator_weights);
}

#[ignore]
#[test]
fn should_get_first_seigniorage_recipients() {
    let accounts = {
        let mut tmp: Vec<GenesisAccount> = DEFAULT_ACCOUNTS.clone();
        let account_1 = GenesisAccount::account(
            ACCOUNT_1_PK.clone(),
            Motes::new(ACCOUNT_1_BALANCE.into()),
            Some(GenesisValidator::new(
                Motes::new(ACCOUNT_1_BOND.into()),
                DelegationRate::zero(),
            )),
        );
        let account_2 = GenesisAccount::account(
            ACCOUNT_2_PK.clone(),
            Motes::new(ACCOUNT_2_BALANCE.into()),
            Some(GenesisValidator::new(
                Motes::new(ACCOUNT_2_BOND.into()),
                DelegationRate::zero(),
            )),
        );
        tmp.push(account_1);
        tmp.push(account_2);
        tmp
    };

    let run_genesis_request = utils::create_run_genesis_request(accounts);

    let mut builder = InMemoryWasmTestBuilder::default();

    builder.run_genesis(&run_genesis_request);

    let transfer_request_1 = ExecuteRequestBuilder::standard(
        *DEFAULT_ACCOUNT_ADDR,
        CONTRACT_TRANSFER_TO_ACCOUNT,
        runtime_args! {
            ARG_TARGET => *SYSTEM_ADDR,
            ARG_AMOUNT => U512::from(TRANSFER_AMOUNT)
        },
    )
    .build();

    let bids: Bids = builder.get_bids();
    assert_eq!(bids.len(), 2);

    let founding_validator_1 = bids.get(&ACCOUNT_1_PK).expect("should have account 1 pk");
    assert_eq!(
        founding_validator_1
            .vesting_schedule()
            .map(|vesting_schedule| vesting_schedule.initial_release_timestamp_millis()),
        Some(DEFAULT_GENESIS_TIMESTAMP_MILLIS + DEFAULT_LOCKED_FUNDS_PERIOD_MILLIS)
    );

    let founding_validator_2 = bids.get(&ACCOUNT_2_PK).expect("should have account 2 pk");
    assert_eq!(
        founding_validator_2
            .vesting_schedule()
            .map(|vesting_schedule| vesting_schedule.initial_release_timestamp_millis()),
        Some(DEFAULT_GENESIS_TIMESTAMP_MILLIS + DEFAULT_LOCKED_FUNDS_PERIOD_MILLIS)
    );

    builder.exec(transfer_request_1).commit().expect_success();

    // run_auction should be executed first
    builder.run_auction(
        DEFAULT_GENESIS_TIMESTAMP_MILLIS + DEFAULT_LOCKED_FUNDS_PERIOD_MILLIS,
        Vec::new(),
    );

    let mut era_validators: EraValidators = builder.get_era_validators();
    let auction_delay = builder.get_auction_delay();
    let snapshot_size = auction_delay as usize + 1;

    assert_eq!(era_validators.len(), snapshot_size, "{:?}", era_validators); // eraindex==1 - ran once

    assert!(era_validators.contains_key(&(EraId::from(auction_delay).successor())));

<<<<<<< HEAD
    let era_id = EraId::from(auction_delay);
=======
    let era_id = EraId::from(auction_delay) - 1;
>>>>>>> 33d46a3c

    let validator_weights = era_validators.remove(&era_id).unwrap_or_else(|| {
        panic!(
            "should have era_index=={} entry {:?}",
            era_id, era_validators
        )
    });
    // 2 genesis validators "winners" with non-zero bond
    assert_eq!(validator_weights.len(), 2, "{:?}", validator_weights);
    assert_eq!(
        validator_weights.get(&ACCOUNT_1_PK).unwrap(),
        &U512::from(ACCOUNT_1_BOND)
    );
    assert_eq!(
        validator_weights.get(&ACCOUNT_2_PK).unwrap(),
        &U512::from(ACCOUNT_2_BOND)
    );

    let first_validator_weights = builder
        .get_validator_weights(era_id)
        .expect("should have validator weights");
    assert_eq!(first_validator_weights, validator_weights);
}

#[ignore]
#[test]
fn should_release_founder_stake() {
    // ACCOUNT_1_BOND / 14 = 7_142
    const EXPECTED_WEEKLY_RELEASE: u64 = 7_142;

    const EXPECTED_REMAINDER: u64 = 12;

    const EXPECTED_LOCKED_AMOUNTS: [u64; 14] = [
        92858, 85716, 78574, 71432, 64290, 57148, 50006, 42864, 35722, 28580, 21438, 14296, 7154, 0,
    ];

    let expected_locked_amounts: Vec<U512> = EXPECTED_LOCKED_AMOUNTS
        .iter()
        .cloned()
        .map(U512::from)
        .collect();

    let expect_unbond_success = |builder: &mut InMemoryWasmTestBuilder, amount: u64| {
        let partial_unbond = ExecuteRequestBuilder::standard(
            *ACCOUNT_1_ADDR,
            CONTRACT_WITHDRAW_BID,
            runtime_args! {
                ARG_PUBLIC_KEY => ACCOUNT_1_PK.clone(),
                ARG_AMOUNT => U512::from(amount),
            },
        )
        .build();

        builder.exec(partial_unbond).commit().expect_success();
    };

    let expect_unbond_failure = |builder: &mut InMemoryWasmTestBuilder, amount: u64| {
        let full_unbond = ExecuteRequestBuilder::standard(
            *ACCOUNT_1_ADDR,
            CONTRACT_WITHDRAW_BID,
            runtime_args! {
                ARG_PUBLIC_KEY => ACCOUNT_1_PK.clone(),
                ARG_AMOUNT => U512::from(amount),
            },
        )
        .build();

        builder.exec(full_unbond).commit();

        let error = {
            let response = builder
                .get_last_exec_results()
                .expect("should have last exec result");
            let exec_response = response.last().expect("should have response");
            exec_response
                .as_error()
                .cloned()
                .expect("should have error")
        };
        assert_matches!(
            error,
            engine_state::Error::Exec(execution::Error::Revert(ApiError::AuctionError(15)))
        );
    };

    let accounts = {
        let mut tmp: Vec<GenesisAccount> = DEFAULT_ACCOUNTS.clone();
        let account_1 = GenesisAccount::account(
            ACCOUNT_1_PK.clone(),
            Motes::new(ACCOUNT_1_BALANCE.into()),
            Some(GenesisValidator::new(
                Motes::new(ACCOUNT_1_BOND.into()),
                DelegationRate::zero(),
            )),
        );
        tmp.push(account_1);
        tmp
    };

    let run_genesis_request = utils::create_run_genesis_request(accounts);

    let mut builder = InMemoryWasmTestBuilder::default();

    builder.run_genesis(&run_genesis_request);

    let fund_system_account = ExecuteRequestBuilder::standard(
        *DEFAULT_ACCOUNT_ADDR,
        CONTRACT_TRANSFER_TO_ACCOUNT,
        runtime_args! {
            ARG_TARGET => *SYSTEM_ADDR,
            ARG_AMOUNT => U512::from(DEFAULT_ACCOUNT_INITIAL_BALANCE / 10)
        },
    )
    .build();

    builder.exec(fund_system_account).commit().expect_success();

    // Check bid and its vesting schedule
    {
        let bids: Bids = builder.get_bids();
        assert_eq!(bids.len(), 1);

        let entry = bids.get(&ACCOUNT_1_PK).unwrap();
        let vesting_schedule = entry.vesting_schedule().unwrap();

        let initial_release = vesting_schedule.initial_release_timestamp_millis();
        assert_eq!(initial_release, EXPECTED_INITIAL_RELEASE_TIMESTAMP_MILLIS);

        let locked_amounts = vesting_schedule.locked_amounts().map(|arr| arr.to_vec());
        assert!(locked_amounts.is_none());
    }

    builder.run_auction(DEFAULT_GENESIS_TIMESTAMP_MILLIS, Vec::new());

    {
        // Attempt unbond of one mote
        expect_unbond_failure(&mut builder, u64::one());
    }

    builder.run_auction(WEEK_TIMESTAMPS[0], Vec::new());

    // Check bid and its vesting schedule
    {
        let bids: Bids = builder.get_bids();
        assert_eq!(bids.len(), 1);

        let entry = bids.get(&ACCOUNT_1_PK).unwrap();
        let vesting_schedule = entry.vesting_schedule().unwrap();

        let initial_release = vesting_schedule.initial_release_timestamp_millis();
        assert_eq!(initial_release, EXPECTED_INITIAL_RELEASE_TIMESTAMP_MILLIS);

        let locked_amounts = vesting_schedule.locked_amounts().map(|arr| arr.to_vec());
        assert_eq!(locked_amounts, Some(expected_locked_amounts));
    }

    let mut total_unbonded = 0;

    {
        // Attempt full unbond
        expect_unbond_failure(&mut builder, ACCOUNT_1_BOND);

        // Attempt unbond of released amount
        expect_unbond_success(&mut builder, EXPECTED_WEEKLY_RELEASE);

        total_unbonded += EXPECTED_WEEKLY_RELEASE;

        assert_eq!(ACCOUNT_1_BOND - total_unbonded, EXPECTED_LOCKED_AMOUNTS[0])
    }

    for i in 1..13 {
        // Run auction forward by almost a week
        builder.run_auction(WEEK_TIMESTAMPS[i] - 1, Vec::new());

        // Attempt unbond of 1 mote
        expect_unbond_failure(&mut builder, u64::one());

        // Run auction forward by one millisecond
        builder.run_auction(WEEK_TIMESTAMPS[i], Vec::new());

        // Attempt unbond of more than weekly release
        expect_unbond_failure(&mut builder, EXPECTED_WEEKLY_RELEASE + 1);

        // Attempt unbond of released amount
        expect_unbond_success(&mut builder, EXPECTED_WEEKLY_RELEASE);

        total_unbonded += EXPECTED_WEEKLY_RELEASE;

        assert_eq!(ACCOUNT_1_BOND - total_unbonded, EXPECTED_LOCKED_AMOUNTS[i])
    }

    {
        // Run auction forward by almost a week
        builder.run_auction(WEEK_TIMESTAMPS[13] - 1, Vec::new());

        // Attempt unbond of 1 mote
        expect_unbond_failure(&mut builder, u64::one());

        // Run auction forward by one millisecond
        builder.run_auction(WEEK_TIMESTAMPS[13], Vec::new());

        // Attempt unbond of released amount + remainder
        expect_unbond_success(&mut builder, EXPECTED_WEEKLY_RELEASE + EXPECTED_REMAINDER);

        total_unbonded += EXPECTED_WEEKLY_RELEASE + EXPECTED_REMAINDER;

        assert_eq!(ACCOUNT_1_BOND - total_unbonded, EXPECTED_LOCKED_AMOUNTS[13])
    }

    assert_eq!(ACCOUNT_1_BOND, total_unbonded);
}

#[ignore]
#[test]
fn should_fail_to_get_era_validators() {
    let accounts = {
        let mut tmp: Vec<GenesisAccount> = DEFAULT_ACCOUNTS.clone();
        let account_1 = GenesisAccount::account(
            ACCOUNT_1_PK.clone(),
            Motes::new(ACCOUNT_1_BALANCE.into()),
            Some(GenesisValidator::new(
                Motes::new(ACCOUNT_1_BOND.into()),
                DelegationRate::zero(),
            )),
        );
        tmp.push(account_1);
        tmp
    };

    let run_genesis_request = utils::create_run_genesis_request(accounts);

    let mut builder = InMemoryWasmTestBuilder::default();

    builder.run_genesis(&run_genesis_request);

    assert_eq!(
        builder.get_validator_weights(EraId::MAX),
        None,
        "should not have era validators for invalid era"
    );
}

#[ignore]
#[test]
fn should_use_era_validators_endpoint_for_first_era() {
    let extra_accounts = vec![GenesisAccount::account(
        ACCOUNT_1_PK.clone(),
        Motes::new(ACCOUNT_1_BALANCE.into()),
        Some(GenesisValidator::new(
            Motes::new(ACCOUNT_1_BOND.into()),
            DelegationRate::zero(),
        )),
    )];

    let accounts = {
        let mut tmp: Vec<GenesisAccount> = DEFAULT_ACCOUNTS.clone();
        tmp.extend(extra_accounts);
        tmp
    };

    let run_genesis_request = utils::create_run_genesis_request(accounts);

    let mut builder = InMemoryWasmTestBuilder::default();

    builder.run_genesis(&run_genesis_request);

    let validator_weights = builder
        .get_validator_weights(INITIAL_ERA_ID)
        .expect("should have validator weights for era 0");

    assert_eq!(validator_weights.len(), 1);
    assert_eq!(validator_weights[&ACCOUNT_1_PK], ACCOUNT_1_BOND.into());

    let era_validators: EraValidators = builder.get_era_validators();
    assert_eq!(era_validators[&EraId::from(0)], validator_weights);
}

#[ignore]
#[test]
fn should_calculate_era_validators_multiple_new_bids() {
    assert_ne!(*ACCOUNT_1_ADDR, *ACCOUNT_2_ADDR,);
    assert_ne!(*ACCOUNT_2_ADDR, *BID_ACCOUNT_1_ADDR,);
    assert_ne!(*ACCOUNT_2_ADDR, *DEFAULT_ACCOUNT_ADDR,);
    let accounts = {
        let mut tmp: Vec<GenesisAccount> = DEFAULT_ACCOUNTS.clone();
        let account_1 = GenesisAccount::account(
            ACCOUNT_1_PK.clone(),
            Motes::new(ACCOUNT_1_BALANCE.into()),
            Some(GenesisValidator::new(
                Motes::new(ACCOUNT_1_BOND.into()),
                DelegationRate::zero(),
            )),
        );
        let account_2 = GenesisAccount::account(
            ACCOUNT_2_PK.clone(),
            Motes::new(ACCOUNT_2_BALANCE.into()),
            Some(GenesisValidator::new(
                Motes::new(ACCOUNT_2_BOND.into()),
                DelegationRate::zero(),
            )),
        );
        let account_3 = GenesisAccount::account(
            BID_ACCOUNT_1_PK.clone(),
            Motes::new(BID_ACCOUNT_1_BALANCE.into()),
            None,
        );
        let account_4 = GenesisAccount::account(
            BID_ACCOUNT_2_PK.clone(),
            Motes::new(BID_ACCOUNT_2_BALANCE.into()),
            None,
        );
        tmp.push(account_1);
        tmp.push(account_2);
        tmp.push(account_3);
        tmp.push(account_4);
        tmp
    };

    let run_genesis_request = utils::create_run_genesis_request(accounts);

    let mut builder = InMemoryWasmTestBuilder::default();

    builder.run_genesis(&run_genesis_request);

    let genesis_validator_weights = builder
        .get_validator_weights(INITIAL_ERA_ID)
        .expect("should have genesis validators for initial era");
    let auction_delay = builder.get_auction_delay();
    // new_era is the first era in the future where new era validator weights will be calculated
    let new_era = INITIAL_ERA_ID + auction_delay + 1;
    assert!(builder.get_validator_weights(new_era).is_none());
    assert_eq!(
        builder.get_validator_weights(new_era - 1).unwrap(),
        builder.get_validator_weights(INITIAL_ERA_ID).unwrap()
    );

    assert_eq!(
        genesis_validator_weights
            .keys()
            .cloned()
            .collect::<BTreeSet<_>>(),
        BTreeSet::from_iter(vec![ACCOUNT_1_PK.clone(), ACCOUNT_2_PK.clone()])
    );

    // Fund additional accounts
    for target in &[
        *SYSTEM_ADDR,
        *NON_FOUNDER_VALIDATOR_1_ADDR,
        *NON_FOUNDER_VALIDATOR_2_ADDR,
    ] {
        let transfer_request_1 = ExecuteRequestBuilder::standard(
            *DEFAULT_ACCOUNT_ADDR,
            CONTRACT_TRANSFER_TO_ACCOUNT,
            runtime_args! {
                ARG_TARGET => *target,
                ARG_AMOUNT => U512::from(TRANSFER_AMOUNT)
            },
        )
        .build();
        builder.exec(transfer_request_1).commit().expect_success();
    }

    // non-founding validator request
    let add_bid_request_1 = ExecuteRequestBuilder::standard(
        *BID_ACCOUNT_1_ADDR,
        CONTRACT_ADD_BID,
        runtime_args! {
            ARG_PUBLIC_KEY => BID_ACCOUNT_1_PK.clone(),
            ARG_AMOUNT => U512::from(ADD_BID_AMOUNT_1),
            ARG_DELEGATION_RATE => ADD_BID_DELEGATION_RATE_1,
        },
    )
    .build();
    let add_bid_request_2 = ExecuteRequestBuilder::standard(
        *BID_ACCOUNT_2_ADDR,
        CONTRACT_ADD_BID,
        runtime_args! {
            ARG_PUBLIC_KEY => BID_ACCOUNT_2_PK.clone(),
            ARG_AMOUNT => U512::from(ADD_BID_AMOUNT_2),
            ARG_DELEGATION_RATE => ADD_BID_DELEGATION_RATE_2,
        },
    )
    .build();

    builder.exec(add_bid_request_1).commit().expect_success();
    builder.exec(add_bid_request_2).commit().expect_success();

    // run auction and compute validators for new era
    builder.run_auction(
        DEFAULT_GENESIS_TIMESTAMP_MILLIS + DEFAULT_LOCKED_FUNDS_PERIOD_MILLIS,
        Vec::new(),
    );
    // Verify first era validators
    let new_validator_weights: ValidatorWeights = builder
        .get_validator_weights(new_era)
        .expect("should have first era validator weights");

    // check that the new computed era has exactly the state we expect
    let lhs = new_validator_weights
        .keys()
        .cloned()
        .collect::<BTreeSet<_>>();

    let rhs = BTreeSet::from_iter(vec![
        ACCOUNT_1_PK.clone(),
        ACCOUNT_2_PK.clone(),
        BID_ACCOUNT_1_PK.clone(),
        BID_ACCOUNT_2_PK.clone(),
    ]);

    assert_eq!(lhs, rhs);

    // make sure that new validators are exactly those that were part of add_bid requests
    let new_validators: BTreeSet<_> = rhs
        .difference(&genesis_validator_weights.keys().cloned().collect())
        .cloned()
        .collect();
    assert_eq!(
        new_validators,
        BTreeSet::from_iter(vec![BID_ACCOUNT_1_PK.clone(), BID_ACCOUNT_2_PK.clone(),])
    );
}

#[ignore]
#[test]
fn undelegated_funds_should_be_released() {
    let system_fund_request = ExecuteRequestBuilder::standard(
        *DEFAULT_ACCOUNT_ADDR,
        CONTRACT_TRANSFER_TO_ACCOUNT,
        runtime_args! {
            ARG_TARGET => *SYSTEM_ADDR,
            ARG_AMOUNT => U512::from(SYSTEM_TRANSFER_AMOUNT)
        },
    )
    .build();

    let validator_1_fund_request = ExecuteRequestBuilder::standard(
        *DEFAULT_ACCOUNT_ADDR,
        CONTRACT_TRANSFER_TO_ACCOUNT,
        runtime_args! {
            ARG_TARGET => *NON_FOUNDER_VALIDATOR_1_ADDR,
            ARG_AMOUNT => U512::from(TRANSFER_AMOUNT)
        },
    )
    .build();

    let delegator_1_fund_request = ExecuteRequestBuilder::standard(
        *DEFAULT_ACCOUNT_ADDR,
        CONTRACT_TRANSFER_TO_ACCOUNT,
        runtime_args! {
            ARG_TARGET => *BID_ACCOUNT_1_ADDR,
            ARG_AMOUNT => U512::from(TRANSFER_AMOUNT)
        },
    )
    .build();

    let validator_1_add_bid_request = ExecuteRequestBuilder::standard(
        *NON_FOUNDER_VALIDATOR_1_ADDR,
        CONTRACT_ADD_BID,
        runtime_args! {
            ARG_PUBLIC_KEY => NON_FOUNDER_VALIDATOR_1_PK.clone(),
            ARG_AMOUNT => U512::from(ADD_BID_AMOUNT_1),
            ARG_DELEGATION_RATE => ADD_BID_DELEGATION_RATE_1,
        },
    )
    .build();

    let delegator_1_validator_1_delegate_request = ExecuteRequestBuilder::standard(
        *BID_ACCOUNT_1_ADDR,
        CONTRACT_DELEGATE,
        runtime_args! {
            ARG_AMOUNT => U512::from(DELEGATE_AMOUNT_1),
            ARG_VALIDATOR => NON_FOUNDER_VALIDATOR_1_PK.clone(),
            ARG_DELEGATOR => BID_ACCOUNT_1_PK.clone(),
        },
    )
    .build();

    let post_genesis_requests = vec![
        system_fund_request,
        delegator_1_fund_request,
        validator_1_fund_request,
        validator_1_add_bid_request,
        delegator_1_validator_1_delegate_request,
    ];

    let mut timestamp_millis =
        DEFAULT_GENESIS_TIMESTAMP_MILLIS + DEFAULT_LOCKED_FUNDS_PERIOD_MILLIS;

    let mut builder = InMemoryWasmTestBuilder::default();

    builder.run_genesis(&PRODUCTION_RUN_GENESIS_REQUEST);

    for request in post_genesis_requests {
        builder.exec(request).commit().expect_success();
    }

    for _ in 0..5 {
        builder.run_auction(timestamp_millis, Vec::new());
        timestamp_millis += TIMESTAMP_MILLIS_INCREMENT;
    }

    let delegator_1_undelegate_purse = builder
        .get_account(*BID_ACCOUNT_1_ADDR)
        .expect("should have default account")
        .main_purse();

    let delegator_1_undelegate_request = ExecuteRequestBuilder::standard(
        *BID_ACCOUNT_1_ADDR,
        CONTRACT_UNDELEGATE,
        runtime_args! {
            ARG_AMOUNT => U512::from(UNDELEGATE_AMOUNT_1),
            ARG_VALIDATOR => NON_FOUNDER_VALIDATOR_1_PK.clone(),
            ARG_DELEGATOR => BID_ACCOUNT_1_PK.clone(),
        },
    )
    .build();

    builder
        .exec(delegator_1_undelegate_request)
        .commit()
        .expect_success();

    let delegator_1_purse_balance_before = builder.get_purse_balance(delegator_1_undelegate_purse);

    let unbonding_delay = builder.get_unbonding_delay();

    for _ in 0..=unbonding_delay {
        let delegator_1_undelegate_purse_balance =
            builder.get_purse_balance(delegator_1_undelegate_purse);
        assert_eq!(
            delegator_1_purse_balance_before,
            delegator_1_undelegate_purse_balance
        );

        builder.run_auction(timestamp_millis, Vec::new());
        timestamp_millis += TIMESTAMP_MILLIS_INCREMENT;
    }

    let delegator_1_undelegate_purse_balance =
        builder.get_purse_balance(delegator_1_undelegate_purse);
    assert_eq!(
        delegator_1_undelegate_purse_balance,
        delegator_1_purse_balance_before + U512::from(UNDELEGATE_AMOUNT_1)
    )
}

#[ignore]
#[test]
fn fully_undelegated_funds_should_be_released() {
    const SYSTEM_TRANSFER_AMOUNT: u64 = MINIMUM_ACCOUNT_CREATION_BALANCE;

    let system_fund_request = ExecuteRequestBuilder::standard(
        *DEFAULT_ACCOUNT_ADDR,
        CONTRACT_TRANSFER_TO_ACCOUNT,
        runtime_args! {
            ARG_TARGET => *SYSTEM_ADDR,
            ARG_AMOUNT => U512::from(SYSTEM_TRANSFER_AMOUNT)
        },
    )
    .build();

    let validator_1_fund_request = ExecuteRequestBuilder::standard(
        *DEFAULT_ACCOUNT_ADDR,
        CONTRACT_TRANSFER_TO_ACCOUNT,
        runtime_args! {
            ARG_TARGET => *NON_FOUNDER_VALIDATOR_1_ADDR,
            ARG_AMOUNT => U512::from(TRANSFER_AMOUNT)
        },
    )
    .build();

    let delegator_1_fund_request = ExecuteRequestBuilder::standard(
        *DEFAULT_ACCOUNT_ADDR,
        CONTRACT_TRANSFER_TO_ACCOUNT,
        runtime_args! {
            ARG_TARGET => *BID_ACCOUNT_1_ADDR,
            ARG_AMOUNT => U512::from(TRANSFER_AMOUNT)
        },
    )
    .build();

    let validator_1_add_bid_request = ExecuteRequestBuilder::standard(
        *NON_FOUNDER_VALIDATOR_1_ADDR,
        CONTRACT_ADD_BID,
        runtime_args! {
            ARG_PUBLIC_KEY => NON_FOUNDER_VALIDATOR_1_PK.clone(),
            ARG_AMOUNT => U512::from(ADD_BID_AMOUNT_1),
            ARG_DELEGATION_RATE => ADD_BID_DELEGATION_RATE_1,
        },
    )
    .build();

    let delegator_1_validator_1_delegate_request = ExecuteRequestBuilder::standard(
        *BID_ACCOUNT_1_ADDR,
        CONTRACT_DELEGATE,
        runtime_args! {
            ARG_AMOUNT => U512::from(DELEGATE_AMOUNT_1),
            ARG_VALIDATOR => NON_FOUNDER_VALIDATOR_1_PK.clone(),
            ARG_DELEGATOR => BID_ACCOUNT_1_PK.clone(),
        },
    )
    .build();

    let post_genesis_requests = vec![
        system_fund_request,
        delegator_1_fund_request,
        validator_1_fund_request,
        validator_1_add_bid_request,
        delegator_1_validator_1_delegate_request,
    ];

    let mut timestamp_millis =
        DEFAULT_GENESIS_TIMESTAMP_MILLIS + DEFAULT_LOCKED_FUNDS_PERIOD_MILLIS;

    let mut builder = InMemoryWasmTestBuilder::default();

    builder.run_genesis(&PRODUCTION_RUN_GENESIS_REQUEST);

    for request in post_genesis_requests {
        builder.exec(request).commit().expect_success();
    }

    for _ in 0..5 {
        builder.run_auction(timestamp_millis, Vec::new());
        timestamp_millis += TIMESTAMP_MILLIS_INCREMENT;
    }

    let delegator_1_undelegate_purse = builder
        .get_account(*BID_ACCOUNT_1_ADDR)
        .expect("should have default account")
        .main_purse();

    let delegator_1_undelegate_request = ExecuteRequestBuilder::standard(
        *BID_ACCOUNT_1_ADDR,
        CONTRACT_UNDELEGATE,
        runtime_args! {
            ARG_AMOUNT => U512::from(DELEGATE_AMOUNT_1),
            ARG_VALIDATOR => NON_FOUNDER_VALIDATOR_1_PK.clone(),
            ARG_DELEGATOR => BID_ACCOUNT_1_PK.clone(),
        },
    )
    .build();

    builder
        .exec(delegator_1_undelegate_request)
        .commit()
        .expect_success();

    let delegator_1_purse_balance_before = builder.get_purse_balance(delegator_1_undelegate_purse);

    let unbonding_delay = builder.get_unbonding_delay();

    for _ in 0..=unbonding_delay {
        let delegator_1_undelegate_purse_balance =
            builder.get_purse_balance(delegator_1_undelegate_purse);
        assert_eq!(
            delegator_1_undelegate_purse_balance,
            delegator_1_purse_balance_before
        );
        builder.run_auction(timestamp_millis, Vec::new());
        timestamp_millis += TIMESTAMP_MILLIS_INCREMENT;
    }

    let delegator_1_undelegate_purse_after =
        builder.get_purse_balance(delegator_1_undelegate_purse);

    assert_eq!(
        delegator_1_undelegate_purse_after - delegator_1_purse_balance_before,
        U512::from(DELEGATE_AMOUNT_1)
    )
}

#[ignore]
#[test]
fn should_undelegate_delegators_when_validator_unbonds() {
    const VALIDATOR_1_REMAINING_BID: u64 = 1;
    const VALIDATOR_1_WITHDRAW_AMOUNT: u64 = VALIDATOR_1_STAKE - VALIDATOR_1_REMAINING_BID;

    let system_fund_request = ExecuteRequestBuilder::standard(
        *DEFAULT_ACCOUNT_ADDR,
        CONTRACT_TRANSFER_TO_ACCOUNT,
        runtime_args! {
            ARG_TARGET => *SYSTEM_ADDR,
            ARG_AMOUNT => U512::from(TRANSFER_AMOUNT)
        },
    )
    .build();

    let validator_1_fund_request = ExecuteRequestBuilder::standard(
        *DEFAULT_ACCOUNT_ADDR,
        CONTRACT_TRANSFER_TO_ACCOUNT,
        runtime_args! {
            ARG_TARGET => *VALIDATOR_1_ADDR,
            ARG_AMOUNT => U512::from(TRANSFER_AMOUNT)
        },
    )
    .build();

    let delegator_1_fund_request = ExecuteRequestBuilder::standard(
        *DEFAULT_ACCOUNT_ADDR,
        CONTRACT_TRANSFER_TO_ACCOUNT,
        runtime_args! {
            ARG_TARGET => *DELEGATOR_1_ADDR,
            ARG_AMOUNT => U512::from(TRANSFER_AMOUNT)
        },
    )
    .build();

    let delegator_2_fund_request = ExecuteRequestBuilder::standard(
        *DEFAULT_ACCOUNT_ADDR,
        CONTRACT_TRANSFER_TO_ACCOUNT,
        runtime_args! {
            ARG_TARGET => *DELEGATOR_2_ADDR,
            ARG_AMOUNT => U512::from(TRANSFER_AMOUNT)
        },
    )
    .build();

    let validator_1_add_bid_request = ExecuteRequestBuilder::standard(
        *VALIDATOR_1_ADDR,
        CONTRACT_ADD_BID,
        runtime_args! {
            ARG_AMOUNT => U512::from(VALIDATOR_1_STAKE),
            ARG_DELEGATION_RATE => VALIDATOR_1_DELEGATION_RATE,
            ARG_PUBLIC_KEY => VALIDATOR_1.clone(),
        },
    )
    .build();

    let delegator_1_delegate_request = ExecuteRequestBuilder::standard(
        *DELEGATOR_1_ADDR,
        CONTRACT_DELEGATE,
        runtime_args! {
            ARG_AMOUNT => U512::from(DELEGATOR_1_STAKE),
            ARG_VALIDATOR => VALIDATOR_1.clone(),
            ARG_DELEGATOR => DELEGATOR_1.clone(),
        },
    )
    .build();

    let delegator_2_delegate_request = ExecuteRequestBuilder::standard(
        *DELEGATOR_2_ADDR,
        CONTRACT_DELEGATE,
        runtime_args! {
            ARG_AMOUNT => U512::from(DELEGATOR_2_STAKE),
            ARG_VALIDATOR => VALIDATOR_1.clone(),
            ARG_DELEGATOR => DELEGATOR_2.clone(),
        },
    )
    .build();

    let validator_1_partial_withdraw_bid = ExecuteRequestBuilder::standard(
        *VALIDATOR_1_ADDR,
        CONTRACT_WITHDRAW_BID,
        runtime_args! {
            ARG_PUBLIC_KEY => VALIDATOR_1.clone(),
            ARG_AMOUNT => U512::from(VALIDATOR_1_WITHDRAW_AMOUNT),
        },
    )
    .build();

    let post_genesis_requests = vec![
        system_fund_request,
        validator_1_fund_request,
        delegator_1_fund_request,
        delegator_2_fund_request,
        validator_1_add_bid_request,
        delegator_1_delegate_request,
        delegator_2_delegate_request,
        validator_1_partial_withdraw_bid,
    ];

    let mut timestamp_millis =
        DEFAULT_GENESIS_TIMESTAMP_MILLIS + DEFAULT_LOCKED_FUNDS_PERIOD_MILLIS;

    let mut builder = InMemoryWasmTestBuilder::default();

    builder.run_genesis(&PRODUCTION_RUN_GENESIS_REQUEST);

    for request in post_genesis_requests {
        builder.exec(request).commit().expect_success();
    }

    for _ in 0..5 {
        builder.run_auction(timestamp_millis, Vec::new());
        timestamp_millis += TIMESTAMP_MILLIS_INCREMENT;
    }

    let bids_before: Bids = builder.get_bids();
    let validator_1_bid = bids_before
        .get(&*VALIDATOR_1)
        .expect("should have validator 1 bid");
    assert_eq!(
        validator_1_bid
            .delegators()
            .keys()
            .cloned()
            .collect::<BTreeSet<_>>(),
        BTreeSet::from_iter(vec![DELEGATOR_1.clone(), DELEGATOR_2.clone()])
    );

    // Validator partially unbonds and only one entry is present
    let unbonding_purses_before: UnbondingPurses = builder.get_unbonds();
    assert_eq!(unbonding_purses_before[&*VALIDATOR_1_ADDR].len(), 1);
    assert_eq!(
        unbonding_purses_before[&*VALIDATOR_1_ADDR][0].unbonder_public_key(),
        &*VALIDATOR_1
    );

    let validator_1_withdraw_bid = ExecuteRequestBuilder::standard(
        *VALIDATOR_1_ADDR,
        CONTRACT_WITHDRAW_BID,
        runtime_args! {
            ARG_PUBLIC_KEY => VALIDATOR_1.clone(),
            ARG_AMOUNT => U512::from(VALIDATOR_1_REMAINING_BID),
        },
    )
    .build();

    builder
        .exec(validator_1_withdraw_bid)
        .commit()
        .expect_success();

    let bids_after: Bids = builder.get_bids();
    let validator_1_bid = bids_after.get(&VALIDATOR_1).unwrap();
    assert!(validator_1_bid.inactive());
    assert!(validator_1_bid.staked_amount().is_zero());

    let unbonding_purses_after: UnbondingPurses = builder.get_unbonds();
    assert_ne!(unbonding_purses_after, unbonding_purses_before);

    let validator_1_unbonding_purse = unbonding_purses_after
        .get(&VALIDATOR_1_ADDR)
        .expect("should have unbonding purse entry");
    assert_eq!(validator_1_unbonding_purse.len(), 4); // validator1, validator1, delegator1, delegator2

    let delegator_1_unbonding_purse = validator_1_unbonding_purse
        .iter()
        .find(|unbonding_purse| {
            (
                unbonding_purse.validator_public_key(),
                unbonding_purse.unbonder_public_key(),
            ) == (&*VALIDATOR_1, &*DELEGATOR_1)
        })
        .expect("should have delegator 1 entry");
    assert_eq!(
        delegator_1_unbonding_purse.amount(),
        &U512::from(DELEGATOR_1_STAKE)
    );

    let delegator_2_unbonding_purse = validator_1_unbonding_purse
        .iter()
        .find(|unbonding_purse| {
            (
                unbonding_purse.validator_public_key(),
                unbonding_purse.unbonder_public_key(),
            ) == (&*VALIDATOR_1, &*DELEGATOR_2)
        })
        .expect("should have delegator 2 entry");
    assert_eq!(
        delegator_2_unbonding_purse.amount(),
        &U512::from(DELEGATOR_2_STAKE)
    );

    let validator_1_unbonding_purse: Vec<_> = validator_1_unbonding_purse
        .iter()
        .filter(|unbonding_purse| {
            (
                unbonding_purse.validator_public_key(),
                unbonding_purse.unbonder_public_key(),
            ) == (&*VALIDATOR_1, &*VALIDATOR_1)
        })
        .collect();

    assert_eq!(
        validator_1_unbonding_purse[0].amount(),
        &U512::from(VALIDATOR_1_WITHDRAW_AMOUNT)
    );
    assert_eq!(
        validator_1_unbonding_purse[1].amount(),
        &U512::from(VALIDATOR_1_REMAINING_BID)
    );

    // Process unbonding requests to verify delegators recevied their stakes
    let validator_1 = builder
        .get_account(*VALIDATOR_1_ADDR)
        .expect("should have validator 1 account");
    let validator_1_balance_before = builder.get_purse_balance(validator_1.main_purse());

    let delegator_1 = builder
        .get_account(*DELEGATOR_1_ADDR)
        .expect("should have delegator 1 account");
    let delegator_1_balance_before = builder.get_purse_balance(delegator_1.main_purse());

    let delegator_2 = builder
        .get_account(*DELEGATOR_2_ADDR)
        .expect("should have delegator 1 account");
    let delegator_2_balance_before = builder.get_purse_balance(delegator_2.main_purse());

    for _ in 0..=DEFAULT_UNBONDING_DELAY {
        builder.run_auction(timestamp_millis, Vec::new());
        timestamp_millis += TIMESTAMP_MILLIS_INCREMENT;
    }

    let validator_1_balance_after = builder.get_purse_balance(validator_1.main_purse());
    let delegator_1_balance_after = builder.get_purse_balance(delegator_1.main_purse());
    let delegator_2_balance_after = builder.get_purse_balance(delegator_2.main_purse());

    assert_eq!(
        validator_1_balance_before + U512::from(VALIDATOR_1_STAKE),
        validator_1_balance_after
    );
    assert_eq!(
        delegator_1_balance_before + U512::from(DELEGATOR_1_STAKE),
        delegator_1_balance_after
    );
    assert_eq!(
        delegator_2_balance_before + U512::from(DELEGATOR_2_STAKE),
        delegator_2_balance_after
    );
}

#[ignore]
#[test]
fn should_undelegate_delegators_when_validator_fully_unbonds() {
    let system_fund_request = ExecuteRequestBuilder::standard(
        *DEFAULT_ACCOUNT_ADDR,
        CONTRACT_TRANSFER_TO_ACCOUNT,
        runtime_args! {
            ARG_TARGET => *SYSTEM_ADDR,
            ARG_AMOUNT => U512::from(TRANSFER_AMOUNT)
        },
    )
    .build();

    let validator_1_fund_request = ExecuteRequestBuilder::standard(
        *DEFAULT_ACCOUNT_ADDR,
        CONTRACT_TRANSFER_TO_ACCOUNT,
        runtime_args! {
            ARG_TARGET => *VALIDATOR_1_ADDR,
            ARG_AMOUNT => U512::from(TRANSFER_AMOUNT)
        },
    )
    .build();

    let delegator_1_fund_request = ExecuteRequestBuilder::standard(
        *DEFAULT_ACCOUNT_ADDR,
        CONTRACT_TRANSFER_TO_ACCOUNT,
        runtime_args! {
            ARG_TARGET => *DELEGATOR_1_ADDR,
            ARG_AMOUNT => U512::from(TRANSFER_AMOUNT)
        },
    )
    .build();

    let delegator_2_fund_request = ExecuteRequestBuilder::standard(
        *DEFAULT_ACCOUNT_ADDR,
        CONTRACT_TRANSFER_TO_ACCOUNT,
        runtime_args! {
            ARG_TARGET => *DELEGATOR_2_ADDR,
            ARG_AMOUNT => U512::from(TRANSFER_AMOUNT)
        },
    )
    .build();

    let validator_1_add_bid_request = ExecuteRequestBuilder::standard(
        *VALIDATOR_1_ADDR,
        CONTRACT_ADD_BID,
        runtime_args! {
            ARG_AMOUNT => U512::from(VALIDATOR_1_STAKE),
            ARG_DELEGATION_RATE => VALIDATOR_1_DELEGATION_RATE,
            ARG_PUBLIC_KEY => VALIDATOR_1.clone(),
        },
    )
    .build();

    let delegator_1_delegate_request = ExecuteRequestBuilder::standard(
        *DELEGATOR_1_ADDR,
        CONTRACT_DELEGATE,
        runtime_args! {
            ARG_AMOUNT => U512::from(DELEGATOR_1_STAKE),
            ARG_VALIDATOR => VALIDATOR_1.clone(),
            ARG_DELEGATOR => DELEGATOR_1.clone(),
        },
    )
    .build();

    let delegator_2_delegate_request = ExecuteRequestBuilder::standard(
        *DELEGATOR_2_ADDR,
        CONTRACT_DELEGATE,
        runtime_args! {
            ARG_AMOUNT => U512::from(DELEGATOR_2_STAKE),
            ARG_VALIDATOR => VALIDATOR_1.clone(),
            ARG_DELEGATOR => DELEGATOR_2.clone(),
        },
    )
    .build();

    let post_genesis_requests = vec![
        system_fund_request,
        validator_1_fund_request,
        delegator_1_fund_request,
        delegator_2_fund_request,
        validator_1_add_bid_request,
        delegator_1_delegate_request,
        delegator_2_delegate_request,
    ];

    let mut timestamp_millis =
        DEFAULT_GENESIS_TIMESTAMP_MILLIS + DEFAULT_LOCKED_FUNDS_PERIOD_MILLIS;

    let mut builder = InMemoryWasmTestBuilder::default();

    builder.run_genesis(&PRODUCTION_RUN_GENESIS_REQUEST);

    for request in post_genesis_requests {
        builder.exec(request).commit().expect_success();
    }

    // Fully unbond
    let validator_1_withdraw_bid = ExecuteRequestBuilder::standard(
        *VALIDATOR_1_ADDR,
        CONTRACT_WITHDRAW_BID,
        runtime_args! {
            ARG_PUBLIC_KEY => VALIDATOR_1.clone(),
            ARG_AMOUNT => U512::from(VALIDATOR_1_STAKE),
        },
    )
    .build();

    builder
        .exec(validator_1_withdraw_bid)
        .commit()
        .expect_success();

    let bids_after: Bids = builder.get_bids();
    let validator_1_bid = bids_after.get(&VALIDATOR_1).unwrap();
    assert!(validator_1_bid.inactive());
    assert!(validator_1_bid.staked_amount().is_zero());

    let unbonding_purses_before: UnbondingPurses = builder.get_unbonds();

    let validator_1_unbonding_purse = unbonding_purses_before
        .get(&VALIDATOR_1_ADDR)
        .expect("should have unbonding purse entry");
    assert_eq!(validator_1_unbonding_purse.len(), 3); // validator1, delegator1, delegator2

    let delegator_1_unbonding_purse = validator_1_unbonding_purse
        .iter()
        .find(|unbonding_purse| {
            (
                unbonding_purse.validator_public_key(),
                unbonding_purse.unbonder_public_key(),
            ) == (&*VALIDATOR_1, &*DELEGATOR_1)
        })
        .expect("should have delegator 1 entry");
    assert_eq!(
        delegator_1_unbonding_purse.amount(),
        &U512::from(DELEGATOR_1_STAKE)
    );

    let delegator_2_unbonding_purse = validator_1_unbonding_purse
        .iter()
        .find(|unbonding_purse| {
            (
                unbonding_purse.validator_public_key(),
                unbonding_purse.unbonder_public_key(),
            ) == (&*VALIDATOR_1, &*DELEGATOR_2)
        })
        .expect("should have delegator 2 entry");
    assert_eq!(
        delegator_2_unbonding_purse.amount(),
        &U512::from(DELEGATOR_2_STAKE)
    );

    // Process unbonding requests to verify delegators received their stakes
    let validator_1 = builder
        .get_account(*VALIDATOR_1_ADDR)
        .expect("should have validator 1 account");
    let validator_1_balance_before = builder.get_purse_balance(validator_1.main_purse());

    let delegator_1 = builder
        .get_account(*DELEGATOR_1_ADDR)
        .expect("should have delegator 1 account");
    let delegator_1_balance_before = builder.get_purse_balance(delegator_1.main_purse());

    let delegator_2 = builder
        .get_account(*DELEGATOR_2_ADDR)
        .expect("should have delegator 1 account");
    let delegator_2_balance_before = builder.get_purse_balance(delegator_2.main_purse());

    for _ in 0..=DEFAULT_UNBONDING_DELAY {
        builder.run_auction(timestamp_millis, Vec::new());
        timestamp_millis += TIMESTAMP_MILLIS_INCREMENT;
    }

    let validator_1_balance_after = builder.get_purse_balance(validator_1.main_purse());
    let delegator_1_balance_after = builder.get_purse_balance(delegator_1.main_purse());
    let delegator_2_balance_after = builder.get_purse_balance(delegator_2.main_purse());

    assert_eq!(
        validator_1_balance_before + U512::from(VALIDATOR_1_STAKE),
        validator_1_balance_after
    );
    assert_eq!(
        delegator_1_balance_before + U512::from(DELEGATOR_1_STAKE),
        delegator_1_balance_after
    );
    assert_eq!(
        delegator_2_balance_before + U512::from(DELEGATOR_2_STAKE),
        delegator_2_balance_after
    );
}

#[ignore]
#[test]
fn should_handle_evictions() {
    let activate_bid = |builder: &mut InMemoryWasmTestBuilder, validator_public_key: PublicKey| {
        const ARG_VALIDATOR_PUBLIC_KEY: &str = "validator_public_key";
        let run_request = ExecuteRequestBuilder::standard(
            AccountHash::from(&validator_public_key),
            CONTRACT_ACTIVATE_BID,
            runtime_args! {
                ARG_VALIDATOR_PUBLIC_KEY => validator_public_key,
            },
        )
        .build();
        builder.exec(run_request).commit().expect_success();
    };

    let latest_validators = |builder: &mut InMemoryWasmTestBuilder| {
        let era_validators: EraValidators = builder.get_era_validators();
        let validators = era_validators
            .iter()
            .rev()
            .next()
            .map(|(_era_id, validators)| validators)
            .expect("should have validators");
        validators.keys().cloned().collect::<BTreeSet<PublicKey>>()
    };

    let accounts = {
        let mut tmp: Vec<GenesisAccount> = DEFAULT_ACCOUNTS.clone();
        let account_1 = GenesisAccount::account(
            ACCOUNT_1_PK.clone(),
            Motes::new(ACCOUNT_1_BALANCE.into()),
            Some(GenesisValidator::new(
                Motes::new(ACCOUNT_1_BOND.into()),
                DelegationRate::zero(),
            )),
        );
        let account_2 = GenesisAccount::account(
            ACCOUNT_2_PK.clone(),
            Motes::new(ACCOUNT_2_BALANCE.into()),
            Some(GenesisValidator::new(
                Motes::new(ACCOUNT_2_BOND.into()),
                DelegationRate::zero(),
            )),
        );
        let account_3 = GenesisAccount::account(
            BID_ACCOUNT_1_PK.clone(),
            Motes::new(BID_ACCOUNT_1_BALANCE.into()),
            Some(GenesisValidator::new(
                Motes::new(300_000.into()),
                DelegationRate::zero(),
            )),
        );
        let account_4 = GenesisAccount::account(
            BID_ACCOUNT_2_PK.clone(),
            Motes::new(BID_ACCOUNT_2_BALANCE.into()),
            Some(GenesisValidator::new(
                Motes::new(400_000.into()),
                DelegationRate::zero(),
            )),
        );
        tmp.push(account_1);
        tmp.push(account_2);
        tmp.push(account_3);
        tmp.push(account_4);
        tmp
    };

    let system_fund_request = ExecuteRequestBuilder::standard(
        *DEFAULT_ACCOUNT_ADDR,
        CONTRACT_TRANSFER_TO_ACCOUNT,
        runtime_args! {
            "target" => *SYSTEM_ADDR,
            ARG_AMOUNT => U512::from(SYSTEM_TRANSFER_AMOUNT)
        },
    )
    .build();

    let mut timestamp = DEFAULT_GENESIS_TIMESTAMP_MILLIS;

    let run_genesis_request = utils::create_run_genesis_request(accounts);

    let mut builder = InMemoryWasmTestBuilder::default();

    builder.run_genesis(&run_genesis_request);

    builder.exec(system_fund_request).commit().expect_success();

    // No evictions
    builder.run_auction(timestamp, Vec::new());
    timestamp += WEEK_MILLIS;

    assert_eq!(
        latest_validators(&mut builder),
        BTreeSet::from_iter(vec![
            ACCOUNT_1_PK.clone(),
            ACCOUNT_2_PK.clone(),
            BID_ACCOUNT_1_PK.clone(),
            BID_ACCOUNT_2_PK.clone()
        ])
    );

    // Evict BID_ACCOUNT_1_PK and BID_ACCOUNT_2_PK
    builder.run_auction(
        timestamp,
        vec![BID_ACCOUNT_1_PK.clone(), BID_ACCOUNT_2_PK.clone()],
    );
    timestamp += WEEK_MILLIS;

    assert_eq!(
        latest_validators(&mut builder),
        BTreeSet::from_iter(vec![ACCOUNT_1_PK.clone(), ACCOUNT_2_PK.clone(),])
    );

    // Activate BID_ACCOUNT_1_PK
    activate_bid(&mut builder, BID_ACCOUNT_1_PK.clone());
    builder.run_auction(timestamp, Vec::new());
    timestamp += WEEK_MILLIS;

    assert_eq!(
        latest_validators(&mut builder),
        BTreeSet::from_iter(vec![
            ACCOUNT_1_PK.clone(),
            ACCOUNT_2_PK.clone(),
            BID_ACCOUNT_1_PK.clone()
        ])
    );

    // Activate BID_ACCOUNT_2_PK
    activate_bid(&mut builder, BID_ACCOUNT_2_PK.clone());
    builder.run_auction(timestamp, Vec::new());
    timestamp += WEEK_MILLIS;

    assert_eq!(
        latest_validators(&mut builder),
        BTreeSet::from_iter(vec![
            ACCOUNT_1_PK.clone(),
            ACCOUNT_2_PK.clone(),
            BID_ACCOUNT_1_PK.clone(),
            BID_ACCOUNT_2_PK.clone()
        ])
    );

    // Evict all validators
    builder.run_auction(
        timestamp,
        vec![
            ACCOUNT_1_PK.clone(),
            ACCOUNT_2_PK.clone(),
            BID_ACCOUNT_1_PK.clone(),
            BID_ACCOUNT_2_PK.clone(),
        ],
    );
    timestamp += WEEK_MILLIS;

    assert_eq!(latest_validators(&mut builder), BTreeSet::new());

    // Activate all validators
    for validator in &[
        ACCOUNT_1_PK.clone(),
        ACCOUNT_2_PK.clone(),
        BID_ACCOUNT_1_PK.clone(),
        BID_ACCOUNT_2_PK.clone(),
    ] {
        activate_bid(&mut builder, validator.clone());
    }
    builder.run_auction(timestamp, Vec::new());

    assert_eq!(
        latest_validators(&mut builder),
        BTreeSet::from_iter(vec![
            ACCOUNT_1_PK.clone(),
            ACCOUNT_2_PK.clone(),
            BID_ACCOUNT_1_PK.clone(),
            BID_ACCOUNT_2_PK.clone()
        ])
    );
}

#[should_panic(expected = "OrphanedDelegator")]
#[ignore]
#[test]
fn should_validate_orphaned_genesis_delegators() {
    let missing_validator_secret_key = SecretKey::ed25519_from_bytes([123; 32]).unwrap();
    let missing_validator = PublicKey::from(&missing_validator_secret_key);

    let accounts = {
        let mut tmp: Vec<GenesisAccount> = DEFAULT_ACCOUNTS.clone();
        let account_1 = GenesisAccount::account(
            ACCOUNT_1_PK.clone(),
            Motes::new(ACCOUNT_1_BALANCE.into()),
            Some(GenesisValidator::new(
                Motes::new(ACCOUNT_1_BOND.into()),
                DelegationRate::zero(),
            )),
        );
        let account_2 = GenesisAccount::account(
            ACCOUNT_2_PK.clone(),
            Motes::new(ACCOUNT_2_BALANCE.into()),
            Some(GenesisValidator::new(
                Motes::new(ACCOUNT_2_BOND.into()),
                DelegationRate::zero(),
            )),
        );
        let delegator_1 = GenesisAccount::delegator(
            ACCOUNT_1_PK.clone(),
            DELEGATOR_1.clone(),
            Motes::new(DELEGATOR_1_BALANCE.into()),
            Motes::new(DELEGATOR_1_STAKE.into()),
        );
        let orphaned_delegator = GenesisAccount::delegator(
            missing_validator,
            DELEGATOR_1.clone(),
            Motes::new(DELEGATOR_1_BALANCE.into()),
            Motes::new(DELEGATOR_1_STAKE.into()),
        );
        tmp.push(account_1);
        tmp.push(account_2);
        tmp.push(delegator_1);
        tmp.push(orphaned_delegator);
        tmp
    };

    let run_genesis_request = utils::create_run_genesis_request(accounts);

    let mut builder = InMemoryWasmTestBuilder::default();

    builder.run_genesis(&run_genesis_request);
}

#[should_panic(expected = "DuplicatedDelegatorEntry")]
#[ignore]
#[test]
fn should_validate_duplicated_genesis_delegators() {
    let accounts = {
        let mut tmp: Vec<GenesisAccount> = DEFAULT_ACCOUNTS.clone();
        let account_1 = GenesisAccount::account(
            ACCOUNT_1_PK.clone(),
            Motes::new(ACCOUNT_1_BALANCE.into()),
            Some(GenesisValidator::new(
                Motes::new(ACCOUNT_1_BOND.into()),
                DelegationRate::zero(),
            )),
        );
        let account_2 = GenesisAccount::account(
            ACCOUNT_2_PK.clone(),
            Motes::new(ACCOUNT_2_BALANCE.into()),
            Some(GenesisValidator::new(
                Motes::new(ACCOUNT_2_BOND.into()),
                DelegationRate::zero(),
            )),
        );
        let delegator_1 = GenesisAccount::delegator(
            ACCOUNT_1_PK.clone(),
            DELEGATOR_1.clone(),
            Motes::new(DELEGATOR_1_BALANCE.into()),
            Motes::new(DELEGATOR_1_STAKE.into()),
        );
        let duplicated_delegator_1 = GenesisAccount::delegator(
            ACCOUNT_1_PK.clone(),
            DELEGATOR_1.clone(),
            Motes::new(DELEGATOR_1_BALANCE.into()),
            Motes::new(DELEGATOR_1_STAKE.into()),
        );
        let duplicated_delegator_2 = GenesisAccount::delegator(
            ACCOUNT_1_PK.clone(),
            DELEGATOR_2.clone(),
            Motes::new(DELEGATOR_2_BALANCE.into()),
            Motes::new(DELEGATOR_2_STAKE.into()),
        );
        tmp.push(account_1);
        tmp.push(account_2);
        tmp.push(delegator_1);
        tmp.push(duplicated_delegator_1);
        tmp.push(duplicated_delegator_2);
        tmp
    };

    let run_genesis_request = utils::create_run_genesis_request(accounts);

    let mut builder = InMemoryWasmTestBuilder::default();

    builder.run_genesis(&run_genesis_request);
}

#[should_panic(expected = "InvalidDelegationRate")]
#[ignore]
#[test]
fn should_validate_delegation_rate_of_genesis_validator() {
    let accounts = {
        let mut tmp: Vec<GenesisAccount> = DEFAULT_ACCOUNTS.clone();
        let account_1 = GenesisAccount::account(
            ACCOUNT_1_PK.clone(),
            Motes::new(ACCOUNT_1_BALANCE.into()),
            Some(GenesisValidator::new(
                Motes::new(ACCOUNT_1_BOND.into()),
                DelegationRate::max_value(),
            )),
        );
        tmp.push(account_1);
        tmp
    };

    let run_genesis_request = utils::create_run_genesis_request(accounts);

    let mut builder = InMemoryWasmTestBuilder::default();

    builder.run_genesis(&run_genesis_request);
}

#[should_panic(expected = "InvalidBondAmount")]
#[ignore]
#[test]
fn should_validate_bond_amount_of_genesis_validator() {
    let accounts = {
        let mut tmp: Vec<GenesisAccount> = DEFAULT_ACCOUNTS.clone();
        let account_1 = GenesisAccount::account(
            ACCOUNT_1_PK.clone(),
            Motes::new(ACCOUNT_1_BALANCE.into()),
            Some(GenesisValidator::new(Motes::zero(), DelegationRate::zero())),
        );
        tmp.push(account_1);
        tmp
    };

    let run_genesis_request = utils::create_run_genesis_request(accounts);

    let mut builder = InMemoryWasmTestBuilder::default();

    builder.run_genesis(&run_genesis_request);
}

#[ignore]
#[test]
fn should_setup_genesis_delegators() {
    let accounts = {
        let mut tmp: Vec<GenesisAccount> = DEFAULT_ACCOUNTS.clone();
        let account_1 = GenesisAccount::account(
            ACCOUNT_1_PK.clone(),
            Motes::new(ACCOUNT_1_BALANCE.into()),
            Some(GenesisValidator::new(Motes::new(ACCOUNT_1_BOND.into()), 80)),
        );
        let account_2 = GenesisAccount::account(
            ACCOUNT_2_PK.clone(),
            Motes::new(ACCOUNT_2_BALANCE.into()),
            Some(GenesisValidator::new(
                Motes::new(ACCOUNT_2_BOND.into()),
                DelegationRate::zero(),
            )),
        );
        let delegator_1 = GenesisAccount::delegator(
            ACCOUNT_1_PK.clone(),
            DELEGATOR_1.clone(),
            Motes::new(DELEGATOR_1_BALANCE.into()),
            Motes::new(DELEGATOR_1_STAKE.into()),
        );
        tmp.push(account_1);
        tmp.push(account_2);
        tmp.push(delegator_1);
        tmp
    };

    let run_genesis_request = utils::create_run_genesis_request(accounts);

    let mut builder = InMemoryWasmTestBuilder::default();

    builder.run_genesis(&run_genesis_request);

    let _account_1 = builder
        .get_account(*ACCOUNT_1_ADDR)
        .expect("should install account 1");
    let _account_2 = builder
        .get_account(*ACCOUNT_2_ADDR)
        .expect("should install account 2");

    let delegator_1 = builder
        .get_account(*DELEGATOR_1_ADDR)
        .expect("should install delegator 1");
    assert_eq!(
        builder.get_purse_balance(delegator_1.main_purse()),
        U512::from(DELEGATOR_1_BALANCE)
    );

    let bids: Bids = builder.get_bids();
    assert_eq!(
        bids.keys().cloned().collect::<BTreeSet<_>>(),
        BTreeSet::from_iter(vec![ACCOUNT_1_PK.clone(), ACCOUNT_2_PK.clone(),])
    );

    let account_1_bid_entry = bids.get(&*ACCOUNT_1_PK).expect("should have account 1 bid");
    assert_eq!(*account_1_bid_entry.delegation_rate(), 80);
    assert_eq!(account_1_bid_entry.delegators().len(), 1);

    let account_1_delegator_1_entry = account_1_bid_entry
        .delegators()
        .get(&*DELEGATOR_1)
        .expect("account 1 should have delegator 1");
    assert_eq!(
        *account_1_delegator_1_entry.staked_amount(),
        U512::from(DELEGATOR_1_STAKE)
    );
}

#[ignore]
#[test]
fn should_not_partially_undelegate_uninitialized_vesting_schedule() {
    let accounts = {
        let mut tmp: Vec<GenesisAccount> = DEFAULT_ACCOUNTS.clone();
        let validator_1 = GenesisAccount::account(
            VALIDATOR_1.clone(),
            Motes::new(VALIDATOR_1_STAKE.into()),
            Some(GenesisValidator::new(
                Motes::new(VALIDATOR_1_STAKE.into()),
                DelegationRate::zero(),
            )),
        );
        let delegator_1 = GenesisAccount::delegator(
            VALIDATOR_1.clone(),
            DELEGATOR_1.clone(),
            Motes::new(DEFAULT_ACCOUNT_INITIAL_BALANCE.into()),
            Motes::new(DELEGATOR_1_STAKE.into()),
        );
        tmp.push(validator_1);
        tmp.push(delegator_1);
        tmp
    };

    let run_genesis_request = utils::create_run_genesis_request(accounts);

    let mut builder = InMemoryWasmTestBuilder::default();

    builder.run_genesis(&run_genesis_request);

    let fund_delegator_account = ExecuteRequestBuilder::standard(
        *DEFAULT_ACCOUNT_ADDR,
        CONTRACT_TRANSFER_TO_ACCOUNT,
        runtime_args! {
            ARG_TARGET => *DELEGATOR_1_ADDR,
            ARG_AMOUNT => U512::from(MINIMUM_ACCOUNT_CREATION_BALANCE)
        },
    )
    .build();
    builder
        .exec(fund_delegator_account)
        .commit()
        .expect_success();

    let partial_undelegate = ExecuteRequestBuilder::standard(
        *DELEGATOR_1_ADDR,
        CONTRACT_UNDELEGATE,
        runtime_args! {
            auction::ARG_VALIDATOR => VALIDATOR_1.clone(),
            auction::ARG_DELEGATOR => DELEGATOR_1.clone(),
            ARG_AMOUNT => U512::from(DELEGATOR_1_STAKE - 1),
        },
    )
    .build();

    builder.exec(partial_undelegate).commit();
    let error = {
        let response = builder
            .get_last_exec_results()
            .expect("should have last exec result");
        let exec_response = response.last().expect("should have response");
        exec_response
            .as_error()
            .cloned()
            .expect("should have error")
    };

    assert!(matches!(
        error,
        engine_state::Error::Exec(execution::Error::Revert(ApiError::AuctionError(auction_error)))
        if auction_error == system::auction::Error::DelegatorFundsLocked as u8
    ));
}

#[ignore]
#[test]
fn should_not_fully_undelegate_uninitialized_vesting_schedule() {
    let accounts = {
        let mut tmp: Vec<GenesisAccount> = DEFAULT_ACCOUNTS.clone();
        let validator_1 = GenesisAccount::account(
            VALIDATOR_1.clone(),
            Motes::new(VALIDATOR_1_STAKE.into()),
            Some(GenesisValidator::new(
                Motes::new(VALIDATOR_1_STAKE.into()),
                DelegationRate::zero(),
            )),
        );
        let delegator_1 = GenesisAccount::delegator(
            VALIDATOR_1.clone(),
            DELEGATOR_1.clone(),
            Motes::new(DEFAULT_ACCOUNT_INITIAL_BALANCE.into()),
            Motes::new(DELEGATOR_1_STAKE.into()),
        );
        tmp.push(validator_1);
        tmp.push(delegator_1);
        tmp
    };

    let run_genesis_request = utils::create_run_genesis_request(accounts);

    let mut builder = InMemoryWasmTestBuilder::default();

    builder.run_genesis(&run_genesis_request);

    let fund_delegator_account = ExecuteRequestBuilder::standard(
        *DEFAULT_ACCOUNT_ADDR,
        CONTRACT_TRANSFER_TO_ACCOUNT,
        runtime_args! {
            ARG_TARGET => *DELEGATOR_1_ADDR,
            ARG_AMOUNT => U512::from(MINIMUM_ACCOUNT_CREATION_BALANCE)
        },
    )
    .build();
    builder
        .exec(fund_delegator_account)
        .commit()
        .expect_success();

    let full_undelegate = ExecuteRequestBuilder::standard(
        *DELEGATOR_1_ADDR,
        CONTRACT_UNDELEGATE,
        runtime_args! {
            auction::ARG_VALIDATOR => VALIDATOR_1.clone(),
            auction::ARG_DELEGATOR => DELEGATOR_1.clone(),
            ARG_AMOUNT => U512::from(DELEGATOR_1_STAKE),
        },
    )
    .build();

    builder.exec(full_undelegate).commit();
    let error = {
        let response = builder
            .get_last_exec_results()
            .expect("should have last exec result");
        let exec_response = response.last().expect("should have response");
        exec_response
            .as_error()
            .cloned()
            .expect("should have error")
    };

    assert!(matches!(
        error,
        engine_state::Error::Exec(execution::Error::Revert(ApiError::AuctionError(auction_error)))
        if auction_error == system::auction::Error::DelegatorFundsLocked as u8
    ));
}

#[ignore]
#[test]
fn should_not_undelegate_vfta_holder_stake() {
    let accounts = {
        let mut tmp: Vec<GenesisAccount> = DEFAULT_ACCOUNTS.clone();
        let validator_1 = GenesisAccount::account(
            VALIDATOR_1.clone(),
            Motes::new(VALIDATOR_1_STAKE.into()),
            Some(GenesisValidator::new(
                Motes::new(VALIDATOR_1_STAKE.into()),
                DelegationRate::zero(),
            )),
        );
        let delegator_1 = GenesisAccount::delegator(
            VALIDATOR_1.clone(),
            DELEGATOR_1.clone(),
            Motes::new(DEFAULT_ACCOUNT_INITIAL_BALANCE.into()),
            Motes::new(DELEGATOR_1_STAKE.into()),
        );
        tmp.push(validator_1);
        tmp.push(delegator_1);
        tmp
    };

    let run_genesis_request = utils::create_run_genesis_request(accounts);

    let mut builder = InMemoryWasmTestBuilder::default();

    builder.run_genesis(&run_genesis_request);

    let post_genesis_requests = {
        let fund_delegator_account = ExecuteRequestBuilder::standard(
            *DEFAULT_ACCOUNT_ADDR,
            CONTRACT_TRANSFER_TO_ACCOUNT,
            runtime_args! {
                ARG_TARGET => *DELEGATOR_1_ADDR,
                ARG_AMOUNT => U512::from(MINIMUM_ACCOUNT_CREATION_BALANCE)
            },
        )
        .build();

        let fund_system_account = ExecuteRequestBuilder::standard(
            *DEFAULT_ACCOUNT_ADDR,
            CONTRACT_TRANSFER_TO_ACCOUNT,
            runtime_args! {
                ARG_TARGET => *SYSTEM_ADDR,
                ARG_AMOUNT => U512::from(MINIMUM_ACCOUNT_CREATION_BALANCE)
            },
        )
        .build();

        vec![fund_system_account, fund_delegator_account]
    };

    for post_genesis_request in post_genesis_requests {
        builder.exec(post_genesis_request).commit().expect_success();
    }

    {
        let bids: Bids = builder.get_bids();
        let delegator = bids
            .get(&*VALIDATOR_1)
            .expect("should have validator")
            .delegators()
            .get(&*DELEGATOR_1)
            .expect("should have delegator");
        let vesting_schedule = delegator
            .vesting_schedule()
            .expect("should have vesting schedule");
        assert_eq!(vesting_schedule.locked_amounts(), None);
    }

    builder.run_auction(WEEK_TIMESTAMPS[0], Vec::new());

    let partial_unbond = ExecuteRequestBuilder::standard(
        *DELEGATOR_1_ADDR,
        CONTRACT_UNDELEGATE,
        runtime_args! {
            auction::ARG_VALIDATOR => VALIDATOR_1.clone(),
            auction::ARG_DELEGATOR => DELEGATOR_1.clone(),
            ARG_AMOUNT => U512::from(DELEGATOR_1_STAKE - 1),
        },
    )
    .build();

    {
        let bids: Bids = builder.get_bids();
        let delegator = bids
            .get(&*VALIDATOR_1)
            .expect("should have validator")
            .delegators()
            .get(&*DELEGATOR_1)
            .expect("should have delegator");
        let vesting_schedule = delegator
            .vesting_schedule()
            .expect("should have vesting schedule");
        assert!(matches!(vesting_schedule.locked_amounts(), Some(_)));
    }

    builder.exec(partial_unbond).commit();
    let error = {
        let response = builder
            .get_last_exec_results()
            .expect("should have last exec result");
        let exec_response = response.last().expect("should have response");
        exec_response
            .as_error()
            .cloned()
            .expect("should have error")
    };

    assert!(matches!(
        error,
        engine_state::Error::Exec(execution::Error::Revert(ApiError::AuctionError(auction_error)))
        if auction_error == system::auction::Error::DelegatorFundsLocked as u8
    ));
}

#[ignore]
#[test]
fn should_release_vfta_holder_stake() {
    const EXPECTED_WEEKLY_RELEASE: u64 =
        (DELEGATOR_1_STAKE - DEFAULT_MINIMUM_DELEGATION_AMOUNT) / 14;
    const DELEGATOR_VFTA_STAKE: u64 = DELEGATOR_1_STAKE - DEFAULT_MINIMUM_DELEGATION_AMOUNT;
    const EXPECTED_REMAINDER: u64 = 12;
    const NEW_MINIMUM_DELEGATION_AMOUNT: u64 = 0;
    const EXPECTED_LOCKED_AMOUNTS: [u64; 14] = [
        1392858, 1285716, 1178574, 1071432, 964290, 857148, 750006, 642864, 535722, 428580, 321438,
        214296, 107154, 0,
    ];

    let expected_locked_amounts: Vec<U512> = EXPECTED_LOCKED_AMOUNTS
        .iter()
        .cloned()
        .map(U512::from)
        .collect();

    let expect_undelegate_success = |builder: &mut InMemoryWasmTestBuilder, amount: u64| {
        let partial_unbond = ExecuteRequestBuilder::standard(
            *DELEGATOR_1_ADDR,
            CONTRACT_UNDELEGATE,
            runtime_args! {
                auction::ARG_VALIDATOR => ACCOUNT_1_PK.clone(),
                auction::ARG_DELEGATOR => DELEGATOR_1.clone(),
                ARG_AMOUNT => U512::from(amount),
            },
        )
        .build();

        builder.exec(partial_unbond).commit().expect_success();
    };

    let expect_undelegate_failure = |builder: &mut InMemoryWasmTestBuilder, amount: u64| {
        let full_undelegate = ExecuteRequestBuilder::standard(
            *DELEGATOR_1_ADDR,
            CONTRACT_UNDELEGATE,
            runtime_args! {
                auction::ARG_VALIDATOR => ACCOUNT_1_PK.clone(),
                auction::ARG_DELEGATOR => DELEGATOR_1.clone(),
                ARG_AMOUNT => U512::from(amount),
            },
        )
        .build();

        builder.exec(full_undelegate).commit();

        let error = {
            let response = builder
                .get_last_exec_results()
                .expect("should have last exec result");
            let exec_response = response.last().expect("should have response");
            exec_response
                .as_error()
                .cloned()
                .expect("should have error")
        };

        assert!(
            matches!(
                error,
                engine_state::Error::Exec(execution::Error::Revert(ApiError::AuctionError(auction_error)))
                if auction_error == system::auction::Error::DelegatorFundsLocked as u8
            ),
            "{:?}",
            error
        );
    };

    let accounts = {
        let mut tmp: Vec<GenesisAccount> = DEFAULT_ACCOUNTS.clone();
        let account_1 = GenesisAccount::account(
            ACCOUNT_1_PK.clone(),
            Motes::new(ACCOUNT_1_BALANCE.into()),
            Some(GenesisValidator::new(
                Motes::new(ACCOUNT_1_BOND.into()),
                DelegationRate::zero(),
            )),
        );
        let delegator_1 = GenesisAccount::delegator(
            ACCOUNT_1_PK.clone(),
            DELEGATOR_1.clone(),
            Motes::new(DELEGATOR_1_BALANCE.into()),
            Motes::new(DELEGATOR_VFTA_STAKE.into()),
        );
        tmp.push(account_1);
        tmp.push(delegator_1);
        tmp
    };

    let run_genesis_request = utils::create_run_genesis_request(accounts);

    let custom_engine_config = EngineConfig::new(
        DEFAULT_MAX_QUERY_DEPTH,
        DEFAULT_MAX_ASSOCIATED_KEYS,
        DEFAULT_MAX_RUNTIME_CALL_STACK_HEIGHT,
        NEW_MINIMUM_DELEGATION_AMOUNT,
        DEFAULT_STRICT_ARGUMENT_CHECKING,
        DEFAULT_VESTING_SCHEDULE_LENGTH_MILLIS,
        WasmConfig::default(),
        SystemConfig::default(),
    );

    let global_state = InMemoryGlobalState::empty().expect("should create global state");

    let mut builder = InMemoryWasmTestBuilder::new(global_state, custom_engine_config, None);

    builder.run_genesis(&run_genesis_request);

    let fund_delegator_account = ExecuteRequestBuilder::standard(
        *DEFAULT_ACCOUNT_ADDR,
        CONTRACT_TRANSFER_TO_ACCOUNT,
        runtime_args! {
            ARG_TARGET => *DELEGATOR_1_ADDR,
            ARG_AMOUNT => U512::from(MINIMUM_ACCOUNT_CREATION_BALANCE)
        },
    )
    .build();
    builder
        .exec(fund_delegator_account)
        .commit()
        .expect_success();

    let fund_system_account = ExecuteRequestBuilder::standard(
        *DEFAULT_ACCOUNT_ADDR,
        CONTRACT_TRANSFER_TO_ACCOUNT,
        runtime_args! {
            ARG_TARGET => *SYSTEM_ADDR,
            ARG_AMOUNT => U512::from(MINIMUM_ACCOUNT_CREATION_BALANCE)
        },
    )
    .build();

    builder.exec(fund_system_account).commit().expect_success();

    // Check bid and its vesting schedule
    {
        let bids: Bids = builder.get_bids();
        assert_eq!(bids.len(), 1);

        let bid_entry = bids.get(&ACCOUNT_1_PK).unwrap();
        let entry = bid_entry.delegators().get(&*DELEGATOR_1).unwrap();

        let vesting_schedule = entry.vesting_schedule().unwrap();

        let initial_release = vesting_schedule.initial_release_timestamp_millis();
        assert_eq!(initial_release, EXPECTED_INITIAL_RELEASE_TIMESTAMP_MILLIS);

        let locked_amounts = vesting_schedule.locked_amounts().map(|arr| arr.to_vec());
        assert!(locked_amounts.is_none());
    }

    builder.run_auction(DEFAULT_GENESIS_TIMESTAMP_MILLIS, Vec::new());

    {
        // Attempt unbond of one mote
        expect_undelegate_failure(&mut builder, u64::one());
    }

    builder.run_auction(WEEK_TIMESTAMPS[0], Vec::new());

    // Check bid and its vesting schedule
    {
        let bids: Bids = builder.get_bids();
        assert_eq!(bids.len(), 1);

        let bid_entry = bids.get(&ACCOUNT_1_PK).unwrap();
        let entry = bid_entry.delegators().get(&*DELEGATOR_1).unwrap();

        let vesting_schedule = entry.vesting_schedule().unwrap();

        let initial_release = vesting_schedule.initial_release_timestamp_millis();
        assert_eq!(initial_release, EXPECTED_INITIAL_RELEASE_TIMESTAMP_MILLIS);

        let locked_amounts = vesting_schedule.locked_amounts().map(|arr| arr.to_vec());
        assert_eq!(locked_amounts, Some(expected_locked_amounts));
    }

    let mut total_unbonded = 0;

    {
        // Attempt full unbond
        expect_undelegate_failure(&mut builder, DELEGATOR_VFTA_STAKE);

        // Attempt unbond of released amount
        expect_undelegate_success(&mut builder, EXPECTED_WEEKLY_RELEASE);

        total_unbonded += EXPECTED_WEEKLY_RELEASE;

        assert_eq!(
            DELEGATOR_VFTA_STAKE - total_unbonded,
            EXPECTED_LOCKED_AMOUNTS[0]
        )
    }

    for i in 1..13 {
        // Run auction forward by almost a week
        builder.run_auction(WEEK_TIMESTAMPS[i] - 1, Vec::new());

        // Attempt unbond of 1 mote
        expect_undelegate_failure(&mut builder, u64::one());

        // Run auction forward by one millisecond
        builder.run_auction(WEEK_TIMESTAMPS[i], Vec::new());

        // Attempt unbond of more than weekly release
        expect_undelegate_failure(&mut builder, EXPECTED_WEEKLY_RELEASE + 1);

        // Attempt unbond of released amount
        expect_undelegate_success(&mut builder, EXPECTED_WEEKLY_RELEASE);

        total_unbonded += EXPECTED_WEEKLY_RELEASE;

        assert_eq!(
            DELEGATOR_VFTA_STAKE - total_unbonded,
            EXPECTED_LOCKED_AMOUNTS[i]
        )
    }

    {
        // Run auction forward by almost a week
        builder.run_auction(WEEK_TIMESTAMPS[13] - 1, Vec::new());

        // Attempt unbond of 1 mote
        expect_undelegate_failure(&mut builder, u64::one());

        // Run auction forward by one millisecond
        builder.run_auction(WEEK_TIMESTAMPS[13], Vec::new());

        // Attempt unbond of released amount + remainder
        expect_undelegate_success(&mut builder, EXPECTED_WEEKLY_RELEASE + EXPECTED_REMAINDER);

        total_unbonded += EXPECTED_WEEKLY_RELEASE + EXPECTED_REMAINDER;

        assert_eq!(
            DELEGATOR_VFTA_STAKE - total_unbonded,
            EXPECTED_LOCKED_AMOUNTS[13]
        )
    }

    assert_eq!(DELEGATOR_VFTA_STAKE, total_unbonded);
}

#[ignore]
#[test]
fn should_reset_delegators_stake_after_slashing() {
    let system_fund_request = ExecuteRequestBuilder::standard(
        *DEFAULT_ACCOUNT_ADDR,
        CONTRACT_TRANSFER_TO_ACCOUNT,
        runtime_args! {
            ARG_TARGET => *SYSTEM_ADDR,
            ARG_AMOUNT => U512::from(SYSTEM_TRANSFER_AMOUNT)
        },
    )
    .build();

    let validator_1_fund_request = ExecuteRequestBuilder::standard(
        *DEFAULT_ACCOUNT_ADDR,
        CONTRACT_TRANSFER_TO_ACCOUNT,
        runtime_args! {
            ARG_TARGET => *NON_FOUNDER_VALIDATOR_1_ADDR,
            ARG_AMOUNT => U512::from(TRANSFER_AMOUNT)
        },
    )
    .build();

    let validator_2_fund_request = ExecuteRequestBuilder::standard(
        *DEFAULT_ACCOUNT_ADDR,
        CONTRACT_TRANSFER_TO_ACCOUNT,
        runtime_args! {
            ARG_TARGET => *NON_FOUNDER_VALIDATOR_2_ADDR,
            ARG_AMOUNT => U512::from(TRANSFER_AMOUNT)
        },
    )
    .build();

    let delegator_1_fund_request = ExecuteRequestBuilder::standard(
        *DEFAULT_ACCOUNT_ADDR,
        CONTRACT_TRANSFER_TO_ACCOUNT,
        runtime_args! {
            ARG_TARGET => *BID_ACCOUNT_1_ADDR,
            ARG_AMOUNT => U512::from(TRANSFER_AMOUNT)
        },
    )
    .build();

    let delegator_2_fund_request = ExecuteRequestBuilder::standard(
        *DEFAULT_ACCOUNT_ADDR,
        CONTRACT_TRANSFER_TO_ACCOUNT,
        runtime_args! {
            ARG_TARGET => *BID_ACCOUNT_2_ADDR,
            ARG_AMOUNT => U512::from(TRANSFER_AMOUNT)
        },
    )
    .build();

    let validator_1_add_bid_request = ExecuteRequestBuilder::standard(
        *NON_FOUNDER_VALIDATOR_1_ADDR,
        CONTRACT_ADD_BID,
        runtime_args! {
            ARG_PUBLIC_KEY => NON_FOUNDER_VALIDATOR_1_PK.clone(),
            ARG_AMOUNT => U512::from(ADD_BID_AMOUNT_1),
            ARG_DELEGATION_RATE => ADD_BID_DELEGATION_RATE_1,
        },
    )
    .build();

    let validator_2_add_bid_request = ExecuteRequestBuilder::standard(
        *NON_FOUNDER_VALIDATOR_2_ADDR,
        CONTRACT_ADD_BID,
        runtime_args! {
            ARG_PUBLIC_KEY => NON_FOUNDER_VALIDATOR_2_PK.clone(),
            ARG_AMOUNT => U512::from(ADD_BID_AMOUNT_2),
            ARG_DELEGATION_RATE => ADD_BID_DELEGATION_RATE_2,
        },
    )
    .build();

    let delegator_1_validator_1_delegate_request = ExecuteRequestBuilder::standard(
        *BID_ACCOUNT_1_ADDR,
        CONTRACT_DELEGATE,
        runtime_args! {
            ARG_AMOUNT => U512::from(DELEGATE_AMOUNT_1),
            ARG_VALIDATOR => NON_FOUNDER_VALIDATOR_1_PK.clone(),
            ARG_DELEGATOR => BID_ACCOUNT_1_PK.clone(),
        },
    )
    .build();

    let delegator_1_validator_2_delegate_request = ExecuteRequestBuilder::standard(
        *BID_ACCOUNT_1_ADDR,
        CONTRACT_DELEGATE,
        runtime_args! {
            ARG_AMOUNT => U512::from(DELEGATE_AMOUNT_1),
            ARG_VALIDATOR => NON_FOUNDER_VALIDATOR_2_PK.clone(),
            ARG_DELEGATOR => BID_ACCOUNT_1_PK.clone(),
        },
    )
    .build();

    let delegator_2_validator_1_delegate_request = ExecuteRequestBuilder::standard(
        *BID_ACCOUNT_2_ADDR,
        CONTRACT_DELEGATE,
        runtime_args! {
            ARG_AMOUNT => U512::from(DELEGATE_AMOUNT_2),
            ARG_VALIDATOR => NON_FOUNDER_VALIDATOR_1_PK.clone(),
            ARG_DELEGATOR => BID_ACCOUNT_2_PK.clone(),
        },
    )
    .build();

    let delegator_2_validator_2_delegate_request = ExecuteRequestBuilder::standard(
        *BID_ACCOUNT_2_ADDR,
        CONTRACT_DELEGATE,
        runtime_args! {
            ARG_AMOUNT => U512::from(DELEGATE_AMOUNT_2),
            ARG_VALIDATOR => NON_FOUNDER_VALIDATOR_2_PK.clone(),
            ARG_DELEGATOR => BID_ACCOUNT_2_PK.clone(),
        },
    )
    .build();

    let post_genesis_requests = vec![
        system_fund_request,
        delegator_1_fund_request,
        delegator_2_fund_request,
        validator_1_fund_request,
        validator_2_fund_request,
        validator_1_add_bid_request,
        validator_2_add_bid_request,
        delegator_1_validator_1_delegate_request,
        delegator_1_validator_2_delegate_request,
        delegator_2_validator_1_delegate_request,
        delegator_2_validator_2_delegate_request,
    ];

    let mut builder = InMemoryWasmTestBuilder::default();

    builder.run_genesis(&PRODUCTION_RUN_GENESIS_REQUEST);

    for request in post_genesis_requests {
        builder.exec(request).expect_success().commit();
    }

    let auction_hash = builder.get_auction_contract_hash();

    // Check bids before slashing

    let bids_1: Bids = builder.get_bids();

    let validator_1_delegator_stakes_1: U512 = bids_1
        .get(&NON_FOUNDER_VALIDATOR_1_PK)
        .expect("should have bids")
        .delegators()
        .iter()
        .map(|(_, delegator)| *delegator.staked_amount())
        .sum();
    assert!(validator_1_delegator_stakes_1 > U512::zero());

    let validator_2_delegator_stakes_1: U512 = bids_1
        .get(&NON_FOUNDER_VALIDATOR_2_PK)
        .expect("should have bids")
        .delegators()
        .iter()
        .map(|(_, delegator)| *delegator.staked_amount())
        .sum();
    assert!(validator_2_delegator_stakes_1 > U512::zero());

    let slash_request_1 = ExecuteRequestBuilder::contract_call_by_hash(
        *SYSTEM_ADDR,
        auction_hash,
        auction::METHOD_SLASH,
        runtime_args! {
            auction::ARG_VALIDATOR_PUBLIC_KEYS => vec![
               NON_FOUNDER_VALIDATOR_2_PK.clone(),
            ]
        },
    )
    .build();

    builder.exec(slash_request_1).expect_success().commit();

    // Compare bids after slashing validator 2
    let bids_2: Bids = builder.get_bids();
    assert_ne!(bids_1, bids_2);

    let validator_1_bid_2 = bids_2
        .get(&NON_FOUNDER_VALIDATOR_1_PK)
        .expect("should have bids");
    let validator_1_delegator_stakes_2: U512 = validator_1_bid_2
        .delegators()
        .iter()
        .map(|(_, delegator)| *delegator.staked_amount())
        .sum();
    assert!(validator_1_delegator_stakes_2 > U512::zero());

    let validator_2_bid_2 = bids_2
        .get(&NON_FOUNDER_VALIDATOR_2_PK)
        .expect("should have bids");
    assert!(validator_2_bid_2.inactive());

    let validator_2_delegator_stakes_2: U512 = validator_2_bid_2
        .delegators()
        .iter()
        .map(|(_, delegator)| *delegator.staked_amount())
        .sum();
    assert!(validator_2_delegator_stakes_2 < validator_2_delegator_stakes_1);
    assert_eq!(validator_2_delegator_stakes_2, U512::zero());

    // Validator 1 total delegated stake did not change
    assert_eq!(
        validator_1_delegator_stakes_2,
        validator_1_delegator_stakes_1
    );

    let slash_request_2 = ExecuteRequestBuilder::contract_call_by_hash(
        *SYSTEM_ADDR,
        auction_hash,
        auction::METHOD_SLASH,
        runtime_args! {
            auction::ARG_VALIDATOR_PUBLIC_KEYS => vec![
                NON_FOUNDER_VALIDATOR_1_PK.clone(),
            ]
        },
    )
    .build();

    builder.exec(slash_request_2).expect_success().commit();

    // Compare bids after slashing validator 2
    let bids_3: Bids = builder.get_bids();
    assert_ne!(bids_3, bids_2);
    assert_ne!(bids_3, bids_1);

    let validator_1 = bids_3
        .get(&NON_FOUNDER_VALIDATOR_1_PK)
        .expect("should have bids");
    let validator_1_delegator_stakes_3: U512 = validator_1
        .delegators()
        .iter()
        .map(|(_, delegator)| *delegator.staked_amount())
        .sum();

    assert_ne!(
        validator_1_delegator_stakes_3,
        validator_1_delegator_stakes_1
    );
    assert_ne!(
        validator_1_delegator_stakes_3,
        validator_1_delegator_stakes_2
    );

    // Validator 1 total delegated stake is set to 0
    assert_eq!(validator_1_delegator_stakes_3, U512::zero());
}

#[should_panic(expected = "InvalidDelegatedAmount")]
#[ignore]
#[test]
fn should_validate_genesis_delegators_bond_amount() {
    let accounts = {
        let mut tmp: Vec<GenesisAccount> = DEFAULT_ACCOUNTS.clone();
        let account_1 = GenesisAccount::account(
            ACCOUNT_1_PK.clone(),
            Motes::new(ACCOUNT_1_BALANCE.into()),
            Some(GenesisValidator::new(Motes::new(ACCOUNT_1_BOND.into()), 80)),
        );
        let account_2 = GenesisAccount::account(
            ACCOUNT_2_PK.clone(),
            Motes::new(ACCOUNT_2_BALANCE.into()),
            Some(GenesisValidator::new(
                Motes::new(ACCOUNT_2_BOND.into()),
                DelegationRate::zero(),
            )),
        );
        let delegator_1 = GenesisAccount::delegator(
            ACCOUNT_1_PK.clone(),
            DELEGATOR_1.clone(),
            Motes::new(DELEGATOR_1_BALANCE.into()),
            Motes::new(U512::zero()),
        );
        tmp.push(account_1);
        tmp.push(account_2);
        tmp.push(delegator_1);
        tmp
    };

    let run_genesis_request = utils::create_run_genesis_request(accounts);

    let mut builder = InMemoryWasmTestBuilder::default();

    builder.run_genesis(&run_genesis_request);
}

fn check_validator_slots_for_accounts(accounts: usize) {
    let accounts = {
        let range = 1..=accounts;

        let mut tmp: Vec<GenesisAccount> = Vec::with_capacity(accounts);

        for count in range.map(U256::from) {
            let secret_key = {
                let mut secret_key_bytes = [0; 32];
                count.to_big_endian(&mut secret_key_bytes);
                SecretKey::ed25519_from_bytes(secret_key_bytes).expect("should create ed25519 key")
            };

            let public_key = PublicKey::from(&secret_key);

            let account = GenesisAccount::account(
                public_key,
                Motes::new(DEFAULT_ACCOUNT_INITIAL_BALANCE.into()),
                Some(GenesisValidator::new(Motes::new(ACCOUNT_1_BOND.into()), 80)),
            );

            tmp.push(account)
        }

        tmp
    };

    let run_genesis_request = utils::create_run_genesis_request(accounts);

    let mut builder = InMemoryWasmTestBuilder::default();

    builder.run_genesis(&run_genesis_request);
}

#[should_panic(expected = "InvalidValidatorSlots")]
#[ignore]
#[test]
fn should_fail_with_more_accounts_than_slots() {
    check_validator_slots_for_accounts(DEFAULT_EXEC_CONFIG.validator_slots() as usize + 1);
}

#[ignore]
#[test]
fn should_run_genesis_with_exact_validator_slots() {
    check_validator_slots_for_accounts(DEFAULT_EXEC_CONFIG.validator_slots() as usize);
}

#[ignore]
#[test]
<<<<<<< HEAD
fn should_delegate_and_redelegate() {
    let system_fund_request = ExecuteRequestBuilder::standard(
=======
fn should_not_allow_delegations_past_limit() {
    const NEW_MAX_DELEGATOR_SIZE_LIMIT: u32 = 2;
    let mut builder = InMemoryWasmTestBuilder::default();

    let old_protocol_version = *DEFAULT_PROTOCOL_VERSION;
    let new_protocol_version = ProtocolVersion::from_parts(
        old_protocol_version.value().major,
        old_protocol_version.value().minor,
        old_protocol_version.value().patch + 1,
    );

    builder.run_genesis(&*PRODUCTION_RUN_GENESIS_REQUEST);

    let custom_engine_config = EngineConfig::new(
        DEFAULT_MAX_QUERY_DEPTH,
        DEFAULT_MAX_ASSOCIATED_KEYS,
        DEFAULT_MAX_RUNTIME_CALL_STACK_HEIGHT,
        DEFAULT_MAX_STORED_VALUE_SIZE,
        NEW_MAX_DELEGATOR_SIZE_LIMIT,
        DEFAULT_MINIMUM_DELEGATION_AMOUNT,
        WasmConfig::default(),
        SystemConfig::default(),
    );

    let mut upgrade_request = {
        UpgradeRequestBuilder::new()
            .with_current_protocol_version(*DEFAULT_PROTOCOL_VERSION)
            .with_new_protocol_version(new_protocol_version)
            .with_activation_point(EraId::new(1))
            .build()
    };

    // Upgrade to change the max delegator limit from its default to simply 2 for testing.
    builder.upgrade_with_upgrade_request(custom_engine_config, &mut upgrade_request);

    let transfer_to_validator = ExecuteRequestBuilder::standard(
>>>>>>> 33d46a3c
        *DEFAULT_ACCOUNT_ADDR,
        CONTRACT_TRANSFER_TO_ACCOUNT,
        runtime_args! {
            ARG_TARGET => *SYSTEM_ADDR,
            ARG_AMOUNT => U512::from(SYSTEM_TRANSFER_AMOUNT)
        },
    )
    .build();

    let validator_1_fund_request = ExecuteRequestBuilder::standard(
        *DEFAULT_ACCOUNT_ADDR,
        CONTRACT_TRANSFER_TO_ACCOUNT,
        runtime_args! {
            ARG_TARGET => *NON_FOUNDER_VALIDATOR_1_ADDR,
            ARG_AMOUNT => U512::from(TRANSFER_AMOUNT)
        },
    )
    .build();

    let validator_2_fund_request = ExecuteRequestBuilder::standard(
        *DEFAULT_ACCOUNT_ADDR,
        CONTRACT_TRANSFER_TO_ACCOUNT,
        runtime_args! {
            ARG_TARGET => *NON_FOUNDER_VALIDATOR_2_ADDR,
            ARG_AMOUNT => U512::from(TRANSFER_AMOUNT)
        },
    )
    .build();

    let delegator_1_fund_request = ExecuteRequestBuilder::standard(
        *DEFAULT_ACCOUNT_ADDR,
        CONTRACT_TRANSFER_TO_ACCOUNT,
        runtime_args! {
            ARG_TARGET => *BID_ACCOUNT_1_ADDR,
            ARG_AMOUNT => U512::from(TRANSFER_AMOUNT)
        },
    )
    .build();

    let validator_1_add_bid_request = ExecuteRequestBuilder::standard(
        *NON_FOUNDER_VALIDATOR_1_ADDR,
        CONTRACT_ADD_BID,
        runtime_args! {
            ARG_PUBLIC_KEY => NON_FOUNDER_VALIDATOR_1_PK.clone(),
            ARG_AMOUNT => U512::from(ADD_BID_AMOUNT_1),
            ARG_DELEGATION_RATE => ADD_BID_DELEGATION_RATE_1,
        },
    )
    .build();

    let validator_2_add_bid_request = ExecuteRequestBuilder::standard(
        *NON_FOUNDER_VALIDATOR_2_ADDR,
        CONTRACT_ADD_BID,
        runtime_args! {
            ARG_PUBLIC_KEY => NON_FOUNDER_VALIDATOR_2_PK.clone(),
            ARG_AMOUNT => U512::from(ADD_BID_AMOUNT_2),
            ARG_DELEGATION_RATE => ADD_BID_DELEGATION_RATE_1,
        },
    )
    .build();

    let delegator_1_validator_1_delegate_request = ExecuteRequestBuilder::standard(
        *BID_ACCOUNT_1_ADDR,
        CONTRACT_DELEGATE,
        runtime_args! {
            ARG_AMOUNT => U512::from(DELEGATE_AMOUNT_1),
            ARG_VALIDATOR => NON_FOUNDER_VALIDATOR_1_PK.clone(),
            ARG_DELEGATOR => BID_ACCOUNT_1_PK.clone(),
        },
    )
    .build();

    let post_genesis_requests = vec![
        system_fund_request,
        delegator_1_fund_request,
        validator_1_fund_request,
        validator_2_fund_request,
        validator_1_add_bid_request,
        validator_2_add_bid_request,
        delegator_1_validator_1_delegate_request,
    ];

    let mut builder = InMemoryWasmTestBuilder::default();

    builder.run_genesis(&PRODUCTION_RUN_GENESIS_REQUEST);

    for request in post_genesis_requests {
        builder.exec(request).commit().expect_success();
    }

    builder.advance_eras_by_default_auction_delay(vec![]);

    let delegator_1_undelegate_purse = builder
        .get_account(*BID_ACCOUNT_1_ADDR)
        .expect("should have default account")
        .main_purse();

    let delegator_1_redelegate_request = ExecuteRequestBuilder::standard(
        *BID_ACCOUNT_1_ADDR,
        CONTRACT_REDELEGATE,
        runtime_args! {
            ARG_AMOUNT => U512::from(UNDELEGATE_AMOUNT_1 + DEFAULT_MINIMUM_DELEGATION_AMOUNT),
            ARG_VALIDATOR => NON_FOUNDER_VALIDATOR_1_PK.clone(),
            ARG_DELEGATOR => BID_ACCOUNT_1_PK.clone(),
            ARG_NEW_VALIDATOR => NON_FOUNDER_VALIDATOR_2_PK.clone()
        },
    )
    .build();

    builder
        .exec(delegator_1_redelegate_request)
        .commit()
        .expect_success();

    let after_redelegation = builder
        .get_unbonds()
        .get(&NON_FOUNDER_VALIDATOR_1_ADDR)
        .expect("must have purses")
        .len();

    assert_eq!(1, after_redelegation);

    let delegator_1_purse_balance_before = builder.get_purse_balance(delegator_1_undelegate_purse);

    let rewards = vec![
        RewardItem::new(NON_FOUNDER_VALIDATOR_1_PK.clone(), 1),
        RewardItem::new(NON_FOUNDER_VALIDATOR_2_PK.clone(), 1),
    ];

    for _ in 0..=DEFAULT_UNBONDING_DELAY {
        let delegator_1_redelegate_purse_balance =
            builder.get_purse_balance(delegator_1_undelegate_purse);
        assert_eq!(
            delegator_1_purse_balance_before,
            delegator_1_redelegate_purse_balance
        );

        builder.advance_era(rewards.clone())
    }

    // Since a redelegation has been processed no funds should have transferred back to the purse.
    let delegator_1_purse_balance_after = builder.get_purse_balance(delegator_1_undelegate_purse);
    assert_eq!(
        delegator_1_purse_balance_before,
        delegator_1_purse_balance_after
    );

    let bids: Bids = builder.get_bids();
    assert_eq!(bids.len(), 2);

    let delegators = bids[&NON_FOUNDER_VALIDATOR_1_PK].delegators();
    assert_eq!(delegators.len(), 1);
    let delegated_amount_1 = *delegators[&BID_ACCOUNT_1_PK].staked_amount();
    assert_eq!(
        delegated_amount_1,
        U512::from(DELEGATE_AMOUNT_1 - UNDELEGATE_AMOUNT_1 - DEFAULT_MINIMUM_DELEGATION_AMOUNT)
    );

    let delegators = bids[&NON_FOUNDER_VALIDATOR_2_PK].delegators();
    assert_eq!(delegators.len(), 1);
    let redelegated_amount_1 = *delegators[&BID_ACCOUNT_1_PK].staked_amount();
    assert_eq!(
        redelegated_amount_1,
        U512::from(UNDELEGATE_AMOUNT_1 + DEFAULT_MINIMUM_DELEGATION_AMOUNT)
    );
}

#[ignore]
#[test]
fn should_upgrade_unbonding_purses_from_rel_1_4_2() {
    // The `lmdb_fixture::RELEASE_1_4_2` has a single withdraw key
    // present in the unbonding queue at the upgrade point
    let (mut builder, lmdb_fixture_state, _temp_dir) =
        lmdb_fixture::builder_from_global_state_fixture(lmdb_fixture::RELEASE_1_4_2);

    let previous_protocol_version = lmdb_fixture_state.genesis_protocol_version();

    let new_protocol_version = ProtocolVersion::from_parts(
        previous_protocol_version.value().major,
        previous_protocol_version.value().minor + 1,
        0,
    );

    let mut upgrade_request = {
        UpgradeRequestBuilder::new()
            .with_current_protocol_version(previous_protocol_version)
            .with_new_protocol_version(new_protocol_version)
            .with_activation_point(EraId::new(1u64))
            .build()
    };

    builder
        .upgrade_with_upgrade_request(*builder.get_engine_state().config(), &mut upgrade_request)
        .expect_upgrade_success();

    let unbonding_purses: UnbondingPurses = builder.get_unbonds();
    assert_eq!(unbonding_purses.len(), 1);

<<<<<<< HEAD
    let unbond_list = unbonding_purses
        .get(&NON_FOUNDER_VALIDATOR_1_ADDR)
        .expect("should have unbonding purse for non founding validator");
    assert_eq!(unbond_list.len(), 1);
    assert_eq!(
        unbond_list[0].validator_public_key(),
        &*NON_FOUNDER_VALIDATOR_1_PK
    );
    assert!(unbond_list[0].new_validator().is_none())
}
=======
    builder.run_genesis(&*PRODUCTION_RUN_GENESIS_REQUEST);
>>>>>>> 33d46a3c

#[ignore]
#[test]
fn should_handle_redelegation_to_inactive_validator() {
    let validator_1_fund_request = ExecuteRequestBuilder::standard(
        *DEFAULT_ACCOUNT_ADDR,
        CONTRACT_TRANSFER_TO_ACCOUNT,
        runtime_args! {
            ARG_TARGET => *NON_FOUNDER_VALIDATOR_1_ADDR,
            ARG_AMOUNT => U512::from(TRANSFER_AMOUNT)
        },
    )
    .build();

    let validator_2_fund_request = ExecuteRequestBuilder::standard(
        *DEFAULT_ACCOUNT_ADDR,
        CONTRACT_TRANSFER_TO_ACCOUNT,
        runtime_args! {
            ARG_TARGET => *NON_FOUNDER_VALIDATOR_2_ADDR,
            ARG_AMOUNT => U512::from(TRANSFER_AMOUNT)
        },
    )
    .build();

    let delegator_1_fund_request = ExecuteRequestBuilder::standard(
        *DEFAULT_ACCOUNT_ADDR,
        CONTRACT_TRANSFER_TO_ACCOUNT,
        runtime_args! {
            ARG_TARGET => *DELEGATOR_1_ADDR,
            ARG_AMOUNT => U512::from(TRANSFER_AMOUNT)
        },
    )
    .build();

    let delegator_2_fund_request = ExecuteRequestBuilder::standard(
        *DEFAULT_ACCOUNT_ADDR,
        CONTRACT_TRANSFER_TO_ACCOUNT,
        runtime_args! {
            ARG_TARGET => *DELEGATOR_2_ADDR,
            ARG_AMOUNT => U512::from(TRANSFER_AMOUNT)
        },
    )
    .build();

    let validator_1_add_bid_request = ExecuteRequestBuilder::standard(
        *NON_FOUNDER_VALIDATOR_1_ADDR,
        CONTRACT_ADD_BID,
        runtime_args! {
            ARG_PUBLIC_KEY => NON_FOUNDER_VALIDATOR_1_PK.clone(),
            ARG_AMOUNT => U512::from(ADD_BID_AMOUNT_1),
            ARG_DELEGATION_RATE => ADD_BID_DELEGATION_RATE_1,
        },
    )
    .build();

<<<<<<< HEAD
    let validator_2_add_bid_request = ExecuteRequestBuilder::standard(
        *NON_FOUNDER_VALIDATOR_2_ADDR,
        CONTRACT_ADD_BID,
=======
    builder.exec(add_bid_request_1).expect_success().commit();

    for _ in 0..=builder.get_auction_delay() {
        let step_request = StepRequestBuilder::new()
            .with_parent_state_hash(builder.get_post_state_hash())
            .with_protocol_version(ProtocolVersion::V1_0_0)
            .with_next_era_id(builder.get_era().successor())
            .with_run_auction(true)
            .build();

        builder
            .step(step_request)
            .expect("must execute step request");
    }

    let delegation_request_1 = ExecuteRequestBuilder::standard(
        *BID_ACCOUNT_1_ADDR,
        CONTRACT_DELEGATE,
>>>>>>> 33d46a3c
        runtime_args! {
            ARG_PUBLIC_KEY => NON_FOUNDER_VALIDATOR_2_PK.clone(),
            ARG_AMOUNT => U512::from(ADD_BID_AMOUNT_2),
            ARG_DELEGATION_RATE => ADD_BID_DELEGATION_RATE_1,
        },
    )
    .build();

    let delegator_1_validator_1_delegate_request = ExecuteRequestBuilder::standard(
        *DELEGATOR_1_ADDR,
        CONTRACT_DELEGATE,
        runtime_args! {
            ARG_AMOUNT => U512::from(DELEGATE_AMOUNT_1),
            ARG_VALIDATOR => NON_FOUNDER_VALIDATOR_1_PK.clone(),
            ARG_DELEGATOR => DELEGATOR_1.clone(),
        },
    )
    .build();

    let delegator_2_validator_1_delegate_request = ExecuteRequestBuilder::standard(
        *DELEGATOR_2_ADDR,
        CONTRACT_DELEGATE,
        runtime_args! {
            ARG_AMOUNT => U512::from(DELEGATE_AMOUNT_1),
            ARG_VALIDATOR => NON_FOUNDER_VALIDATOR_1_PK.clone(),
            ARG_DELEGATOR => DELEGATOR_2.clone(),
        },
    )
    .build();

    let post_genesis_requests = vec![
        validator_1_fund_request,
        validator_2_fund_request,
        delegator_1_fund_request,
        delegator_2_fund_request,
        validator_1_add_bid_request,
        validator_2_add_bid_request,
        delegator_1_validator_1_delegate_request,
        delegator_2_validator_1_delegate_request,
    ];

    let mut builder = InMemoryWasmTestBuilder::default();

    builder.run_genesis(&PRODUCTION_RUN_GENESIS_REQUEST);

    for request in post_genesis_requests {
        builder.exec(request).commit().expect_success();
    }

    builder.advance_eras_by_default_auction_delay(vec![]);

    let delegator_1_main_purse = builder
        .get_account(*DELEGATOR_1_ADDR)
        .expect("should have default account")
        .main_purse();

    let delegator_2_main_purse = builder
        .get_account(*DELEGATOR_2_ADDR)
        .expect("should have default account")
        .main_purse();

    let invalid_redelegate_request = ExecuteRequestBuilder::standard(
        *DELEGATOR_1_ADDR,
        CONTRACT_REDELEGATE,
        runtime_args! {
            ARG_AMOUNT => U512::from(UNDELEGATE_AMOUNT_1 + DEFAULT_MINIMUM_DELEGATION_AMOUNT),
            ARG_VALIDATOR => NON_FOUNDER_VALIDATOR_1_PK.clone(),
            ARG_DELEGATOR => DELEGATOR_1.clone(),
            ARG_NEW_VALIDATOR => BID_ACCOUNT_1_PK.clone()
        },
    )
    .build();

    builder
        .exec(invalid_redelegate_request)
        .expect_success()
        .commit();

    builder.advance_era(vec![
        RewardItem::new(NON_FOUNDER_VALIDATOR_1_PK.clone(), 1),
        RewardItem::new(NON_FOUNDER_VALIDATOR_2_PK.clone(), 1),
    ]);

    let valid_redelegate_request = ExecuteRequestBuilder::standard(
        *DELEGATOR_2_ADDR,
        CONTRACT_REDELEGATE,
        runtime_args! {
            ARG_AMOUNT => U512::from(UNDELEGATE_AMOUNT_1 + DEFAULT_MINIMUM_DELEGATION_AMOUNT),
            ARG_VALIDATOR => NON_FOUNDER_VALIDATOR_1_PK.clone(),
            ARG_DELEGATOR => DELEGATOR_2.clone(),
            ARG_NEW_VALIDATOR => NON_FOUNDER_VALIDATOR_2_PK.clone()
        },
    )
    .build();

    builder
        .exec(valid_redelegate_request)
        .expect_success()
        .commit();

    let delegator_1_purse_balance_before = builder.get_purse_balance(delegator_1_main_purse);
    let delegator_2_purse_balance_before = builder.get_purse_balance(delegator_2_main_purse);

    let rewards = vec![
        RewardItem::new(NON_FOUNDER_VALIDATOR_1_PK.clone(), 1),
        RewardItem::new(NON_FOUNDER_VALIDATOR_2_PK.clone(), 1),
    ];

    for _ in 0..=DEFAULT_UNBONDING_DELAY {
        let delegator_2_purse_balance = builder.get_purse_balance(delegator_2_main_purse);
        assert_eq!(delegator_2_purse_balance, delegator_2_purse_balance_before);

        builder.advance_era(rewards.clone());
    }

    // The invalid redelegation will force an unbond which will transfer funds to
    // back to the main purse.
    let delegator_1_purse_balance_after = builder.get_purse_balance(delegator_1_main_purse);
    assert_eq!(
        delegator_1_purse_balance_before
            + U512::from(UNDELEGATE_AMOUNT_1 + DEFAULT_MINIMUM_DELEGATION_AMOUNT),
        delegator_1_purse_balance_after
    );

    // The valid redelegation will not transfer funds back to the main purse.
    let delegator_2_purse_balance_after = builder.get_purse_balance(delegator_2_main_purse);
    assert_eq!(
        delegator_2_purse_balance_before,
        delegator_2_purse_balance_after
    );
}

#[ignore]
#[test]
fn should_continue_auction_state_from_release_1_4_x() {
    // The `lmdb_fixture::RELEASE_1_4_3` has three withdraw keys
    // in the unbonding queue which will each be processed
    // in the three eras after the upgrade.
    let (mut builder, lmdb_fixture_state, _temp_dir) =
        lmdb_fixture::builder_from_global_state_fixture(lmdb_fixture::RELEASE_1_4_3);

<<<<<<< HEAD
    let withdraw_purses: WithdrawPurses = builder.get_withdraw_purses();
=======
    builder.run_genesis(&PRODUCTION_RUN_GENESIS_REQUEST);
>>>>>>> 33d46a3c

    assert_eq!(withdraw_purses.len(), 1);

    let previous_protocol_version = lmdb_fixture_state.genesis_protocol_version();

    let new_protocol_version = ProtocolVersion::from_parts(
        previous_protocol_version.value().major,
        previous_protocol_version.value().minor + 1,
        0,
    );

    let mut upgrade_request = {
        UpgradeRequestBuilder::new()
            .with_current_protocol_version(previous_protocol_version)
            .with_new_protocol_version(new_protocol_version)
            .with_activation_point(EraId::new(20u64))
            .with_new_unbonding_delay(DEFAULT_UNBONDING_DELAY)
            .build()
    };

    builder
        .upgrade_with_upgrade_request(*builder.get_engine_state().config(), &mut upgrade_request)
        .expect_upgrade_success();

    let unbonding_purses: UnbondingPurses = builder.get_unbonds();
    assert_eq!(unbonding_purses.len(), 1);

    let unbond_list = unbonding_purses
        .get(&NON_FOUNDER_VALIDATOR_1_ADDR)
        .expect("should have unbonding purse for non founding validator");
    assert_eq!(unbond_list.len(), 3);
    assert_eq!(
        unbond_list[0].validator_public_key(),
        &*NON_FOUNDER_VALIDATOR_1_PK
    );
    assert!(unbond_list[0].new_validator().is_none());
    assert!(unbond_list[1].new_validator().is_none());
    assert!(unbond_list[2].new_validator().is_none());

    let delegator_1_undelegate_purse = builder
        .get_account(*BID_ACCOUNT_1_ADDR)
        .expect("should have account")
        .main_purse();

    let delegator_2_undelegate_purse = builder
        .get_account(*BID_ACCOUNT_2_ADDR)
        .expect("should have account")
        .main_purse();

    let delegator_3_undelegate_purse = builder
        .get_account(*DELEGATOR_1_ADDR)
        .expect("should have account")
        .main_purse();

    let delegator_1_purse_balance_pre_step =
        builder.get_purse_balance(delegator_1_undelegate_purse);

    let delegator_2_purse_balance_pre_step =
        builder.get_purse_balance(delegator_2_undelegate_purse);

<<<<<<< HEAD
    let delegator_3_purse_balance_pre_step =
        builder.get_purse_balance(delegator_3_undelegate_purse);
=======
    for _ in 0..=builder.get_auction_delay() {
        let step_request = StepRequestBuilder::new()
            .with_parent_state_hash(builder.get_post_state_hash())
            .with_protocol_version(ProtocolVersion::V1_0_0)
            .with_next_era_id(builder.get_era().successor())
            .with_run_auction(true)
            .build();
>>>>>>> 33d46a3c

    builder.advance_era(vec![
        RewardItem::new(NON_FOUNDER_VALIDATOR_1_PK.clone(), 1),
        RewardItem::new(GENESIS_VALIDATOR_ACCOUNT_1_PUBLIC_KEY.clone(), 0),
        RewardItem::new(GENESIS_VALIDATOR_ACCOUNT_2_PUBLIC_KEY.clone(), 0),
    ]);

    let delegator_1_purse_balance_post_step =
        builder.get_purse_balance(delegator_1_undelegate_purse);

    assert_eq!(
        delegator_1_purse_balance_post_step,
        delegator_1_purse_balance_pre_step + U512::from(UNDELEGATE_AMOUNT_1)
    );

    let delegator_2_purse_balance_post_step =
        builder.get_purse_balance(delegator_2_undelegate_purse);

    assert_eq!(
        delegator_2_purse_balance_post_step,
        delegator_2_purse_balance_pre_step + U512::from(UNDELEGATE_AMOUNT_1)
    );

    let delegator_3_purse_balance_post_step =
        builder.get_purse_balance(delegator_3_undelegate_purse);

    assert_eq!(
        delegator_3_purse_balance_post_step,
        delegator_3_purse_balance_pre_step + U512::from(UNDELEGATE_AMOUNT_1)
    );

    let delegator_4_fund_request = ExecuteRequestBuilder::standard(
        *DEFAULT_ACCOUNT_ADDR,
        CONTRACT_TRANSFER_TO_ACCOUNT,
        runtime_args! {
            ARG_TARGET => *DELEGATOR_2_ADDR,
            ARG_AMOUNT => U512::from(TRANSFER_AMOUNT)
        },
    )
    .build();

    builder
        .exec(delegator_4_fund_request)
        .expect_success()
        .commit();

    let delegator_4_validator_1_delegate_request = ExecuteRequestBuilder::standard(
        *DELEGATOR_2_ADDR,
        CONTRACT_DELEGATE,
        runtime_args! {
            ARG_AMOUNT => U512::from(DELEGATE_AMOUNT_1),
            ARG_VALIDATOR => NON_FOUNDER_VALIDATOR_1_PK.clone(),
            ARG_DELEGATOR => DELEGATOR_2.clone(),
        },
    )
    .build();

    builder
        .exec(delegator_4_validator_1_delegate_request)
        .expect_success()
        .commit();

    let delegator_4_redelegate_request = ExecuteRequestBuilder::standard(
        *DELEGATOR_2_ADDR,
        CONTRACT_REDELEGATE,
        runtime_args! {
            ARG_AMOUNT => U512::from(UNDELEGATE_AMOUNT_1 + DEFAULT_MINIMUM_DELEGATION_AMOUNT),
            ARG_VALIDATOR => NON_FOUNDER_VALIDATOR_1_PK.clone(),
            ARG_DELEGATOR => DELEGATOR_2.clone(),
            ARG_NEW_VALIDATOR => GENESIS_VALIDATOR_ACCOUNT_1_PUBLIC_KEY.clone()
        },
    )
    .build();

    builder
        .exec(delegator_4_redelegate_request)
        .expect_success()
        .commit();

    let delegator_4_purse = builder
        .get_account(*DELEGATOR_2_ADDR)
        .expect("must have account")
        .main_purse();

    let delegator_4_purse_balance_before = builder.get_purse_balance(delegator_4_purse);

    let actual_unbonding_delay = builder.get_unbonding_delay();

    assert_eq!(actual_unbonding_delay, DEFAULT_UNBONDING_DELAY);

    for _ in 0..=actual_unbonding_delay {
        let delegator_4_redelegate_purse_balance = builder.get_purse_balance(delegator_4_purse);
        assert_eq!(
            delegator_4_redelegate_purse_balance,
            delegator_4_purse_balance_before
        );

        builder.advance_era(vec![
            RewardItem::new(NON_FOUNDER_VALIDATOR_1_PK.clone(), 1),
            RewardItem::new(GENESIS_VALIDATOR_ACCOUNT_1_PUBLIC_KEY.clone(), 0),
            RewardItem::new(GENESIS_VALIDATOR_ACCOUNT_2_PUBLIC_KEY.clone(), 0),
        ]);
    }

    let delegator_4_purse_balance_after = builder.get_purse_balance(delegator_4_purse);

    // redelegation will not transfer funds back to the user
    // therefore the balance must remain the same
    assert_eq!(
        delegator_4_purse_balance_before,
        delegator_4_purse_balance_after
    );

    let bids: Bids = builder.get_bids();
    assert_eq!(bids.len(), 3);

    let delegators = bids[&NON_FOUNDER_VALIDATOR_1_PK].delegators();
    assert_eq!(delegators.len(), 4);
    let delegated_amount_1 = *delegators[&DELEGATOR_2].staked_amount();
    assert_eq!(
        delegated_amount_1,
        U512::from(DELEGATE_AMOUNT_1 - UNDELEGATE_AMOUNT_1 - DEFAULT_MINIMUM_DELEGATION_AMOUNT)
    );

    let delegators = bids[&GENESIS_VALIDATOR_ACCOUNT_1_PUBLIC_KEY].delegators();
    assert_eq!(delegators.len(), 1);
    let redelegated_amount_1 = *delegators[&DELEGATOR_2].staked_amount();
    assert_eq!(
        redelegated_amount_1,
        U512::from(UNDELEGATE_AMOUNT_1 + DEFAULT_MINIMUM_DELEGATION_AMOUNT)
    );
}

#[ignore]
#[test]
fn should_transfer_to_main_purse_when_validator_is_no_longer_active() {
    let (mut builder, lmdb_fixture_state, _temp_dir) =
        lmdb_fixture::builder_from_global_state_fixture(lmdb_fixture::RELEASE_1_4_3);

    let withdraw_purses: WithdrawPurses = builder.get_withdraw_purses();

    assert_eq!(withdraw_purses.len(), 1);

    let previous_protocol_version = lmdb_fixture_state.genesis_protocol_version();

    let new_protocol_version = ProtocolVersion::from_parts(
        previous_protocol_version.value().major,
        previous_protocol_version.value().minor + 1,
        0,
    );

    let mut upgrade_request = {
        UpgradeRequestBuilder::new()
            .with_current_protocol_version(previous_protocol_version)
            .with_new_protocol_version(new_protocol_version)
            .with_activation_point(EraId::new(20u64))
            .build()
    };

    builder
        .upgrade_with_upgrade_request(*builder.get_engine_state().config(), &mut upgrade_request)
        .expect_upgrade_success();

    let unbonding_purses: UnbondingPurses = builder.get_unbonds();
    assert_eq!(unbonding_purses.len(), 1);

    let unbond_list = unbonding_purses
        .get(&NON_FOUNDER_VALIDATOR_1_ADDR)
        .expect("should have unbonding purses for non founding validator");
    assert_eq!(unbond_list.len(), 3);
    assert_eq!(
        unbond_list[0].validator_public_key(),
        &*NON_FOUNDER_VALIDATOR_1_PK
    );
    assert!(unbond_list[0].new_validator().is_none());
    assert!(unbond_list[1].new_validator().is_none());
    assert!(unbond_list[2].new_validator().is_none());

    let delegator_1_undelegate_purse = builder
        .get_account(*BID_ACCOUNT_1_ADDR)
        .expect("should have account")
        .main_purse();

    let delegator_1_purse_balance_pre_step =
        builder.get_purse_balance(delegator_1_undelegate_purse);

    builder.advance_era(vec![
        RewardItem::new(NON_FOUNDER_VALIDATOR_1_PK.clone(), 1),
        RewardItem::new(GENESIS_VALIDATOR_ACCOUNT_1_PUBLIC_KEY.clone(), 0),
        RewardItem::new(GENESIS_VALIDATOR_ACCOUNT_2_PUBLIC_KEY.clone(), 0),
    ]);

    let delegator_1_purse_balance_post_step =
        builder.get_purse_balance(delegator_1_undelegate_purse);

    assert_eq!(
        delegator_1_purse_balance_post_step,
        delegator_1_purse_balance_pre_step + U512::from(UNDELEGATE_AMOUNT_1)
    );

    let delegator_2_undelegate_purse = builder
        .get_account(*BID_ACCOUNT_2_ADDR)
        .expect("should have account")
        .main_purse();

    let delegator_2_purse_balance_pre_step =
        builder.get_purse_balance(delegator_2_undelegate_purse);

    builder.advance_era(vec![
        RewardItem::new(NON_FOUNDER_VALIDATOR_1_PK.clone(), 1),
        RewardItem::new(GENESIS_VALIDATOR_ACCOUNT_1_PUBLIC_KEY.clone(), 0),
        RewardItem::new(GENESIS_VALIDATOR_ACCOUNT_2_PUBLIC_KEY.clone(), 0),
    ]);

    let delegator_2_purse_balance_post_step =
        builder.get_purse_balance(delegator_2_undelegate_purse);

    assert_eq!(
        delegator_2_purse_balance_post_step,
        delegator_2_purse_balance_pre_step + U512::from(UNDELEGATE_AMOUNT_1)
    );

    let delegator_3_undelegate_purse = builder
        .get_account(*DELEGATOR_1_ADDR)
        .expect("should have account")
        .main_purse();

    let delegator_3_purse_balance_pre_step =
        builder.get_purse_balance(delegator_3_undelegate_purse);

    builder.advance_era(vec![
        RewardItem::new(NON_FOUNDER_VALIDATOR_1_PK.clone(), 1),
        RewardItem::new(GENESIS_VALIDATOR_ACCOUNT_1_PUBLIC_KEY.clone(), 0),
        RewardItem::new(GENESIS_VALIDATOR_ACCOUNT_2_PUBLIC_KEY.clone(), 0),
    ]);

    let delegator_3_purse_balance_post_step =
        builder.get_purse_balance(delegator_3_undelegate_purse);

    assert_eq!(
        delegator_3_purse_balance_post_step,
        delegator_3_purse_balance_pre_step + U512::from(UNDELEGATE_AMOUNT_1)
    );

    let delegator_4_fund_request = ExecuteRequestBuilder::standard(
        *DEFAULT_ACCOUNT_ADDR,
        CONTRACT_TRANSFER_TO_ACCOUNT,
        runtime_args! {
            ARG_TARGET => *DELEGATOR_2_ADDR,
            ARG_AMOUNT => U512::from(TRANSFER_AMOUNT)
        },
    )
    .build();

    builder
        .exec(delegator_4_fund_request)
        .expect_success()
        .commit();

    let delegator_4_validator_1_delegate_request = ExecuteRequestBuilder::standard(
        *DELEGATOR_2_ADDR,
        CONTRACT_DELEGATE,
        runtime_args! {
            ARG_AMOUNT => U512::from(DELEGATE_AMOUNT_1),
            ARG_VALIDATOR => GENESIS_VALIDATOR_ACCOUNT_1_PUBLIC_KEY.clone(),
            ARG_DELEGATOR => DELEGATOR_2.clone(),
        },
    )
    .build();

    builder
        .exec(delegator_4_validator_1_delegate_request)
        .expect_success()
        .commit();

    let delegator_4_redelegate_request = ExecuteRequestBuilder::standard(
        *DELEGATOR_2_ADDR,
        CONTRACT_REDELEGATE,
        runtime_args! {
            ARG_AMOUNT => U512::from(UNDELEGATE_AMOUNT_1 + DEFAULT_MINIMUM_DELEGATION_AMOUNT),
            ARG_VALIDATOR => GENESIS_VALIDATOR_ACCOUNT_1_PUBLIC_KEY.clone(),
            ARG_DELEGATOR => DELEGATOR_2.clone(),
            ARG_NEW_VALIDATOR => NON_FOUNDER_VALIDATOR_1_PK.clone()
        },
    )
    .build();

    builder
        .exec(delegator_4_redelegate_request)
        .expect_success()
        .commit();

    let withdraw_request = ExecuteRequestBuilder::standard(
        *NON_FOUNDER_VALIDATOR_1_ADDR,
        CONTRACT_WITHDRAW_BID,
        runtime_args! {
            ARG_PUBLIC_KEY => NON_FOUNDER_VALIDATOR_1_PK.clone(),
            ARG_AMOUNT => U512::from(ADD_BID_AMOUNT_1),
        },
    )
    .build();

    builder.exec(withdraw_request).expect_success().commit();

    builder.advance_eras_by_default_auction_delay(vec![
        RewardItem::new(NON_FOUNDER_VALIDATOR_1_PK.clone(), 1),
        RewardItem::new(GENESIS_VALIDATOR_ACCOUNT_1_PUBLIC_KEY.clone(), 0),
        RewardItem::new(GENESIS_VALIDATOR_ACCOUNT_2_PUBLIC_KEY.clone(), 0),
    ]);

    let delegator_4_purse = builder
        .get_account(*DELEGATOR_2_ADDR)
        .expect("must have account")
        .main_purse();

    let delegator_4_purse_balance_before = builder.get_purse_balance(delegator_4_purse);

    let rewards = vec![
        RewardItem::new(GENESIS_VALIDATOR_ACCOUNT_1_PUBLIC_KEY.clone(), 0),
        RewardItem::new(GENESIS_VALIDATOR_ACCOUNT_2_PUBLIC_KEY.clone(), 0),
    ];

    for _ in 0..(builder.get_unbonding_delay() - builder.get_auction_delay()) {
        let delegator_4_redelegate_purse_balance = builder.get_purse_balance(delegator_4_purse);
        assert_eq!(
            delegator_4_redelegate_purse_balance,
            delegator_4_purse_balance_before
        );

        builder.advance_era(rewards.clone());
    }

    let delegator_4_purse_balance_after = builder.get_purse_balance(delegator_4_purse);

    let bids: Bids = builder.get_bids();

    assert!(bids[&NON_FOUNDER_VALIDATOR_1_PK].inactive());

    // Since we have re-delegated to an inactive validator,
    // the funds should cycle back to the delegator.
    assert_eq!(
        delegator_4_purse_balance_before + UNDELEGATE_AMOUNT_1 + DEFAULT_MINIMUM_DELEGATION_AMOUNT,
        delegator_4_purse_balance_after
    );

    let delegators = bids[&GENESIS_VALIDATOR_ACCOUNT_1_PUBLIC_KEY].delegators();
    assert_eq!(delegators.len(), 1);
    let delegated_amount_1 = *delegators[&DELEGATOR_2].staked_amount();
    assert_eq!(
        delegated_amount_1,
        U512::from(DELEGATE_AMOUNT_1 - UNDELEGATE_AMOUNT_1 - DEFAULT_MINIMUM_DELEGATION_AMOUNT)
    );
}

#[ignore]
#[test]
fn should_enforce_minimum_delegation_amount() {
    let mut builder = InMemoryWasmTestBuilder::default();

<<<<<<< HEAD
    builder.run_genesis(&PRODUCTION_RUN_GENESIS_REQUEST);
=======
    builder.run_genesis(&*PRODUCTION_RUN_GENESIS_REQUEST);
>>>>>>> 33d46a3c

    let transfer_to_validator_1 = ExecuteRequestBuilder::standard(
        *DEFAULT_ACCOUNT_ADDR,
        CONTRACT_TRANSFER_TO_ACCOUNT,
        runtime_args! {
            ARG_TARGET => *NON_FOUNDER_VALIDATOR_1_ADDR,
            ARG_AMOUNT => U512::from(TRANSFER_AMOUNT)
        },
    )
    .build();

    let transfer_to_delegator_1 = ExecuteRequestBuilder::standard(
        *DEFAULT_ACCOUNT_ADDR,
        CONTRACT_TRANSFER_TO_ACCOUNT,
        runtime_args! {
            ARG_TARGET => *BID_ACCOUNT_1_ADDR,
            ARG_AMOUNT => U512::from(BID_ACCOUNT_1_BALANCE)
        },
    )
    .build();

    let post_genesis_request = vec![transfer_to_validator_1, transfer_to_delegator_1];

    for request in post_genesis_request {
        builder.exec(request).expect_success().commit();
    }

    let add_bid_request_1 = ExecuteRequestBuilder::standard(
        *NON_FOUNDER_VALIDATOR_1_ADDR,
        CONTRACT_ADD_BID,
        runtime_args! {
            ARG_PUBLIC_KEY => NON_FOUNDER_VALIDATOR_1_PK.clone(),
            ARG_AMOUNT => U512::from(ADD_BID_AMOUNT_1),
            ARG_DELEGATION_RATE => ADD_BID_DELEGATION_RATE_1,
        },
    )
    .build();

    builder.exec(add_bid_request_1).expect_success().commit();

    for _ in 0..=builder.get_auction_delay() {
        let step_request = StepRequestBuilder::new()
            .with_parent_state_hash(builder.get_post_state_hash())
            .with_protocol_version(ProtocolVersion::V1_0_0)
            .with_next_era_id(builder.get_era().successor())
            .with_run_auction(true)
            .build();

        builder
            .step(step_request)
            .expect("must execute step request");
    }

    let delegation_request_1 = ExecuteRequestBuilder::standard(
        *BID_ACCOUNT_1_ADDR,
        CONTRACT_DELEGATE,
        runtime_args! {
            ARG_AMOUNT => U512::from(100u64),
            ARG_VALIDATOR => NON_FOUNDER_VALIDATOR_1_PK.clone(),
            ARG_DELEGATOR => BID_ACCOUNT_1_PK.clone(),
        },
    )
    .build();

    // The delegation amount is below the default value of 500 CSPR,
    // therefore the delegation should not succeed.
    builder.exec(delegation_request_1).expect_failure();

    let error = builder.get_error().expect("must get error");
    assert!(matches!(
        error,
        Error::Exec(execution::Error::Revert(ApiError::AuctionError(auction_error)))
        if auction_error == AuctionError::DelegationAmountTooSmall as u8));
}

#[ignore]
#[test]
fn should_allow_delegations_with_minimal_floor_amount() {
    let mut builder = InMemoryWasmTestBuilder::default();

<<<<<<< HEAD
    builder.run_genesis(&PRODUCTION_RUN_GENESIS_REQUEST);
=======
    builder.run_genesis(&*PRODUCTION_RUN_GENESIS_REQUEST);
>>>>>>> 33d46a3c

    let transfer_to_validator_1 = ExecuteRequestBuilder::standard(
        *DEFAULT_ACCOUNT_ADDR,
        CONTRACT_TRANSFER_TO_ACCOUNT,
        runtime_args! {
            ARG_TARGET => *NON_FOUNDER_VALIDATOR_1_ADDR,
            ARG_AMOUNT => U512::from(TRANSFER_AMOUNT)
        },
    )
    .build();

    let transfer_to_delegator_1 = ExecuteRequestBuilder::standard(
        *DEFAULT_ACCOUNT_ADDR,
        CONTRACT_TRANSFER_TO_ACCOUNT,
        runtime_args! {
            ARG_TARGET => *BID_ACCOUNT_1_ADDR,
            ARG_AMOUNT => U512::from(BID_ACCOUNT_1_BALANCE)
        },
    )
    .build();

    let transfer_to_delegator_2 = ExecuteRequestBuilder::standard(
        *DEFAULT_ACCOUNT_ADDR,
        CONTRACT_TRANSFER_TO_ACCOUNT,
        runtime_args! {
            ARG_TARGET => *BID_ACCOUNT_2_ADDR,
            ARG_AMOUNT => U512::from(BID_ACCOUNT_1_BALANCE)
        },
    )
    .build();

    let post_genesis_request = vec![
        transfer_to_validator_1,
        transfer_to_delegator_1,
        transfer_to_delegator_2,
    ];

    for request in post_genesis_request {
        builder.exec(request).expect_success().commit();
    }

    let add_bid_request_1 = ExecuteRequestBuilder::standard(
        *NON_FOUNDER_VALIDATOR_1_ADDR,
        CONTRACT_ADD_BID,
        runtime_args! {
            ARG_PUBLIC_KEY => NON_FOUNDER_VALIDATOR_1_PK.clone(),
            ARG_AMOUNT => U512::from(ADD_BID_AMOUNT_1),
            ARG_DELEGATION_RATE => ADD_BID_DELEGATION_RATE_1,
        },
    )
    .build();

    builder.exec(add_bid_request_1).expect_success().commit();

    for _ in 0..=builder.get_auction_delay() {
        let step_request = StepRequestBuilder::new()
            .with_parent_state_hash(builder.get_post_state_hash())
            .with_protocol_version(ProtocolVersion::V1_0_0)
            .with_next_era_id(builder.get_era().successor())
            .with_run_auction(true)
            .build();

        builder
            .step(step_request)
            .expect("must execute step request");
    }

    let delegation_request_1 = ExecuteRequestBuilder::standard(
        *BID_ACCOUNT_1_ADDR,
        CONTRACT_DELEGATE,
        runtime_args! {
            ARG_AMOUNT => U512::from(DEFAULT_MINIMUM_DELEGATION_AMOUNT - 1),
            ARG_VALIDATOR => NON_FOUNDER_VALIDATOR_1_PK.clone(),
            ARG_DELEGATOR => BID_ACCOUNT_1_PK.clone(),
        },
    )
    .build();

    // The delegation amount is below the default value of 500 CSPR,
    // therefore the delegation should not succeed.
    builder.exec(delegation_request_1).expect_failure();

    let error = builder.get_error().expect("must get error");

    assert!(matches!(
        error,
        Error::Exec(execution::Error::Revert(ApiError::AuctionError(auction_error)))
        if auction_error == AuctionError::DelegationAmountTooSmall as u8));

    let delegation_request_2 = ExecuteRequestBuilder::standard(
        *BID_ACCOUNT_2_ADDR,
        CONTRACT_DELEGATE,
        runtime_args! {
            ARG_AMOUNT => U512::from(DEFAULT_MINIMUM_DELEGATION_AMOUNT),
            ARG_VALIDATOR => NON_FOUNDER_VALIDATOR_1_PK.clone(),
            ARG_DELEGATOR => BID_ACCOUNT_2_PK.clone(),
        },
    )
    .build();

    builder.exec(delegation_request_2).expect_success().commit();
}<|MERGE_RESOLUTION|>--- conflicted
+++ resolved
@@ -7,14 +7,9 @@
 use casper_engine_test_support::{
     utils, ExecuteRequestBuilder, InMemoryWasmTestBuilder, StepRequestBuilder,
     UpgradeRequestBuilder, DEFAULT_ACCOUNTS, DEFAULT_ACCOUNT_ADDR, DEFAULT_ACCOUNT_INITIAL_BALANCE,
-<<<<<<< HEAD
-    DEFAULT_AUCTION_DELAY, DEFAULT_EXEC_CONFIG, DEFAULT_GENESIS_TIMESTAMP_MILLIS,
-    DEFAULT_LOCKED_FUNDS_PERIOD_MILLIS, DEFAULT_UNBONDING_DELAY, MINIMUM_ACCOUNT_CREATION_BALANCE,
-=======
     DEFAULT_EXEC_CONFIG, DEFAULT_GENESIS_TIMESTAMP_MILLIS, DEFAULT_LOCKED_FUNDS_PERIOD_MILLIS,
-    DEFAULT_PROTOCOL_VERSION, DEFAULT_UNBONDING_DELAY, MINIMUM_ACCOUNT_CREATION_BALANCE,
->>>>>>> 33d46a3c
-    PRODUCTION_RUN_GENESIS_REQUEST, SYSTEM_ADDR, TIMESTAMP_MILLIS_INCREMENT,
+    DEFAULT_UNBONDING_DELAY, MINIMUM_ACCOUNT_CREATION_BALANCE, PRODUCTION_RUN_GENESIS_REQUEST,
+    SYSTEM_ADDR, TIMESTAMP_MILLIS_INCREMENT,
 };
 use casper_execution_engine::{
     core::{
@@ -749,11 +744,7 @@
 
     assert!(era_validators.contains_key(&(EraId::from(auction_delay).successor())));
 
-<<<<<<< HEAD
     let era_id = EraId::from(auction_delay);
-=======
-    let era_id = EraId::from(auction_delay) - 1;
->>>>>>> 33d46a3c
 
     let validator_weights = era_validators.remove(&era_id).unwrap_or_else(|| {
         panic!(
@@ -3123,47 +3114,8 @@
 
 #[ignore]
 #[test]
-<<<<<<< HEAD
 fn should_delegate_and_redelegate() {
     let system_fund_request = ExecuteRequestBuilder::standard(
-=======
-fn should_not_allow_delegations_past_limit() {
-    const NEW_MAX_DELEGATOR_SIZE_LIMIT: u32 = 2;
-    let mut builder = InMemoryWasmTestBuilder::default();
-
-    let old_protocol_version = *DEFAULT_PROTOCOL_VERSION;
-    let new_protocol_version = ProtocolVersion::from_parts(
-        old_protocol_version.value().major,
-        old_protocol_version.value().minor,
-        old_protocol_version.value().patch + 1,
-    );
-
-    builder.run_genesis(&*PRODUCTION_RUN_GENESIS_REQUEST);
-
-    let custom_engine_config = EngineConfig::new(
-        DEFAULT_MAX_QUERY_DEPTH,
-        DEFAULT_MAX_ASSOCIATED_KEYS,
-        DEFAULT_MAX_RUNTIME_CALL_STACK_HEIGHT,
-        DEFAULT_MAX_STORED_VALUE_SIZE,
-        NEW_MAX_DELEGATOR_SIZE_LIMIT,
-        DEFAULT_MINIMUM_DELEGATION_AMOUNT,
-        WasmConfig::default(),
-        SystemConfig::default(),
-    );
-
-    let mut upgrade_request = {
-        UpgradeRequestBuilder::new()
-            .with_current_protocol_version(*DEFAULT_PROTOCOL_VERSION)
-            .with_new_protocol_version(new_protocol_version)
-            .with_activation_point(EraId::new(1))
-            .build()
-    };
-
-    // Upgrade to change the max delegator limit from its default to simply 2 for testing.
-    builder.upgrade_with_upgrade_request(custom_engine_config, &mut upgrade_request);
-
-    let transfer_to_validator = ExecuteRequestBuilder::standard(
->>>>>>> 33d46a3c
         *DEFAULT_ACCOUNT_ADDR,
         CONTRACT_TRANSFER_TO_ACCOUNT,
         runtime_args! {
@@ -3362,7 +3314,6 @@
     let unbonding_purses: UnbondingPurses = builder.get_unbonds();
     assert_eq!(unbonding_purses.len(), 1);
 
-<<<<<<< HEAD
     let unbond_list = unbonding_purses
         .get(&NON_FOUNDER_VALIDATOR_1_ADDR)
         .expect("should have unbonding purse for non founding validator");
@@ -3373,9 +3324,6 @@
     );
     assert!(unbond_list[0].new_validator().is_none())
 }
-=======
-    builder.run_genesis(&*PRODUCTION_RUN_GENESIS_REQUEST);
->>>>>>> 33d46a3c
 
 #[ignore]
 #[test]
@@ -3431,30 +3379,9 @@
     )
     .build();
 
-<<<<<<< HEAD
     let validator_2_add_bid_request = ExecuteRequestBuilder::standard(
         *NON_FOUNDER_VALIDATOR_2_ADDR,
         CONTRACT_ADD_BID,
-=======
-    builder.exec(add_bid_request_1).expect_success().commit();
-
-    for _ in 0..=builder.get_auction_delay() {
-        let step_request = StepRequestBuilder::new()
-            .with_parent_state_hash(builder.get_post_state_hash())
-            .with_protocol_version(ProtocolVersion::V1_0_0)
-            .with_next_era_id(builder.get_era().successor())
-            .with_run_auction(true)
-            .build();
-
-        builder
-            .step(step_request)
-            .expect("must execute step request");
-    }
-
-    let delegation_request_1 = ExecuteRequestBuilder::standard(
-        *BID_ACCOUNT_1_ADDR,
-        CONTRACT_DELEGATE,
->>>>>>> 33d46a3c
         runtime_args! {
             ARG_PUBLIC_KEY => NON_FOUNDER_VALIDATOR_2_PK.clone(),
             ARG_AMOUNT => U512::from(ADD_BID_AMOUNT_2),
@@ -3596,11 +3523,7 @@
     let (mut builder, lmdb_fixture_state, _temp_dir) =
         lmdb_fixture::builder_from_global_state_fixture(lmdb_fixture::RELEASE_1_4_3);
 
-<<<<<<< HEAD
     let withdraw_purses: WithdrawPurses = builder.get_withdraw_purses();
-=======
-    builder.run_genesis(&PRODUCTION_RUN_GENESIS_REQUEST);
->>>>>>> 33d46a3c
 
     assert_eq!(withdraw_purses.len(), 1);
 
@@ -3661,10 +3584,408 @@
     let delegator_2_purse_balance_pre_step =
         builder.get_purse_balance(delegator_2_undelegate_purse);
 
-<<<<<<< HEAD
     let delegator_3_purse_balance_pre_step =
         builder.get_purse_balance(delegator_3_undelegate_purse);
-=======
+
+    builder.advance_era(vec![
+        RewardItem::new(NON_FOUNDER_VALIDATOR_1_PK.clone(), 1),
+        RewardItem::new(GENESIS_VALIDATOR_ACCOUNT_1_PUBLIC_KEY.clone(), 0),
+        RewardItem::new(GENESIS_VALIDATOR_ACCOUNT_2_PUBLIC_KEY.clone(), 0),
+    ]);
+
+    let delegator_1_purse_balance_post_step =
+        builder.get_purse_balance(delegator_1_undelegate_purse);
+
+    assert_eq!(
+        delegator_1_purse_balance_post_step,
+        delegator_1_purse_balance_pre_step + U512::from(UNDELEGATE_AMOUNT_1)
+    );
+
+    let delegator_2_purse_balance_post_step =
+        builder.get_purse_balance(delegator_2_undelegate_purse);
+
+    assert_eq!(
+        delegator_2_purse_balance_post_step,
+        delegator_2_purse_balance_pre_step + U512::from(UNDELEGATE_AMOUNT_1)
+    );
+
+    let delegator_3_purse_balance_post_step =
+        builder.get_purse_balance(delegator_3_undelegate_purse);
+
+    assert_eq!(
+        delegator_3_purse_balance_post_step,
+        delegator_3_purse_balance_pre_step + U512::from(UNDELEGATE_AMOUNT_1)
+    );
+
+    let delegator_4_fund_request = ExecuteRequestBuilder::standard(
+        *DEFAULT_ACCOUNT_ADDR,
+        CONTRACT_TRANSFER_TO_ACCOUNT,
+        runtime_args! {
+            ARG_TARGET => *DELEGATOR_2_ADDR,
+            ARG_AMOUNT => U512::from(TRANSFER_AMOUNT)
+        },
+    )
+    .build();
+
+    builder
+        .exec(delegator_4_fund_request)
+        .expect_success()
+        .commit();
+
+    let delegator_4_validator_1_delegate_request = ExecuteRequestBuilder::standard(
+        *DELEGATOR_2_ADDR,
+        CONTRACT_DELEGATE,
+        runtime_args! {
+            ARG_AMOUNT => U512::from(DELEGATE_AMOUNT_1),
+            ARG_VALIDATOR => NON_FOUNDER_VALIDATOR_1_PK.clone(),
+            ARG_DELEGATOR => DELEGATOR_2.clone(),
+        },
+    )
+    .build();
+
+    builder
+        .exec(delegator_4_validator_1_delegate_request)
+        .expect_success()
+        .commit();
+
+    let delegator_4_redelegate_request = ExecuteRequestBuilder::standard(
+        *DELEGATOR_2_ADDR,
+        CONTRACT_REDELEGATE,
+        runtime_args! {
+            ARG_AMOUNT => U512::from(UNDELEGATE_AMOUNT_1 + DEFAULT_MINIMUM_DELEGATION_AMOUNT),
+            ARG_VALIDATOR => NON_FOUNDER_VALIDATOR_1_PK.clone(),
+            ARG_DELEGATOR => DELEGATOR_2.clone(),
+            ARG_NEW_VALIDATOR => GENESIS_VALIDATOR_ACCOUNT_1_PUBLIC_KEY.clone()
+        },
+    )
+    .build();
+
+    builder
+        .exec(delegator_4_redelegate_request)
+        .expect_success()
+        .commit();
+
+    let delegator_4_purse = builder
+        .get_account(*DELEGATOR_2_ADDR)
+        .expect("must have account")
+        .main_purse();
+
+    let delegator_4_purse_balance_before = builder.get_purse_balance(delegator_4_purse);
+
+    let actual_unbonding_delay = builder.get_unbonding_delay();
+
+    assert_eq!(actual_unbonding_delay, DEFAULT_UNBONDING_DELAY);
+
+    for _ in 0..=actual_unbonding_delay {
+        let delegator_4_redelegate_purse_balance = builder.get_purse_balance(delegator_4_purse);
+        assert_eq!(
+            delegator_4_redelegate_purse_balance,
+            delegator_4_purse_balance_before
+        );
+
+        builder.advance_era(vec![
+            RewardItem::new(NON_FOUNDER_VALIDATOR_1_PK.clone(), 1),
+            RewardItem::new(GENESIS_VALIDATOR_ACCOUNT_1_PUBLIC_KEY.clone(), 0),
+            RewardItem::new(GENESIS_VALIDATOR_ACCOUNT_2_PUBLIC_KEY.clone(), 0),
+        ]);
+    }
+
+    let delegator_4_purse_balance_after = builder.get_purse_balance(delegator_4_purse);
+
+    // redelegation will not transfer funds back to the user
+    // therefore the balance must remain the same
+    assert_eq!(
+        delegator_4_purse_balance_before,
+        delegator_4_purse_balance_after
+    );
+
+    let bids: Bids = builder.get_bids();
+    assert_eq!(bids.len(), 3);
+
+    let delegators = bids[&NON_FOUNDER_VALIDATOR_1_PK].delegators();
+    assert_eq!(delegators.len(), 4);
+    let delegated_amount_1 = *delegators[&DELEGATOR_2].staked_amount();
+    assert_eq!(
+        delegated_amount_1,
+        U512::from(DELEGATE_AMOUNT_1 - UNDELEGATE_AMOUNT_1 - DEFAULT_MINIMUM_DELEGATION_AMOUNT)
+    );
+
+    let delegators = bids[&GENESIS_VALIDATOR_ACCOUNT_1_PUBLIC_KEY].delegators();
+    assert_eq!(delegators.len(), 1);
+    let redelegated_amount_1 = *delegators[&DELEGATOR_2].staked_amount();
+    assert_eq!(
+        redelegated_amount_1,
+        U512::from(UNDELEGATE_AMOUNT_1 + DEFAULT_MINIMUM_DELEGATION_AMOUNT)
+    );
+}
+
+#[ignore]
+#[test]
+fn should_transfer_to_main_purse_when_validator_is_no_longer_active() {
+    let (mut builder, lmdb_fixture_state, _temp_dir) =
+        lmdb_fixture::builder_from_global_state_fixture(lmdb_fixture::RELEASE_1_4_3);
+
+    let withdraw_purses: WithdrawPurses = builder.get_withdraw_purses();
+
+    assert_eq!(withdraw_purses.len(), 1);
+
+    let previous_protocol_version = lmdb_fixture_state.genesis_protocol_version();
+
+    let new_protocol_version = ProtocolVersion::from_parts(
+        previous_protocol_version.value().major,
+        previous_protocol_version.value().minor + 1,
+        0,
+    );
+
+    let mut upgrade_request = {
+        UpgradeRequestBuilder::new()
+            .with_current_protocol_version(previous_protocol_version)
+            .with_new_protocol_version(new_protocol_version)
+            .with_activation_point(EraId::new(20u64))
+            .build()
+    };
+
+    builder
+        .upgrade_with_upgrade_request(*builder.get_engine_state().config(), &mut upgrade_request)
+        .expect_upgrade_success();
+
+    let unbonding_purses: UnbondingPurses = builder.get_unbonds();
+    assert_eq!(unbonding_purses.len(), 1);
+
+    let unbond_list = unbonding_purses
+        .get(&NON_FOUNDER_VALIDATOR_1_ADDR)
+        .expect("should have unbonding purses for non founding validator");
+    assert_eq!(unbond_list.len(), 3);
+    assert_eq!(
+        unbond_list[0].validator_public_key(),
+        &*NON_FOUNDER_VALIDATOR_1_PK
+    );
+    assert!(unbond_list[0].new_validator().is_none());
+    assert!(unbond_list[1].new_validator().is_none());
+    assert!(unbond_list[2].new_validator().is_none());
+
+    let delegator_1_undelegate_purse = builder
+        .get_account(*BID_ACCOUNT_1_ADDR)
+        .expect("should have account")
+        .main_purse();
+
+    let delegator_1_purse_balance_pre_step =
+        builder.get_purse_balance(delegator_1_undelegate_purse);
+
+    builder.advance_era(vec![
+        RewardItem::new(NON_FOUNDER_VALIDATOR_1_PK.clone(), 1),
+        RewardItem::new(GENESIS_VALIDATOR_ACCOUNT_1_PUBLIC_KEY.clone(), 0),
+        RewardItem::new(GENESIS_VALIDATOR_ACCOUNT_2_PUBLIC_KEY.clone(), 0),
+    ]);
+
+    let delegator_1_purse_balance_post_step =
+        builder.get_purse_balance(delegator_1_undelegate_purse);
+
+    assert_eq!(
+        delegator_1_purse_balance_post_step,
+        delegator_1_purse_balance_pre_step + U512::from(UNDELEGATE_AMOUNT_1)
+    );
+
+    let delegator_2_undelegate_purse = builder
+        .get_account(*BID_ACCOUNT_2_ADDR)
+        .expect("should have account")
+        .main_purse();
+
+    let delegator_2_purse_balance_pre_step =
+        builder.get_purse_balance(delegator_2_undelegate_purse);
+
+    builder.advance_era(vec![
+        RewardItem::new(NON_FOUNDER_VALIDATOR_1_PK.clone(), 1),
+        RewardItem::new(GENESIS_VALIDATOR_ACCOUNT_1_PUBLIC_KEY.clone(), 0),
+        RewardItem::new(GENESIS_VALIDATOR_ACCOUNT_2_PUBLIC_KEY.clone(), 0),
+    ]);
+
+    let delegator_2_purse_balance_post_step =
+        builder.get_purse_balance(delegator_2_undelegate_purse);
+
+    assert_eq!(
+        delegator_2_purse_balance_post_step,
+        delegator_2_purse_balance_pre_step + U512::from(UNDELEGATE_AMOUNT_1)
+    );
+
+    let delegator_3_undelegate_purse = builder
+        .get_account(*DELEGATOR_1_ADDR)
+        .expect("should have account")
+        .main_purse();
+
+    let delegator_3_purse_balance_pre_step =
+        builder.get_purse_balance(delegator_3_undelegate_purse);
+
+    builder.advance_era(vec![
+        RewardItem::new(NON_FOUNDER_VALIDATOR_1_PK.clone(), 1),
+        RewardItem::new(GENESIS_VALIDATOR_ACCOUNT_1_PUBLIC_KEY.clone(), 0),
+        RewardItem::new(GENESIS_VALIDATOR_ACCOUNT_2_PUBLIC_KEY.clone(), 0),
+    ]);
+
+    let delegator_3_purse_balance_post_step =
+        builder.get_purse_balance(delegator_3_undelegate_purse);
+
+    assert_eq!(
+        delegator_3_purse_balance_post_step,
+        delegator_3_purse_balance_pre_step + U512::from(UNDELEGATE_AMOUNT_1)
+    );
+
+    let delegator_4_fund_request = ExecuteRequestBuilder::standard(
+        *DEFAULT_ACCOUNT_ADDR,
+        CONTRACT_TRANSFER_TO_ACCOUNT,
+        runtime_args! {
+            ARG_TARGET => *DELEGATOR_2_ADDR,
+            ARG_AMOUNT => U512::from(TRANSFER_AMOUNT)
+        },
+    )
+    .build();
+
+    builder
+        .exec(delegator_4_fund_request)
+        .expect_success()
+        .commit();
+
+    let delegator_4_validator_1_delegate_request = ExecuteRequestBuilder::standard(
+        *DELEGATOR_2_ADDR,
+        CONTRACT_DELEGATE,
+        runtime_args! {
+            ARG_AMOUNT => U512::from(DELEGATE_AMOUNT_1),
+            ARG_VALIDATOR => GENESIS_VALIDATOR_ACCOUNT_1_PUBLIC_KEY.clone(),
+            ARG_DELEGATOR => DELEGATOR_2.clone(),
+        },
+    )
+    .build();
+
+    builder
+        .exec(delegator_4_validator_1_delegate_request)
+        .expect_success()
+        .commit();
+
+    let delegator_4_redelegate_request = ExecuteRequestBuilder::standard(
+        *DELEGATOR_2_ADDR,
+        CONTRACT_REDELEGATE,
+        runtime_args! {
+            ARG_AMOUNT => U512::from(UNDELEGATE_AMOUNT_1 + DEFAULT_MINIMUM_DELEGATION_AMOUNT),
+            ARG_VALIDATOR => GENESIS_VALIDATOR_ACCOUNT_1_PUBLIC_KEY.clone(),
+            ARG_DELEGATOR => DELEGATOR_2.clone(),
+            ARG_NEW_VALIDATOR => NON_FOUNDER_VALIDATOR_1_PK.clone()
+        },
+    )
+    .build();
+
+    builder
+        .exec(delegator_4_redelegate_request)
+        .expect_success()
+        .commit();
+
+    let withdraw_request = ExecuteRequestBuilder::standard(
+        *NON_FOUNDER_VALIDATOR_1_ADDR,
+        CONTRACT_WITHDRAW_BID,
+        runtime_args! {
+            ARG_PUBLIC_KEY => NON_FOUNDER_VALIDATOR_1_PK.clone(),
+            ARG_AMOUNT => U512::from(ADD_BID_AMOUNT_1),
+        },
+    )
+    .build();
+
+    builder.exec(withdraw_request).expect_success().commit();
+
+    builder.advance_eras_by_default_auction_delay(vec![
+        RewardItem::new(NON_FOUNDER_VALIDATOR_1_PK.clone(), 1),
+        RewardItem::new(GENESIS_VALIDATOR_ACCOUNT_1_PUBLIC_KEY.clone(), 0),
+        RewardItem::new(GENESIS_VALIDATOR_ACCOUNT_2_PUBLIC_KEY.clone(), 0),
+    ]);
+
+    let delegator_4_purse = builder
+        .get_account(*DELEGATOR_2_ADDR)
+        .expect("must have account")
+        .main_purse();
+
+    let delegator_4_purse_balance_before = builder.get_purse_balance(delegator_4_purse);
+
+    let rewards = vec![
+        RewardItem::new(GENESIS_VALIDATOR_ACCOUNT_1_PUBLIC_KEY.clone(), 0),
+        RewardItem::new(GENESIS_VALIDATOR_ACCOUNT_2_PUBLIC_KEY.clone(), 0),
+    ];
+
+    for _ in 0..(builder.get_unbonding_delay() - builder.get_auction_delay()) {
+        let delegator_4_redelegate_purse_balance = builder.get_purse_balance(delegator_4_purse);
+        assert_eq!(
+            delegator_4_redelegate_purse_balance,
+            delegator_4_purse_balance_before
+        );
+
+        builder.advance_era(rewards.clone());
+    }
+
+    let delegator_4_purse_balance_after = builder.get_purse_balance(delegator_4_purse);
+
+    let bids: Bids = builder.get_bids();
+
+    assert!(bids[&NON_FOUNDER_VALIDATOR_1_PK].inactive());
+
+    // Since we have re-delegated to an inactive validator,
+    // the funds should cycle back to the delegator.
+    assert_eq!(
+        delegator_4_purse_balance_before + UNDELEGATE_AMOUNT_1 + DEFAULT_MINIMUM_DELEGATION_AMOUNT,
+        delegator_4_purse_balance_after
+    );
+
+    let delegators = bids[&GENESIS_VALIDATOR_ACCOUNT_1_PUBLIC_KEY].delegators();
+    assert_eq!(delegators.len(), 1);
+    let delegated_amount_1 = *delegators[&DELEGATOR_2].staked_amount();
+    assert_eq!(
+        delegated_amount_1,
+        U512::from(DELEGATE_AMOUNT_1 - UNDELEGATE_AMOUNT_1 - DEFAULT_MINIMUM_DELEGATION_AMOUNT)
+    );
+}
+
+#[ignore]
+#[test]
+fn should_enforce_minimum_delegation_amount() {
+    let mut builder = InMemoryWasmTestBuilder::default();
+
+    builder.run_genesis(&PRODUCTION_RUN_GENESIS_REQUEST);
+
+    let transfer_to_validator_1 = ExecuteRequestBuilder::standard(
+        *DEFAULT_ACCOUNT_ADDR,
+        CONTRACT_TRANSFER_TO_ACCOUNT,
+        runtime_args! {
+            ARG_TARGET => *NON_FOUNDER_VALIDATOR_1_ADDR,
+            ARG_AMOUNT => U512::from(TRANSFER_AMOUNT)
+        },
+    )
+    .build();
+
+    let transfer_to_delegator_1 = ExecuteRequestBuilder::standard(
+        *DEFAULT_ACCOUNT_ADDR,
+        CONTRACT_TRANSFER_TO_ACCOUNT,
+        runtime_args! {
+            ARG_TARGET => *BID_ACCOUNT_1_ADDR,
+            ARG_AMOUNT => U512::from(BID_ACCOUNT_1_BALANCE)
+        },
+    )
+    .build();
+
+    let post_genesis_request = vec![transfer_to_validator_1, transfer_to_delegator_1];
+
+    for request in post_genesis_request {
+        builder.exec(request).expect_success().commit();
+    }
+
+    let add_bid_request_1 = ExecuteRequestBuilder::standard(
+        *NON_FOUNDER_VALIDATOR_1_ADDR,
+        CONTRACT_ADD_BID,
+        runtime_args! {
+            ARG_PUBLIC_KEY => NON_FOUNDER_VALIDATOR_1_PK.clone(),
+            ARG_AMOUNT => U512::from(ADD_BID_AMOUNT_1),
+            ARG_DELEGATION_RATE => ADD_BID_DELEGATION_RATE_1,
+        },
+    )
+    .build();
+
+    builder.exec(add_bid_request_1).expect_success().commit();
+
     for _ in 0..=builder.get_auction_delay() {
         let step_request = StepRequestBuilder::new()
             .with_parent_state_hash(builder.get_post_state_hash())
@@ -3672,371 +3993,40 @@
             .with_next_era_id(builder.get_era().successor())
             .with_run_auction(true)
             .build();
->>>>>>> 33d46a3c
-
-    builder.advance_era(vec![
-        RewardItem::new(NON_FOUNDER_VALIDATOR_1_PK.clone(), 1),
-        RewardItem::new(GENESIS_VALIDATOR_ACCOUNT_1_PUBLIC_KEY.clone(), 0),
-        RewardItem::new(GENESIS_VALIDATOR_ACCOUNT_2_PUBLIC_KEY.clone(), 0),
-    ]);
-
-    let delegator_1_purse_balance_post_step =
-        builder.get_purse_balance(delegator_1_undelegate_purse);
-
-    assert_eq!(
-        delegator_1_purse_balance_post_step,
-        delegator_1_purse_balance_pre_step + U512::from(UNDELEGATE_AMOUNT_1)
-    );
-
-    let delegator_2_purse_balance_post_step =
-        builder.get_purse_balance(delegator_2_undelegate_purse);
-
-    assert_eq!(
-        delegator_2_purse_balance_post_step,
-        delegator_2_purse_balance_pre_step + U512::from(UNDELEGATE_AMOUNT_1)
-    );
-
-    let delegator_3_purse_balance_post_step =
-        builder.get_purse_balance(delegator_3_undelegate_purse);
-
-    assert_eq!(
-        delegator_3_purse_balance_post_step,
-        delegator_3_purse_balance_pre_step + U512::from(UNDELEGATE_AMOUNT_1)
-    );
-
-    let delegator_4_fund_request = ExecuteRequestBuilder::standard(
-        *DEFAULT_ACCOUNT_ADDR,
-        CONTRACT_TRANSFER_TO_ACCOUNT,
-        runtime_args! {
-            ARG_TARGET => *DELEGATOR_2_ADDR,
-            ARG_AMOUNT => U512::from(TRANSFER_AMOUNT)
-        },
-    )
-    .build();
-
-    builder
-        .exec(delegator_4_fund_request)
-        .expect_success()
-        .commit();
-
-    let delegator_4_validator_1_delegate_request = ExecuteRequestBuilder::standard(
-        *DELEGATOR_2_ADDR,
+
+        builder
+            .step(step_request)
+            .expect("must execute step request");
+    }
+
+    let delegation_request_1 = ExecuteRequestBuilder::standard(
+        *BID_ACCOUNT_1_ADDR,
         CONTRACT_DELEGATE,
         runtime_args! {
-            ARG_AMOUNT => U512::from(DELEGATE_AMOUNT_1),
+            ARG_AMOUNT => U512::from(100u64),
             ARG_VALIDATOR => NON_FOUNDER_VALIDATOR_1_PK.clone(),
-            ARG_DELEGATOR => DELEGATOR_2.clone(),
-        },
-    )
-    .build();
-
-    builder
-        .exec(delegator_4_validator_1_delegate_request)
-        .expect_success()
-        .commit();
-
-    let delegator_4_redelegate_request = ExecuteRequestBuilder::standard(
-        *DELEGATOR_2_ADDR,
-        CONTRACT_REDELEGATE,
-        runtime_args! {
-            ARG_AMOUNT => U512::from(UNDELEGATE_AMOUNT_1 + DEFAULT_MINIMUM_DELEGATION_AMOUNT),
-            ARG_VALIDATOR => NON_FOUNDER_VALIDATOR_1_PK.clone(),
-            ARG_DELEGATOR => DELEGATOR_2.clone(),
-            ARG_NEW_VALIDATOR => GENESIS_VALIDATOR_ACCOUNT_1_PUBLIC_KEY.clone()
-        },
-    )
-    .build();
-
-    builder
-        .exec(delegator_4_redelegate_request)
-        .expect_success()
-        .commit();
-
-    let delegator_4_purse = builder
-        .get_account(*DELEGATOR_2_ADDR)
-        .expect("must have account")
-        .main_purse();
-
-    let delegator_4_purse_balance_before = builder.get_purse_balance(delegator_4_purse);
-
-    let actual_unbonding_delay = builder.get_unbonding_delay();
-
-    assert_eq!(actual_unbonding_delay, DEFAULT_UNBONDING_DELAY);
-
-    for _ in 0..=actual_unbonding_delay {
-        let delegator_4_redelegate_purse_balance = builder.get_purse_balance(delegator_4_purse);
-        assert_eq!(
-            delegator_4_redelegate_purse_balance,
-            delegator_4_purse_balance_before
-        );
-
-        builder.advance_era(vec![
-            RewardItem::new(NON_FOUNDER_VALIDATOR_1_PK.clone(), 1),
-            RewardItem::new(GENESIS_VALIDATOR_ACCOUNT_1_PUBLIC_KEY.clone(), 0),
-            RewardItem::new(GENESIS_VALIDATOR_ACCOUNT_2_PUBLIC_KEY.clone(), 0),
-        ]);
-    }
-
-    let delegator_4_purse_balance_after = builder.get_purse_balance(delegator_4_purse);
-
-    // redelegation will not transfer funds back to the user
-    // therefore the balance must remain the same
-    assert_eq!(
-        delegator_4_purse_balance_before,
-        delegator_4_purse_balance_after
-    );
-
-    let bids: Bids = builder.get_bids();
-    assert_eq!(bids.len(), 3);
-
-    let delegators = bids[&NON_FOUNDER_VALIDATOR_1_PK].delegators();
-    assert_eq!(delegators.len(), 4);
-    let delegated_amount_1 = *delegators[&DELEGATOR_2].staked_amount();
-    assert_eq!(
-        delegated_amount_1,
-        U512::from(DELEGATE_AMOUNT_1 - UNDELEGATE_AMOUNT_1 - DEFAULT_MINIMUM_DELEGATION_AMOUNT)
-    );
-
-    let delegators = bids[&GENESIS_VALIDATOR_ACCOUNT_1_PUBLIC_KEY].delegators();
-    assert_eq!(delegators.len(), 1);
-    let redelegated_amount_1 = *delegators[&DELEGATOR_2].staked_amount();
-    assert_eq!(
-        redelegated_amount_1,
-        U512::from(UNDELEGATE_AMOUNT_1 + DEFAULT_MINIMUM_DELEGATION_AMOUNT)
-    );
+            ARG_DELEGATOR => BID_ACCOUNT_1_PK.clone(),
+        },
+    )
+    .build();
+
+    // The delegation amount is below the default value of 500 CSPR,
+    // therefore the delegation should not succeed.
+    builder.exec(delegation_request_1).expect_failure();
+
+    let error = builder.get_error().expect("must get error");
+    assert!(matches!(
+        error,
+        Error::Exec(execution::Error::Revert(ApiError::AuctionError(auction_error)))
+        if auction_error == AuctionError::DelegationAmountTooSmall as u8));
 }
 
 #[ignore]
 #[test]
-fn should_transfer_to_main_purse_when_validator_is_no_longer_active() {
-    let (mut builder, lmdb_fixture_state, _temp_dir) =
-        lmdb_fixture::builder_from_global_state_fixture(lmdb_fixture::RELEASE_1_4_3);
-
-    let withdraw_purses: WithdrawPurses = builder.get_withdraw_purses();
-
-    assert_eq!(withdraw_purses.len(), 1);
-
-    let previous_protocol_version = lmdb_fixture_state.genesis_protocol_version();
-
-    let new_protocol_version = ProtocolVersion::from_parts(
-        previous_protocol_version.value().major,
-        previous_protocol_version.value().minor + 1,
-        0,
-    );
-
-    let mut upgrade_request = {
-        UpgradeRequestBuilder::new()
-            .with_current_protocol_version(previous_protocol_version)
-            .with_new_protocol_version(new_protocol_version)
-            .with_activation_point(EraId::new(20u64))
-            .build()
-    };
-
-    builder
-        .upgrade_with_upgrade_request(*builder.get_engine_state().config(), &mut upgrade_request)
-        .expect_upgrade_success();
-
-    let unbonding_purses: UnbondingPurses = builder.get_unbonds();
-    assert_eq!(unbonding_purses.len(), 1);
-
-    let unbond_list = unbonding_purses
-        .get(&NON_FOUNDER_VALIDATOR_1_ADDR)
-        .expect("should have unbonding purses for non founding validator");
-    assert_eq!(unbond_list.len(), 3);
-    assert_eq!(
-        unbond_list[0].validator_public_key(),
-        &*NON_FOUNDER_VALIDATOR_1_PK
-    );
-    assert!(unbond_list[0].new_validator().is_none());
-    assert!(unbond_list[1].new_validator().is_none());
-    assert!(unbond_list[2].new_validator().is_none());
-
-    let delegator_1_undelegate_purse = builder
-        .get_account(*BID_ACCOUNT_1_ADDR)
-        .expect("should have account")
-        .main_purse();
-
-    let delegator_1_purse_balance_pre_step =
-        builder.get_purse_balance(delegator_1_undelegate_purse);
-
-    builder.advance_era(vec![
-        RewardItem::new(NON_FOUNDER_VALIDATOR_1_PK.clone(), 1),
-        RewardItem::new(GENESIS_VALIDATOR_ACCOUNT_1_PUBLIC_KEY.clone(), 0),
-        RewardItem::new(GENESIS_VALIDATOR_ACCOUNT_2_PUBLIC_KEY.clone(), 0),
-    ]);
-
-    let delegator_1_purse_balance_post_step =
-        builder.get_purse_balance(delegator_1_undelegate_purse);
-
-    assert_eq!(
-        delegator_1_purse_balance_post_step,
-        delegator_1_purse_balance_pre_step + U512::from(UNDELEGATE_AMOUNT_1)
-    );
-
-    let delegator_2_undelegate_purse = builder
-        .get_account(*BID_ACCOUNT_2_ADDR)
-        .expect("should have account")
-        .main_purse();
-
-    let delegator_2_purse_balance_pre_step =
-        builder.get_purse_balance(delegator_2_undelegate_purse);
-
-    builder.advance_era(vec![
-        RewardItem::new(NON_FOUNDER_VALIDATOR_1_PK.clone(), 1),
-        RewardItem::new(GENESIS_VALIDATOR_ACCOUNT_1_PUBLIC_KEY.clone(), 0),
-        RewardItem::new(GENESIS_VALIDATOR_ACCOUNT_2_PUBLIC_KEY.clone(), 0),
-    ]);
-
-    let delegator_2_purse_balance_post_step =
-        builder.get_purse_balance(delegator_2_undelegate_purse);
-
-    assert_eq!(
-        delegator_2_purse_balance_post_step,
-        delegator_2_purse_balance_pre_step + U512::from(UNDELEGATE_AMOUNT_1)
-    );
-
-    let delegator_3_undelegate_purse = builder
-        .get_account(*DELEGATOR_1_ADDR)
-        .expect("should have account")
-        .main_purse();
-
-    let delegator_3_purse_balance_pre_step =
-        builder.get_purse_balance(delegator_3_undelegate_purse);
-
-    builder.advance_era(vec![
-        RewardItem::new(NON_FOUNDER_VALIDATOR_1_PK.clone(), 1),
-        RewardItem::new(GENESIS_VALIDATOR_ACCOUNT_1_PUBLIC_KEY.clone(), 0),
-        RewardItem::new(GENESIS_VALIDATOR_ACCOUNT_2_PUBLIC_KEY.clone(), 0),
-    ]);
-
-    let delegator_3_purse_balance_post_step =
-        builder.get_purse_balance(delegator_3_undelegate_purse);
-
-    assert_eq!(
-        delegator_3_purse_balance_post_step,
-        delegator_3_purse_balance_pre_step + U512::from(UNDELEGATE_AMOUNT_1)
-    );
-
-    let delegator_4_fund_request = ExecuteRequestBuilder::standard(
-        *DEFAULT_ACCOUNT_ADDR,
-        CONTRACT_TRANSFER_TO_ACCOUNT,
-        runtime_args! {
-            ARG_TARGET => *DELEGATOR_2_ADDR,
-            ARG_AMOUNT => U512::from(TRANSFER_AMOUNT)
-        },
-    )
-    .build();
-
-    builder
-        .exec(delegator_4_fund_request)
-        .expect_success()
-        .commit();
-
-    let delegator_4_validator_1_delegate_request = ExecuteRequestBuilder::standard(
-        *DELEGATOR_2_ADDR,
-        CONTRACT_DELEGATE,
-        runtime_args! {
-            ARG_AMOUNT => U512::from(DELEGATE_AMOUNT_1),
-            ARG_VALIDATOR => GENESIS_VALIDATOR_ACCOUNT_1_PUBLIC_KEY.clone(),
-            ARG_DELEGATOR => DELEGATOR_2.clone(),
-        },
-    )
-    .build();
-
-    builder
-        .exec(delegator_4_validator_1_delegate_request)
-        .expect_success()
-        .commit();
-
-    let delegator_4_redelegate_request = ExecuteRequestBuilder::standard(
-        *DELEGATOR_2_ADDR,
-        CONTRACT_REDELEGATE,
-        runtime_args! {
-            ARG_AMOUNT => U512::from(UNDELEGATE_AMOUNT_1 + DEFAULT_MINIMUM_DELEGATION_AMOUNT),
-            ARG_VALIDATOR => GENESIS_VALIDATOR_ACCOUNT_1_PUBLIC_KEY.clone(),
-            ARG_DELEGATOR => DELEGATOR_2.clone(),
-            ARG_NEW_VALIDATOR => NON_FOUNDER_VALIDATOR_1_PK.clone()
-        },
-    )
-    .build();
-
-    builder
-        .exec(delegator_4_redelegate_request)
-        .expect_success()
-        .commit();
-
-    let withdraw_request = ExecuteRequestBuilder::standard(
-        *NON_FOUNDER_VALIDATOR_1_ADDR,
-        CONTRACT_WITHDRAW_BID,
-        runtime_args! {
-            ARG_PUBLIC_KEY => NON_FOUNDER_VALIDATOR_1_PK.clone(),
-            ARG_AMOUNT => U512::from(ADD_BID_AMOUNT_1),
-        },
-    )
-    .build();
-
-    builder.exec(withdraw_request).expect_success().commit();
-
-    builder.advance_eras_by_default_auction_delay(vec![
-        RewardItem::new(NON_FOUNDER_VALIDATOR_1_PK.clone(), 1),
-        RewardItem::new(GENESIS_VALIDATOR_ACCOUNT_1_PUBLIC_KEY.clone(), 0),
-        RewardItem::new(GENESIS_VALIDATOR_ACCOUNT_2_PUBLIC_KEY.clone(), 0),
-    ]);
-
-    let delegator_4_purse = builder
-        .get_account(*DELEGATOR_2_ADDR)
-        .expect("must have account")
-        .main_purse();
-
-    let delegator_4_purse_balance_before = builder.get_purse_balance(delegator_4_purse);
-
-    let rewards = vec![
-        RewardItem::new(GENESIS_VALIDATOR_ACCOUNT_1_PUBLIC_KEY.clone(), 0),
-        RewardItem::new(GENESIS_VALIDATOR_ACCOUNT_2_PUBLIC_KEY.clone(), 0),
-    ];
-
-    for _ in 0..(builder.get_unbonding_delay() - builder.get_auction_delay()) {
-        let delegator_4_redelegate_purse_balance = builder.get_purse_balance(delegator_4_purse);
-        assert_eq!(
-            delegator_4_redelegate_purse_balance,
-            delegator_4_purse_balance_before
-        );
-
-        builder.advance_era(rewards.clone());
-    }
-
-    let delegator_4_purse_balance_after = builder.get_purse_balance(delegator_4_purse);
-
-    let bids: Bids = builder.get_bids();
-
-    assert!(bids[&NON_FOUNDER_VALIDATOR_1_PK].inactive());
-
-    // Since we have re-delegated to an inactive validator,
-    // the funds should cycle back to the delegator.
-    assert_eq!(
-        delegator_4_purse_balance_before + UNDELEGATE_AMOUNT_1 + DEFAULT_MINIMUM_DELEGATION_AMOUNT,
-        delegator_4_purse_balance_after
-    );
-
-    let delegators = bids[&GENESIS_VALIDATOR_ACCOUNT_1_PUBLIC_KEY].delegators();
-    assert_eq!(delegators.len(), 1);
-    let delegated_amount_1 = *delegators[&DELEGATOR_2].staked_amount();
-    assert_eq!(
-        delegated_amount_1,
-        U512::from(DELEGATE_AMOUNT_1 - UNDELEGATE_AMOUNT_1 - DEFAULT_MINIMUM_DELEGATION_AMOUNT)
-    );
-}
-
-#[ignore]
-#[test]
-fn should_enforce_minimum_delegation_amount() {
+fn should_allow_delegations_with_minimal_floor_amount() {
     let mut builder = InMemoryWasmTestBuilder::default();
 
-<<<<<<< HEAD
     builder.run_genesis(&PRODUCTION_RUN_GENESIS_REQUEST);
-=======
-    builder.run_genesis(&*PRODUCTION_RUN_GENESIS_REQUEST);
->>>>>>> 33d46a3c
 
     let transfer_to_validator_1 = ExecuteRequestBuilder::standard(
         *DEFAULT_ACCOUNT_ADDR,
@@ -4058,7 +4048,21 @@
     )
     .build();
 
-    let post_genesis_request = vec![transfer_to_validator_1, transfer_to_delegator_1];
+    let transfer_to_delegator_2 = ExecuteRequestBuilder::standard(
+        *DEFAULT_ACCOUNT_ADDR,
+        CONTRACT_TRANSFER_TO_ACCOUNT,
+        runtime_args! {
+            ARG_TARGET => *BID_ACCOUNT_2_ADDR,
+            ARG_AMOUNT => U512::from(BID_ACCOUNT_1_BALANCE)
+        },
+    )
+    .build();
+
+    let post_genesis_request = vec![
+        transfer_to_validator_1,
+        transfer_to_delegator_1,
+        transfer_to_delegator_2,
+    ];
 
     for request in post_genesis_request {
         builder.exec(request).expect_success().commit();
@@ -4094,7 +4098,7 @@
         *BID_ACCOUNT_1_ADDR,
         CONTRACT_DELEGATE,
         runtime_args! {
-            ARG_AMOUNT => U512::from(100u64),
+            ARG_AMOUNT => U512::from(DEFAULT_MINIMUM_DELEGATION_AMOUNT - 1),
             ARG_VALIDATOR => NON_FOUNDER_VALIDATOR_1_PK.clone(),
             ARG_DELEGATOR => BID_ACCOUNT_1_PK.clone(),
         },
@@ -4106,110 +4110,11 @@
     builder.exec(delegation_request_1).expect_failure();
 
     let error = builder.get_error().expect("must get error");
+
     assert!(matches!(
         error,
         Error::Exec(execution::Error::Revert(ApiError::AuctionError(auction_error)))
         if auction_error == AuctionError::DelegationAmountTooSmall as u8));
-}
-
-#[ignore]
-#[test]
-fn should_allow_delegations_with_minimal_floor_amount() {
-    let mut builder = InMemoryWasmTestBuilder::default();
-
-<<<<<<< HEAD
-    builder.run_genesis(&PRODUCTION_RUN_GENESIS_REQUEST);
-=======
-    builder.run_genesis(&*PRODUCTION_RUN_GENESIS_REQUEST);
->>>>>>> 33d46a3c
-
-    let transfer_to_validator_1 = ExecuteRequestBuilder::standard(
-        *DEFAULT_ACCOUNT_ADDR,
-        CONTRACT_TRANSFER_TO_ACCOUNT,
-        runtime_args! {
-            ARG_TARGET => *NON_FOUNDER_VALIDATOR_1_ADDR,
-            ARG_AMOUNT => U512::from(TRANSFER_AMOUNT)
-        },
-    )
-    .build();
-
-    let transfer_to_delegator_1 = ExecuteRequestBuilder::standard(
-        *DEFAULT_ACCOUNT_ADDR,
-        CONTRACT_TRANSFER_TO_ACCOUNT,
-        runtime_args! {
-            ARG_TARGET => *BID_ACCOUNT_1_ADDR,
-            ARG_AMOUNT => U512::from(BID_ACCOUNT_1_BALANCE)
-        },
-    )
-    .build();
-
-    let transfer_to_delegator_2 = ExecuteRequestBuilder::standard(
-        *DEFAULT_ACCOUNT_ADDR,
-        CONTRACT_TRANSFER_TO_ACCOUNT,
-        runtime_args! {
-            ARG_TARGET => *BID_ACCOUNT_2_ADDR,
-            ARG_AMOUNT => U512::from(BID_ACCOUNT_1_BALANCE)
-        },
-    )
-    .build();
-
-    let post_genesis_request = vec![
-        transfer_to_validator_1,
-        transfer_to_delegator_1,
-        transfer_to_delegator_2,
-    ];
-
-    for request in post_genesis_request {
-        builder.exec(request).expect_success().commit();
-    }
-
-    let add_bid_request_1 = ExecuteRequestBuilder::standard(
-        *NON_FOUNDER_VALIDATOR_1_ADDR,
-        CONTRACT_ADD_BID,
-        runtime_args! {
-            ARG_PUBLIC_KEY => NON_FOUNDER_VALIDATOR_1_PK.clone(),
-            ARG_AMOUNT => U512::from(ADD_BID_AMOUNT_1),
-            ARG_DELEGATION_RATE => ADD_BID_DELEGATION_RATE_1,
-        },
-    )
-    .build();
-
-    builder.exec(add_bid_request_1).expect_success().commit();
-
-    for _ in 0..=builder.get_auction_delay() {
-        let step_request = StepRequestBuilder::new()
-            .with_parent_state_hash(builder.get_post_state_hash())
-            .with_protocol_version(ProtocolVersion::V1_0_0)
-            .with_next_era_id(builder.get_era().successor())
-            .with_run_auction(true)
-            .build();
-
-        builder
-            .step(step_request)
-            .expect("must execute step request");
-    }
-
-    let delegation_request_1 = ExecuteRequestBuilder::standard(
-        *BID_ACCOUNT_1_ADDR,
-        CONTRACT_DELEGATE,
-        runtime_args! {
-            ARG_AMOUNT => U512::from(DEFAULT_MINIMUM_DELEGATION_AMOUNT - 1),
-            ARG_VALIDATOR => NON_FOUNDER_VALIDATOR_1_PK.clone(),
-            ARG_DELEGATOR => BID_ACCOUNT_1_PK.clone(),
-        },
-    )
-    .build();
-
-    // The delegation amount is below the default value of 500 CSPR,
-    // therefore the delegation should not succeed.
-    builder.exec(delegation_request_1).expect_failure();
-
-    let error = builder.get_error().expect("must get error");
-
-    assert!(matches!(
-        error,
-        Error::Exec(execution::Error::Revert(ApiError::AuctionError(auction_error)))
-        if auction_error == AuctionError::DelegationAmountTooSmall as u8));
 
     let delegation_request_2 = ExecuteRequestBuilder::standard(
         *BID_ACCOUNT_2_ADDR,
