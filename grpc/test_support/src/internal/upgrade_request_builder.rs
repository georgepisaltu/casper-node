--- conflicted
+++ resolved
@@ -55,8 +55,6 @@
         self.new_wasm_config = Some(opcode_costs.into());
         self
     }
-
-<<<<<<< HEAD
     pub fn with_new_auction_delay(mut self, new_auction_delay: u64) -> Self {
         self.new_auction_delay = Some(new_auction_delay);
         self
@@ -67,10 +65,7 @@
         self
     }
 
-    pub fn with_activation_point(mut self, rank: u64) -> Self {
-=======
     pub fn with_activation_point(mut self, height: u64) -> Self {
->>>>>>> 36782087
         self.activation_point = {
             let mut ret = ChainSpec_ActivationPoint::new();
             ret.set_height(height);
