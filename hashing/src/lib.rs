//! A library providing hashing functionality including Merkle Proof utilities.
#![doc(html_root_url = "https://docs.rs/casper-hashing/1.0.0")]
#![doc(
    html_favicon_url = "https://raw.githubusercontent.com/CasperLabs/casper-node/master/images/CasperLabs_Logo_Favicon_RGB_50px.png",
    html_logo_url = "https://raw.githubusercontent.com/CasperLabs/casper-node/master/images/CasperLabs_Logo_Symbol_RGB.png",
    test(attr(forbid(warnings)))
)]
#![warn(missing_docs)]

mod chunk_with_proof;
mod error;
mod indexed_merkle_proof;

use std::{
    array::TryFromSliceError,
    collections::BTreeMap,
    convert::{TryFrom, TryInto},
    fmt::{self, Debug, Display, Formatter, LowerHex, UpperHex},
};

use blake2::{
    digest::{Update, VariableOutput},
    VarBlake2b,
};
use chunk_with_proof::ChunkWithProof;
use datasize::DataSize;
use itertools::Itertools;
use schemars::JsonSchema;
use serde::{Deserialize, Serialize};

use casper_types::{
    bytesrepr::{self, FromBytes, ToBytes},
    checksummed_hex::{self, ChecksummedHex, ChecksummedHexForm},
};

/// Possible hashing errors.
#[derive(Debug, thiserror::Error)]
pub enum Error {
    #[error("Incorrect digest length {0}.")]
    /// The digest lenghth was an incorrect size.
    IncorrectDigestLength(usize),
    /// There was a decoding error.
    #[error("Base16 decode error {0}.")]
    Base16DecodeError(base16::DecodeError),
}

/// The output of the hash function.
#[derive(
    Copy,
    Clone,
    DataSize,
    Ord,
    PartialOrd,
    Eq,
    PartialEq,
    Hash,
    Serialize,
    Deserialize,
    Default,
    JsonSchema,
)]
#[serde(deny_unknown_fields)]
#[schemars(with = "String", description = "Checksummed hex-encoded hash digest.")]
pub struct Digest(
    #[serde(with = "ChecksummedHexForm::<[u8; Digest::LENGTH]>")]
    #[schemars(skip, with = "String")]
    pub(crate) [u8; Digest::LENGTH],
);

impl Digest {
    /// The number of bytes in a `Digest`.
    pub const LENGTH: usize = 32;

    /// Sentinel hash to be used for hashing options in the case of `None`.
    pub const SENTINEL_NONE: Digest = Digest([0u8; Digest::LENGTH]);
    /// Sentinel hash to be used by `hash_slice_rfold`. Terminates the fold.
    pub const SENTINEL_RFOLD: Digest = Digest([1u8; Digest::LENGTH]);
    /// Sentinel hash to be used by `hash_merkle_tree` in the case of an empty list.
    pub const SENTINEL_MERKLE_TREE: Digest = Digest([2u8; Digest::LENGTH]);

    /// Depending on the size of the data it either:
    /// 1. Creates a 32-byte BLAKE2b hash digest from a given a piece of data, or
    /// 2. Splits the data into chunks and creates hash digest of the merkle tree
    pub fn hash<T: AsRef<[u8]>>(data: T) -> Digest {
        if Self::should_hash_with_chunks(&data) {
            Self::hash_merkle_tree(
                data.as_ref()
                    .chunks(ChunkWithProof::CHUNK_SIZE_BYTES)
                    .map(Self::blake2b_hash),
            )
        } else {
            Self::blake2b_hash(data)
        }
    }

    /// Creates a 32-byte BLAKE2b hash digest from a given a piece of data
    pub(crate) fn blake2b_hash<T: AsRef<[u8]>>(data: T) -> Digest {
        let mut ret = [0u8; Digest::LENGTH];
        // NOTE: Safe to unwrap here because our digest length is constant and valid
        let mut hasher = VarBlake2b::new(Digest::LENGTH).unwrap();
        hasher.update(data);
        hasher.finalize_variable(|hash| ret.clone_from_slice(hash));
        Digest(ret)
    }

    fn should_hash_with_chunks<T: AsRef<[u8]>>(data: T) -> bool {
        data.as_ref().len() > ChunkWithProof::CHUNK_SIZE_BYTES
    }

    /// Hashes a pair of byte slices.
    pub fn hash_pair<T: AsRef<[u8]>, U: AsRef<[u8]>>(data1: T, data2: U) -> Digest {
        let mut result = [0; Digest::LENGTH];
        let mut hasher = VarBlake2b::new(Digest::LENGTH).unwrap();
        hasher.update(data1);
        hasher.update(data2);
        hasher.finalize_variable(|slice| {
            result.copy_from_slice(slice);
        });
        Digest(result)
    }

    /// Returns the underlying BLAKE2b hash bytes
    pub fn value(&self) -> [u8; Digest::LENGTH] {
        self.0
    }

    /// Converts the underlying BLAKE2b hash digest array to a `Vec`
    pub fn into_vec(self) -> Vec<u8> {
        self.0.to_vec()
    }

    /// Hashes a `impl IntoIterator` of [`Digest`]s into a single [`Digest`] by
    /// constructing a [Merkle tree][1]. Reduces pairs of elements in the collection by repeatedly
    /// calling [Digest::hash_pair].
    ///
    /// The pattern of hashing is as follows.  It is akin to [graph reduction][2]:
    ///
    /// ```text
    /// a b c d e f
    /// |/  |/  |/
    /// g   h   i
    /// | /   /
    /// |/   /
    /// j   k
    /// | /
    /// |/
    /// l
    /// ```
    ///
    /// Finally hashes the number of elements resulting hash. In the example above the final output
    /// would be `hash_pair(u64_as_slice(6), l)`.
    ///
    /// Returns [`Digest::SENTINEL_MERKLE_TREE`] when the input is empty.
    ///
    /// [1]: https://en.wikipedia.org/wiki/Merkle_tree
    /// [2]: https://en.wikipedia.org/wiki/Graph_reduction
    pub fn hash_merkle_tree<I>(leaves: I) -> Digest
    where
        I: IntoIterator<Item = Digest>,
        I::IntoIter: ExactSizeIterator,
    {
        let leaves = leaves.into_iter();
        let leaf_count_bytes = leaves.len().to_le_bytes();

        let raw_root = leaves
            .tree_fold1(|mut hash_x, hash_y| {
                let mut hasher = VarBlake2b::new(Digest::LENGTH).unwrap();
                hasher.update(&hash_x);
                hasher.update(&hash_y);
                hasher.finalize_variable(|slice| {
                    hash_x.0.copy_from_slice(slice);
                });
                hash_x
            })
            .unwrap_or(Digest::SENTINEL_MERKLE_TREE);

        Digest::hash_pair(leaf_count_bytes, raw_root)
    }

    /// Hashes a `BTreeMap`.
    pub fn hash_btree_map<K, V>(btree_map: &BTreeMap<K, V>) -> Result<Digest, bytesrepr::Error>
    where
        K: ToBytes,
        V: ToBytes,
    {
        let mut kv_hashes: Vec<Digest> = Vec::with_capacity(btree_map.len());
        for (key, value) in btree_map.iter() {
            kv_hashes.push(Digest::hash_pair(
                &Digest::hash(key.to_bytes()?),
                &Digest::hash(value.to_bytes()?),
            ))
        }
        Ok(Self::hash_merkle_tree(kv_hashes))
    }

    /// Hashes a `&[Digest]` using a [right fold][1].
    ///
    /// This pattern of hashing is as follows:
    ///
    /// ```text
    /// hash_pair(a, &hash_pair(b, &hash_pair(c, &SENTINEL_RFOLD)))
    /// ```
    ///
    /// Unlike Merkle trees, this is suited to hashing heterogeneous lists we may wish to extend in
    /// the future (ie, hashes of data structures that may undergo revision).
    ///
    /// Returns [`Digest::SENTINEL_RFOLD`] when given an empty slice as input.
    ///
    /// [1]: https://en.wikipedia.org/wiki/Fold_(higher-order_function)#Linear_folds
    pub fn hash_slice_rfold(slice: &[Digest]) -> Digest {
        Self::hash_slice_with_proof(slice, Self::SENTINEL_RFOLD)
    }

    /// Hashes a `&[Digest]` using a [right fold][1]. Uses `proof` as a Merkle proof for the
    /// missing tail of the slice.
    ///
    /// [1]: https://en.wikipedia.org/wiki/Fold_(higher-order_function)#Linear_folds
    pub fn hash_slice_with_proof(slice: &[Digest], proof: Digest) -> Digest {
        slice
            .iter()
            .rfold(proof, |prev, next| Digest::hash_pair(next, &prev))
    }

    /// Returns a `Digest` parsed from a hex-encoded `Digest`.
    pub fn from_hex<T: AsRef<[u8]>>(hex_input: T) -> Result<Self, Error> {
        let bytes = checksummed_hex::decode(&hex_input).map_err(Error::Base16DecodeError)?;
        let slice: [u8; Self::LENGTH] = bytes
            .try_into()
            .map_err(|_| Error::IncorrectDigestLength(hex_input.as_ref().len()))?;
        Ok(Digest(slice))
    }
}

impl LowerHex for Digest {
    fn fmt(&self, f: &mut Formatter) -> fmt::Result {
        let hex_string = base16::encode_lower(&self.value());
        if f.alternate() {
            write!(f, "0x{}", hex_string)
        } else {
            write!(f, "{}", hex_string)
        }
    }
}

impl UpperHex for Digest {
    fn fmt(&self, f: &mut Formatter) -> fmt::Result {
        let hex_string = base16::encode_upper(&self.value());
        if f.alternate() {
            write!(f, "0x{}", hex_string)
        } else {
            write!(f, "{}", hex_string)
        }
    }
}

impl Display for Digest {
    fn fmt(&self, f: &mut Formatter) -> fmt::Result {
        write!(f, "{:10}", checksummed_hex::encode(&self.0))
    }
}

impl Debug for Digest {
    fn fmt(&self, f: &mut Formatter) -> fmt::Result {
        write!(f, "{}", checksummed_hex::encode(&self.0))
    }
}

impl From<[u8; Digest::LENGTH]> for Digest {
    fn from(arr: [u8; Digest::LENGTH]) -> Self {
        Digest(arr)
    }
}

impl<'a> TryFrom<&'a [u8]> for Digest {
    type Error = TryFromSliceError;

    fn try_from(slice: &[u8]) -> Result<Digest, Self::Error> {
        <[u8; Digest::LENGTH]>::try_from(slice).map(Digest)
    }
}

impl AsRef<[u8]> for Digest {
    fn as_ref(&self) -> &[u8] {
        self.0.as_ref()
    }
}

impl From<Digest> for [u8; Digest::LENGTH] {
    fn from(hash: Digest) -> Self {
        hash.0
    }
}

impl ToBytes for Digest {
    #[inline(always)]
    fn to_bytes(&self) -> Result<Vec<u8>, bytesrepr::Error> {
        self.0.to_bytes()
    }

    #[inline(always)]
    fn serialized_length(&self) -> usize {
        self.0.serialized_length()
    }
}

impl FromBytes for Digest {
    #[inline(always)]
    fn from_bytes(bytes: &[u8]) -> Result<(Self, &[u8]), bytesrepr::Error> {
        FromBytes::from_bytes(bytes).map(|(arr, rem)| (Digest(arr), rem))
    }
}

#[cfg(test)]
mod test {
    use std::iter;

    use proptest_attr_macro::proptest;

    use super::*;

    #[proptest]
    fn bytesrepr_roundtrip(data: [u8; Digest::LENGTH]) {
        let hash = Digest(data);
        bytesrepr::test_serialization_roundtrip(&hash);
    }

    #[test]
    fn hash_known() {
        // Data of length less or equal to [ChunkWithProof::CHUNK_SIZE_BYTES]
        // are hashed using Blake2B algorithm.
        // Larger data are chunked and merkle tree hash is calculated.
        //
        // Please note that [ChunkWithProof::CHUNK_SIZE_BYTES] is `test` configuration
        // is smaller than in production, to allow testing with more chunks
        // with still reasonable time and memory consumption.
        //
        // See: [Digest::hash]
        let inputs_and_digests = [
            (
                "",
                "0E5751C026E543B2E8aB2eb06099dAA1d1e5dF47778F7787fAAB45Cdf12fE3A8",
            ),
            (
                "abc",
                "BddD813c634239723171ef3feE98579b94964e3Bb1cB3E427262C8C068d52319",
            ),
            (
                "0123456789",
                "7b6cb8d374484e221785288b035dc53fc9ddf000607f473fc2a3258d89a70398",
            ),
            (
                "01234567890",
                "fdd6751337c5578e994128ba9c29faa9bf924c4d8fbb59ae23a4205e37ac8509",
            ),
            (
                "The quick brown fox jumps over the lazy dog",
<<<<<<< HEAD
                "04b7444d65231e095ee47851398c6c3db6243fb1d06f99038ba9369a212cdd5f",
=======
                "01718CeC35Cd3D796Dd00020e0bFECB473Ad23457d063b75eFF29c0FFa2E58a9",
>>>>>>> 80010dde
            ),
        ];
        for (known_input, expected_digest) in &inputs_and_digests {
            let known_input: &[u8] = known_input.as_ref();
            assert_eq!(*expected_digest, format!("{:?}", Digest::hash(known_input)));
        }
    }

    #[test]
    fn from_valid_hex_should_succeed() {
        for char in "abcdefABCDEF0123456789".chars() {
            let input: String = iter::repeat(char).take(64).collect();
            assert!(Digest::from_hex(input).is_ok());
        }
    }

    #[test]
    fn from_hex_invalid_length_should_fail() {
        for len in &[2_usize, 62, 63, 65, 66] {
            let input: String = "f".repeat(*len);
            assert!(Digest::from_hex(input).is_err());
        }
    }

    #[test]
    fn from_hex_invalid_char_should_fail() {
        for char in "g %-".chars() {
            let input: String = iter::repeat('f').take(63).chain(iter::once(char)).collect();
            assert!(Digest::from_hex(input).is_err());
        }
    }

    #[test]
    fn should_display_digest_in_hex() {
        let hash = Digest([0u8; 32]);
        let hash_hex = format!("{:?}", hash);
        assert_eq!(
            hash_hex,
            "0000000000000000000000000000000000000000000000000000000000000000"
        );
    }

    #[test]
    fn should_print_digest_lower_hex() {
        let hash = Digest([10u8; 32]);
        let hash_lower_hex = format!("{:x}", hash);
        assert_eq!(
            hash_lower_hex,
            "0a0a0a0a0a0a0a0a0a0a0a0a0a0a0a0a0a0a0a0a0a0a0a0a0a0a0a0a0a0a0a0a"
        )
    }

    #[test]
    fn should_print_digest_upper_hex() {
        let hash = Digest([10u8; 32]);
        let hash_upper_hex = format!("{:X}", hash);
        assert_eq!(
            hash_upper_hex,
            "0A0A0A0A0A0A0A0A0A0A0A0A0A0A0A0A0A0A0A0A0A0A0A0A0A0A0A0A0A0A0A0A"
        )
    }

    #[test]
    fn alternate_should_prepend_0x() {
        let hash = Digest([0u8; 32]);
        let hash_hex_alt = format!("{:#x}", hash);
        assert_eq!(
            hash_hex_alt,
            "0x0000000000000000000000000000000000000000000000000000000000000000"
        )
    }

    #[test]
    fn test_hash_pair() {
        let hash1 = Digest([1u8; 32]);
        let hash2 = Digest([2u8; 32]);

        let hash = Digest::hash_pair(&hash1, &hash2);
        let hash_lower_hex = format!("{:x}", hash);

        assert_eq!(
            hash_lower_hex,
            "30b600fb1f0cc0b3f0fc28cdcb7389405a6659be81c7d5c5905725aa3a5119ce"
        );
    }

    #[test]
    fn test_hash_rfold() {
        let hashes = vec![
            Digest([1u8; 32]),
            Digest([2u8; 32]),
            Digest([3u8; 32]),
            Digest([4u8; 32]),
            Digest([5u8; 32]),
        ];

        let hash = Digest::hash_slice_rfold(&hashes[..]);
        let hash_lower_hex = format!("{:x}", hash);

        assert_eq!(
            hash_lower_hex,
            "e137f4eb94d2387065454eecfe2cdb5584e3dbd5f1ca07fc511fffd13d234e8e"
        );

        let proof = Digest::hash_slice_rfold(&hashes[2..]);
        let hash_proof = Digest::hash_slice_with_proof(&hashes[..2], proof);

        assert_eq!(hash, hash_proof);
    }

    #[test]
    fn test_hash_merkle_odd() {
        let hashes = vec![
            Digest([1u8; 32]),
            Digest([2u8; 32]),
            Digest([3u8; 32]),
            Digest([4u8; 32]),
            Digest([5u8; 32]),
        ];

        let hash = Digest::hash_merkle_tree(hashes);
        let hash_lower_hex = format!("{:x}", hash);

        assert_eq!(
            hash_lower_hex,
            "9ba070a55c7f72600d7f3fee2c0a6e52ec89237d97a8677eb0612132fb34df60"
        );
    }

    #[test]
    fn test_hash_merkle_even() {
        let hashes = vec![
            Digest([1u8; 32]),
            Digest([2u8; 32]),
            Digest([3u8; 32]),
            Digest([4u8; 32]),
            Digest([5u8; 32]),
            Digest([6u8; 32]),
        ];

        let hash = Digest::hash_merkle_tree(hashes);
        let hash_lower_hex = format!("{:x}", hash);

        assert_eq!(
            hash_lower_hex,
            "8768e1ca1b86ed3d722fb1b7d7a0228349c7d448058d0ce1e314f99dbd1c8573"
        );
    }

    #[test]
    fn test_hash_btreemap() {
        let mut map = BTreeMap::new();
        let _ = map.insert(Digest([1u8; 32]), Digest([2u8; 32]));
        let _ = map.insert(Digest([3u8; 32]), Digest([4u8; 32]));
        let _ = map.insert(Digest([5u8; 32]), Digest([6u8; 32]));
        let _ = map.insert(Digest([7u8; 32]), Digest([8u8; 32]));
        let _ = map.insert(Digest([9u8; 32]), Digest([10u8; 32]));

        let hash = Digest::hash_btree_map(&map).unwrap();
        let hash_lower_hex = format!("{:x}", hash);

        assert_eq!(
            hash_lower_hex,
            "19c95ced6f7f0e6c18cdc440db5d447d6ac1410f134d09dfa0544ef0eedb4c6f"
        );
    }

    #[test]
    fn picks_correct_hashing_method() {
        let data_smaller_than_chunk_size = vec![];
        assert!(!Digest::should_hash_with_chunks(
            data_smaller_than_chunk_size
        ));

        let data_bigger_than_chunk_size = vec![0; ChunkWithProof::CHUNK_SIZE_BYTES * 2];
        assert!(Digest::should_hash_with_chunks(data_bigger_than_chunk_size));
    }
}<|MERGE_RESOLUTION|>--- conflicted
+++ resolved
@@ -346,19 +346,15 @@
             ),
             (
                 "0123456789",
-                "7b6cb8d374484e221785288b035dc53fc9ddf000607f473fc2a3258d89a70398",
+                "7b6CB8D374484e221785288b035Dc53fC9dDf000607F473fc2a3258D89A70398",
             ),
             (
                 "01234567890",
-                "fdd6751337c5578e994128ba9c29faa9bf924c4d8fbb59ae23a4205e37ac8509",
+                "FdD6751337c5578E994128ba9C29fAA9bf924C4D8Fbb59Ae23a4205E37ac8509",
             ),
             (
                 "The quick brown fox jumps over the lazy dog",
-<<<<<<< HEAD
-                "04b7444d65231e095ee47851398c6c3db6243fb1d06f99038ba9369a212cdd5f",
-=======
-                "01718CeC35Cd3D796Dd00020e0bFECB473Ad23457d063b75eFF29c0FFa2E58a9",
->>>>>>> 80010dde
+                "04B7444d65231E095Ee47851398c6c3db6243fB1d06F99038ba9369a212CDD5f",
             ),
         ];
         for (known_input, expected_digest) in &inputs_and_digests {
