--- conflicted
+++ resolved
@@ -31,7 +31,7 @@
 * Nodes no longer connect to nodes that do not speak the same protocol version by default.
 * Chain automatically creates a switch block immediately after genesis or an upgrade.
 * Connection handshake timeouts can now be configured via the `handshake_timeout` variable (they were hardcoded at 20 seconds before).
-<<<<<<< HEAD
+* `Key::SystemContractRegistry` is now readable and can be queried via the RPC.
 
 ### Deprecated
 * Deprecate the `starting_state_root_hash` field from the REST and JSON-RPC status endpoints.
@@ -40,9 +40,6 @@
 * Legacy synchronization from genesis in favor of fast sync has been removed.
 * The `casper-mainnet` feature flag has been removed.
 
-=======
-* `Key::SystemContractRegistry` is now readable and can be queried via the RPC.
->>>>>>> 4661e133
 
 
 ## 1.4.3 - 2021-12-06
