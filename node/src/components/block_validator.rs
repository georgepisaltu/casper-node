--- conflicted
+++ resolved
@@ -36,13 +36,8 @@
         EffectBuilder, EffectExt, Effects, Responder,
     },
     types::{
-<<<<<<< HEAD
         appendable_block::AppendableBlock, Approval, Block, Chainspec, Deploy, DeployHash,
-        DeployOrTransferHash, DeployWithApprovals, Timestamp,
-=======
-        appendable_block::AppendableBlock, Block, Chainspec, Deploy, DeployHash,
-        DeployOrTransferHash, NodeId, Timestamp,
->>>>>>> dade1b18
+        DeployOrTransferHash, DeployWithApprovals, NodeId, Timestamp,
     },
     NodeRng,
 };
