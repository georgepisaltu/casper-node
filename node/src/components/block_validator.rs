--- conflicted
+++ resolved
@@ -36,13 +36,8 @@
         EffectBuilder, EffectExt, Effects, Responder,
     },
     types::{
-<<<<<<< HEAD
-        appendable_block::AppendableBlock, Block, Chainspec, Deploy, DeployHash,
-        DeployOrTransferHash, NodeId, Timestamp,
-=======
         appendable_block::AppendableBlock, Approval, Block, Chainspec, Deploy, DeployHash,
         DeployOrTransferHash, DeployWithApprovals, Timestamp,
->>>>>>> a7f6a648
     },
     NodeRng,
 };
@@ -446,7 +441,6 @@
         + From<FetcherRequest<Deploy>>
         + Send,
 {
-<<<<<<< HEAD
     async move {
         let deploy_hash: DeployHash = dt_hash.into();
         let deploy = match effect_builder.fetch::<Deploy>(deploy_hash, sender).await {
@@ -467,30 +461,11 @@
                 "Deploy has incorrect transfer hash"
             );
             return Event::CannotConvertDeploy(dt_hash);
-=======
-    let validate_deploy = move |result: FetchResult<Deploy, I>| match result {
-        FetchResult::FromStorage(deploy) | FetchResult::FromPeer(deploy, _) => {
-            (deploy.deploy_or_transfer_hash() == dt_hash)
-                .then(|| deploy)
-                .and_then(|deploy| {
-                    deploy
-                        .deploy_info()
-                        .ok()
-                        .map(|deploy_info| (deploy_info, deploy.approvals().clone()))
-                })
-                .map_or(
-                    Event::CannotConvertDeploy(dt_hash),
-                    |(deploy_info, approvals)| Event::DeployFound {
-                        dt_hash,
-                        approvals,
-                        deploy_info: Box::new(deploy_info),
-                    },
-                )
->>>>>>> a7f6a648
         }
         match deploy.deploy_info() {
             Ok(deploy_info) => Event::DeployFound {
                 dt_hash,
+                approvals: deploy.approvals().clone(),
                 deploy_info: Box::new(deploy_info),
             },
             Err(error) => {
