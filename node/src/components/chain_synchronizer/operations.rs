--- conflicted
+++ resolved
@@ -750,20 +750,20 @@
         .await?;
         match maybe_item {
             Some(item) => {
-                let header = item.header();
-                let current_version = ctx.config.protocol_version();
-                if header.protocol_version() > current_version {
-                    return Err(Error::RetrievedBlockHeaderFromFutureVersion {
-                        current_version,
-                        block_header_with_future_version: Box::new(header.clone()),
+                if item.header().protocol_version() < parent_header.protocol_version() {
+                    return Err(Error::LowerVersionThanParent {
+                        parent: Box::new(parent_header.clone()),
+                        child: Box::new(item.header().clone()),
                     });
                 }
-                if header.protocol_version() < parent_header.protocol_version() {
-                    return Err(Error::LowerVersionThanParent {
-                        parent: Box::new(parent_header.clone()),
-                        child: Box::new(header.clone()),
+
+                if item.header().protocol_version() > ctx.config.protocol_version() {
+                    return Err(Error::RetrievedBlockHeaderFromFutureVersion {
+                        current_version: ctx.config.protocol_version(),
+                        block_header_with_future_version: Box::new(item.header().clone()),
                     });
                 }
+
                 return Ok(Some(item));
             }
             None => {
@@ -881,7 +881,6 @@
             }
             Err(error) => return Err(error.into()),
         }
-<<<<<<< HEAD
     })
 }
 
@@ -904,25 +903,6 @@
         tokio::time::sleep(ctx.config.retry_interval()).await;
     }
     peers
-=======
-    };
-
-    if item.header().protocol_version() < parent_header.protocol_version() {
-        return Err(Error::LowerVersionThanParent {
-            parent: Box::new(parent_header.clone()),
-            child: Box::new(item.header().clone()),
-        });
-    }
-
-    if item.header().protocol_version() > ctx.config.protocol_version() {
-        return Err(Error::RetrievedBlockHeaderFromFutureVersion {
-            current_version: ctx.config.protocol_version(),
-            block_header_with_future_version: Box::new(item.header().clone()),
-        });
-    }
-
-    Ok(Some(item))
->>>>>>> 3f614c51
 }
 
 /// Queries all of the peers for a trie, puts the trie found from the network in the trie-store, and
@@ -2540,11 +2520,7 @@
     }
 
     #[test]
-<<<<<<< HEAD
     fn gets_correct_era_id_for_validators_retrieval() {
-=======
-    fn gets_correct_era_id_for_validators() {
->>>>>>> 3f614c51
         assert_eq!(
             EraId::from(0),
             get_era_id_for_validators_retrieval(&EraId::from(0), None)
