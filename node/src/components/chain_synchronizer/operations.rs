--- conflicted
+++ resolved
@@ -1206,21 +1206,11 @@
             fetch_retry_forever::<BlockHeadersBatch>(ctx, batch_id).await?;
         match fetched_headers_data {
             FetchedData::FromStorage { item } => {
-<<<<<<< HEAD
-                let block_header = BlockHeadersBatch::validate(
-                    &*item,
-                    &batch_id,
-                    lowest_trusted_block_header,
-                    ctx.config.verifiable_chunked_hash_activation(),
-                )
-                .map_err(FetchBlockHeadersBatchError::InvalidBatchFromStorage)?;
-                return Ok((block_header, item.latest_switch_block_header().cloned()));
-=======
-                return item
+                let lowest = item
                     .lowest()
                     .cloned()
-                    .ok_or(FetchBlockHeadersBatchError::EmptyBatchFromStorage)
->>>>>>> f09d7e35
+                    .ok_or(FetchBlockHeadersBatchError::EmptyBatchFromStorage)?;
+                return Ok((lowest, item.latest_switch_block_header().cloned()));
             }
             FetchedData::FromPeer { item, peer } => {
                 match BlockHeadersBatch::validate(
