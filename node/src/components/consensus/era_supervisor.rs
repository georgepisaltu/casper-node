--- conflicted
+++ resolved
@@ -39,11 +39,7 @@
         hash,
     },
     effect::{EffectBuilder, EffectExt, Effects, Responder},
-<<<<<<< HEAD
-    types::{BlockHeader, FinalizedBlock, Motes, ProtoBlock, SystemTransaction, Timestamp},
-=======
-    types::{BlockHash, FinalizedBlock, ProtoBlock, SystemTransaction, Timestamp},
->>>>>>> aafc4707
+    types::{BlockHeader, FinalizedBlock, ProtoBlock, SystemTransaction, Timestamp},
     utils::WithDir,
 };
 
