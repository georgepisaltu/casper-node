//! Consensus service is a component that will be communicating with the reactor.
//! It will receive events (like incoming message event or create new message event)
//! and propagate them to the underlying consensus protocol.
//! It tries to know as little as possible about the underlying consensus. The only thing
//! it assumes is the concept of era/epoch and that each era runs separate consensus instance.
//! Most importantly, it doesn't care about what messages it's forwarding.

mod era;
mod era_id;

use std::{
    collections::{BTreeMap, HashMap, HashSet, VecDeque},
    convert::TryInto,
    fmt::{self, Debug, Formatter},
    path::PathBuf,
    sync::Arc,
    time::Duration,
};

use anyhow::Error;
use blake2::{
    digest::{Update, VariableOutput},
    VarBlake2b,
};
use datasize::DataSize;
use futures::FutureExt;
use itertools::Itertools;
use prometheus::Registry;
use rand::Rng;
use tracing::{debug, error, info, trace, warn};

use casper_types::{AsymmetricType, ProtocolVersion, PublicKey, SecretKey, U512};

use crate::{
    components::{
        consensus::{
            candidate_block::CandidateBlock,
            cl_context::{ClContext, Keypair},
            config::ProtocolConfig,
            consensus_protocol::{
                BlockContext, ConsensusProtocol, EraReport, FinalizedBlock as CpFinalizedBlock,
                ProtocolOutcome, ProtocolOutcomes,
            },
            metrics::ConsensusMetrics,
            traits::NodeIdT,
            ActionId, Config, ConsensusMessage, Event, ReactorEventT, TimerId,
        },
        contract_runtime::EraValidatorsRequest,
    },
    crypto::hash::Digest,
    effect::{
        requests::{ConsensusRequest, StorageRequest},
        EffectBuilder, EffectExt, Effects, Responder,
    },
    fatal,
    types::{
        ActivationPoint, Block, BlockHash, BlockHeader, BlockLike, FinalitySignature,
        FinalizedBlock, ProtoBlock, TimeDiff, Timestamp,
    },
    utils::WithDir,
    NodeRng,
};

pub use self::{era::Era, era_id::EraId};

/// The delay in milliseconds before we shutdown after the number of faulty validators exceeded the
/// fault tolerance threshold.
const FTT_EXCEEDED_SHUTDOWN_DELAY_MILLIS: u64 = 60 * 1000;

type ConsensusConstructor<I> = dyn Fn(
    Digest,                                       // the era's unique instance ID
    BTreeMap<PublicKey, U512>,                    // validator weights
    &HashSet<PublicKey>,                          // slashed validators that are banned in this era
    &ProtocolConfig,                              // the network's chainspec
    &Config,                                      // The consensus part of the node config.
    Option<&dyn ConsensusProtocol<I, ClContext>>, // previous era's consensus instance
    Timestamp,                                    // start time for this era
    u64,                                          // random seed
    Timestamp,                                    // now timestamp
) -> (
    Box<dyn ConsensusProtocol<I, ClContext>>,
    Vec<ProtocolOutcome<I, ClContext>>,
) + Send;

#[derive(DataSize)]
pub struct EraSupervisor<I> {
    /// A map of active consensus protocols.
    /// A value is a trait so that we can run different consensus protocol instances per era.
    ///
    /// This map always contains exactly `2 * bonded_eras + 1` entries, with the last one being the
    /// current one.
    active_eras: HashMap<EraId, Era<I>>,
    secret_signing_key: Arc<SecretKey>,
    pub(super) public_signing_key: PublicKey,
    current_era: EraId,
    protocol_config: ProtocolConfig,
    config: Config,
    #[data_size(skip)] // Negligible for most closures, zero for functions.
    new_consensus: Box<ConsensusConstructor<I>>,
    node_start_time: Timestamp,
    /// The height of the next block to be finalized.
    /// We keep that in order to be able to signal to the Block Proposer how many blocks have been
    /// finalized when we request a new block. This way the Block Proposer can know whether it's up
    /// to date, or whether it has to wait for more finalized blocks before responding.
    /// This value could be obtained from the consensus instance in a relevant era, but caching it
    /// here is the easiest way of achieving the desired effect.
    next_block_height: u64,
    /// The height of the next block to be executed. If this falls too far behind, we pause.
    next_executed_height: u64,
    #[data_size(skip)]
    metrics: ConsensusMetrics,
    // TODO: discuss this quick fix
    finished_joining: bool,
    /// The path to the folder where unit hash files will be stored.
    unit_hashes_folder: PathBuf,
    /// The next upgrade activation point. When the era immediately before the activation point is
    /// deactivated, the era supervisor indicates that the node should stop running to allow an
    /// upgrade.
    next_upgrade_activation_point: Option<ActivationPoint>,
    /// If true, the process should stop execution to allow an upgrade to proceed.
    stop_for_upgrade: bool,
    /// Set to true when InitializeEras is handled.
    /// TODO: A temporary field. Shouldn't be needed once the Joiner doesn't have a consensus
    /// component.
    is_initialized: bool,
    /// TODO: Remove once the era supervisor is removed from the Joiner reactor.
    pub(crate) enqueued_requests: VecDeque<ConsensusRequest>,
}

impl<I> Debug for EraSupervisor<I> {
    fn fmt(&self, formatter: &mut Formatter) -> fmt::Result {
        let ae: Vec<_> = self.active_eras.keys().collect();
        write!(formatter, "EraSupervisor {{ active_eras: {:?}, .. }}", ae)
    }
}

impl<I> EraSupervisor<I>
where
    I: NodeIdT,
{
    /// Creates a new `EraSupervisor`, starting in the indicated current era.
    #[allow(clippy::too_many_arguments)]
    pub(crate) fn new<REv: ReactorEventT<I>>(
        timestamp: Timestamp,
        current_era: EraId,
        config: WithDir<Config>,
        effect_builder: EffectBuilder<REv>,
        protocol_config: ProtocolConfig,
        initial_state_root_hash: Digest,
        next_upgrade_activation_point: Option<ActivationPoint>,
        registry: &Registry,
        new_consensus: Box<ConsensusConstructor<I>>,
    ) -> Result<(Self, Effects<Event<I>>), Error> {
        if current_era < protocol_config.last_activation_point {
            panic!(
                "Current era ({:?}) is before the last activation point ({:?}) - no eras would \
                be instantiated!",
                current_era, protocol_config.last_activation_point
            );
        }
        let unit_hashes_folder = config.with_dir(config.value().unit_hashes_folder.clone());
        let (root, config) = config.into_parts();
        let secret_signing_key = Arc::new(config.secret_key_path.clone().load(root)?);
        let public_signing_key = PublicKey::from(secret_signing_key.as_ref());
        info!(our_id = %public_signing_key, "EraSupervisor pubkey",);
        let metrics = ConsensusMetrics::new(registry)
            .expect("failure to setup and register ConsensusMetrics");
        let genesis_start_time = protocol_config.genesis_timestamp;
        let protocol_version = ProtocolVersion::from_parts(
            protocol_config.protocol_version.major as u32,
            protocol_config.protocol_version.minor as u32,
            protocol_config.protocol_version.patch as u32,
        );
        let activation_era_id = protocol_config.last_activation_point;
        let auction_delay = protocol_config.auction_delay;
        let last_activation_point = protocol_config.last_activation_point;

        let era_supervisor = Self {
            active_eras: Default::default(),
            secret_signing_key,
            public_signing_key,
            current_era,
            protocol_config,
            config,
            new_consensus,
            node_start_time: Timestamp::now(),
            next_block_height: 0,
            metrics,
            finished_joining: false,
            unit_hashes_folder,
            next_upgrade_activation_point,
            stop_for_upgrade: false,
            next_executed_height: 0,
            is_initialized: false,
            enqueued_requests: Default::default(),
        };

        let bonded_eras = era_supervisor.bonded_eras();
        let era_ids: Vec<EraId> = era_supervisor
            .iter_past(current_era, era_supervisor.bonded_eras() * 3)
            .collect();

        // Asynchronously collect the information needed to initialize all recent eras.
        let effects = async move {
            info!(?era_ids, "collecting key blocks and booking blocks");

            let key_blocks = effect_builder
                .collect_key_blocks(era_ids.iter().cloned())
                .await
                .expect("should have all the key blocks in storage");

            let booking_blocks = collect_booking_block_hashes(
                effect_builder,
                era_ids.clone(),
                auction_delay,
                last_activation_point,
            )
            .await;

            if current_era > activation_era_id + bonded_eras * 2 {
                // All eras can be initialized using the key blocks only.
                info!("all eras can be initialized using the key blocks only.");
                (key_blocks, booking_blocks, Default::default())
            } else {
                // We need the validator set for the activation era from some protocol state.
                let state_root_hash = if activation_era_id == current_era {
                    // The activation era is the current one, so the initial state root hash
                    // contains its validator set.
                    initial_state_root_hash
                } else if activation_era_id.is_genesis() {
                    // To initialize the first era, we can use the global state of the first block.
                    *effect_builder
                        .get_block_at_height_local(0)
                        .await
                        .expect("missing block in genesis era")
                        .state_root_hash()
                } else {
                    // The first block in the activation era contains the validator set.
                    let block_height = if activation_era_id.is_genesis() {
                        0
                    } else {
                        &key_blocks[&activation_era_id].height() + 1
                    };
                    *effect_builder
                        .get_block_at_height_local(block_height)
                        .await
                        .expect("missing block in activation era")
                        .state_root_hash()
                };
                let validators_request =
                    EraValidatorsRequest::new(state_root_hash.into(), protocol_version);
                let validators = effect_builder
                    .get_era_validators(validators_request)
                    .await
                    .expect("get validator map from global state")
                    .remove(&activation_era_id.0)
                    .expect("get validators for activation era");
                (key_blocks, booking_blocks, validators)
            }
        }
        .event(
            move |(key_blocks, booking_blocks, validators)| Event::InitializeEras {
                key_blocks,
                booking_blocks,
                validators,
                timestamp,
                genesis_start_time,
            },
        );

        Ok((era_supervisor, effects))
    }

    /// Returns a temporary container with this `EraSupervisor`, `EffectBuilder` and random number
    /// generator, for handling events.
    pub(super) fn handling_wrapper<'a, REv: ReactorEventT<I>>(
        &'a mut self,
        effect_builder: EffectBuilder<REv>,
        rng: &'a mut NodeRng,
    ) -> EraSupervisorHandlingWrapper<'a, I, REv> {
        EraSupervisorHandlingWrapper {
            era_supervisor: self,
            effect_builder,
            rng,
        }
    }

    /// The booking block for era N is the last block of era N - AUCTION_DELAY - 1
    /// To find it, we get the start height of era N - AUCTION_DELAY and subtract 1.
    /// We make sure not to use an era ID below the last upgrade activation point, because we will
    /// not have instances of eras from before that.
    /// Returns:
    /// * `Some(block height)` if there's a booking block we can use,
    /// * `None` in the case when there would be no valid booking block.
    fn booking_block_height(&self, era_id: EraId) -> Option<u64> {
        if let Some(after_booking_era_id) = valid_booking_block(
            &era_id,
            self.protocol_config.auction_delay,
            self.protocol_config.last_activation_point,
        ) {
            // We subtract 1 from the `start_height` to get the switch block of the era. If it means
            // we go below zero (Genesis era), return `None`.
            self.active_eras
                .get(&after_booking_era_id)
                .expect("should have era after booking block")
                .start_height
                .checked_sub(1)
        } else {
            None
        }
    }

    fn era_seed(booking_block_hash: BlockHash, key_block_seed: Digest) -> u64 {
        let mut result = [0; Digest::LENGTH];
        let mut hasher = VarBlake2b::new(Digest::LENGTH).expect("should create hasher");

        hasher.update(booking_block_hash);
        hasher.update(key_block_seed);

        hasher.finalize_variable(|slice| {
            result.copy_from_slice(slice);
        });

        u64::from_le_bytes(result[0..std::mem::size_of::<u64>()].try_into().unwrap())
    }

    /// Returns an iterator over era IDs of `num_eras` past eras, plus the provided one.
    pub(crate) fn iter_past(&self, era_id: EraId, num_eras: u64) -> impl Iterator<Item = EraId> {
        (self
            .protocol_config
            .last_activation_point
            .max(era_id.saturating_sub(num_eras))
            .0..=era_id.0)
            .map(EraId)
    }

    /// Returns an iterator over era IDs of `num_eras` past eras, excluding the provided one.
    pub(crate) fn iter_past_other(
        &self,
        era_id: EraId,
        num_eras: u64,
    ) -> impl Iterator<Item = EraId> {
        (self
            .protocol_config
            .last_activation_point
            .max(era_id.saturating_sub(num_eras))
            .0..era_id.0)
            .map(EraId)
    }

    /// Starts a new era; panics if it already exists.
    #[allow(clippy::too_many_arguments)] // FIXME
    fn new_era(
        &mut self,
        era_id: EraId,
        timestamp: Timestamp,
        validators: BTreeMap<PublicKey, U512>,
        newly_slashed: Vec<PublicKey>,
        slashed: HashSet<PublicKey>,
        seed: u64,
        start_time: Timestamp,
        start_height: u64,
    ) -> Vec<ProtocolOutcome<I, ClContext>> {
        if self.active_eras.contains_key(&era_id) {
            panic!("{} already exists", era_id);
        }
        self.current_era = era_id;
        self.metrics.current_era.set(self.current_era.0 as i64);
        let instance_id = instance_id(&self.protocol_config, era_id);

        info!(
            ?validators,
            %start_time,
            %timestamp,
            %start_height,
            %instance_id,
            era = era_id.0,
            "starting era",
        );

        // Activate the era if this node was already running when the era began, it is still
        // ongoing based on its minimum duration, and we are one of the validators.
        let our_id = self.public_signing_key;
        let should_activate = if !validators.contains_key(&our_id) {
            info!(era = era_id.0, %our_id, "not voting; not a validator");
            false
        } else if !self.finished_joining {
            info!(era = era_id.0, %our_id, "not voting; still joining");
            false
        } else {
            info!(era = era_id.0, %our_id, "start voting");
            true
        };

        let prev_era = era_id
            .checked_sub(1)
            .and_then(|last_era_id| self.active_eras.get(&last_era_id));

        let (mut consensus, mut outcomes) = (self.new_consensus)(
            instance_id,
            validators.clone(),
            &slashed,
            &self.protocol_config,
            &self.config,
            prev_era.map(|era| &*era.consensus),
            start_time,
            seed,
            timestamp,
        );

        if should_activate {
            let secret = Keypair::new(self.secret_signing_key.clone(), our_id);
            let unit_hash_file = self.unit_hashes_folder.join(format!(
                "unit_hash_{:?}_{}.dat",
                instance_id,
                self.public_signing_key.to_hex()
            ));
            outcomes.extend(consensus.activate_validator(
                our_id,
                secret,
                timestamp,
                Some(unit_hash_file),
            ))
        }

        let era = Era::new(
            consensus,
            start_time,
            start_height,
            newly_slashed,
            slashed,
            validators,
        );
        let _ = self.active_eras.insert(era_id, era);
        let oldest_bonded_era_id = oldest_bonded_era(&self.protocol_config, era_id);
        // Clear the obsolete data from the era whose validators are unbonded now. We only retain
        // the information necessary to validate evidence that units in still-bonded eras may refer
        // to for cross-era slashing.
        if let Some(evidence_only_era_id) = oldest_bonded_era_id.checked_sub(1) {
            trace!(era = evidence_only_era_id.0, "clearing unbonded era");
            if let Some(era) = self.active_eras.get_mut(&evidence_only_era_id) {
                era.consensus.set_evidence_only();
            }
        }
        // Remove the era that has become obsolete now: The oldest bonded era could still receive
        // units that refer to evidence from any era that was bonded when it was the current one.
        let oldest_evidence_era_id = oldest_bonded_era(&self.protocol_config, oldest_bonded_era_id);
        if let Some(obsolete_era_id) = oldest_evidence_era_id.checked_sub(1) {
            trace!(era = obsolete_era_id.0, "removing obsolete era");
            self.active_eras.remove(&obsolete_era_id);
        }

        outcomes
    }

    /// Returns `true` if the specified era is active and bonded.
    fn is_bonded(&self, era_id: EraId) -> bool {
        era_id.0 + self.bonded_eras() >= self.current_era.0 && era_id <= self.current_era
    }

    /// Returns whether the validator with the given public key is bonded in that era.
    fn is_validator_in(&self, pub_key: &PublicKey, era_id: EraId) -> bool {
        let has_validator = |era: &Era<I>| era.validators().contains_key(&pub_key);
        self.active_eras.get(&era_id).map_or(false, has_validator)
    }

    /// Returns the most recent active era.
    #[cfg(test)]
    pub(crate) fn current_era(&self) -> EraId {
        self.current_era
    }

    /// To be called when we transition from the joiner to the validator reactor.
    pub(crate) fn finished_joining(&mut self, now: Timestamp) -> ProtocolOutcomes<I, ClContext> {
        self.finished_joining = true;
        let secret = Keypair::new(self.secret_signing_key.clone(), self.public_signing_key);
        let public_key = self.public_signing_key;
        let unit_hashes_folder = self.unit_hashes_folder.clone();
        self.active_eras
            .get_mut(&self.current_era)
            .map(|era| {
                if era.validators().contains_key(&public_key) {
                    let instance_id = *era.consensus.instance_id();
                    let unit_hash_file = unit_hashes_folder.join(format!(
                        "unit_hash_{:?}_{}.dat",
                        instance_id,
                        public_key.to_hex()
                    ));
                    era.consensus
                        .activate_validator(public_key, secret, now, Some(unit_hash_file))
                } else {
                    Vec::new()
                }
            })
            .unwrap_or_default()
    }

    pub(crate) fn stop_for_upgrade(&self) -> bool {
        self.stop_for_upgrade
    }

    /// Updates `next_executed_height` based on the given block header, and unpauses consensus if
    /// block execution has caught up with finalization.
    fn executed_block(&mut self, block_header: &BlockHeader) {
        self.next_executed_height = self.next_executed_height.max(block_header.height() + 1);
        self.update_consensus_pause();
    }

    /// Pauses or unpauses consensus: Whenever the last executed block is too far behind the last
    /// finalized block, we suspend consensus.
    fn update_consensus_pause(&mut self) {
        let paused = self
            .next_block_height
            .saturating_sub(self.next_executed_height)
            > self.config.max_execution_delay;
        match self.active_eras.get_mut(&self.current_era) {
            Some(era) => era.set_paused(paused),
            None => error!(era = self.current_era.0, "current era not initialized"),
        }
    }

    pub(crate) fn recreate_timers<'a, REv: ReactorEventT<I>>(
        &'a mut self,
        effect_builder: EffectBuilder<REv>,
        rng: &'a mut NodeRng,
    ) -> Effects<Event<I>> {
        let current_era = self.current_era;
        trace!(?current_era, "recreating timers");
        let outcomes = self.active_eras[&current_era].consensus.recreate_timers();
        self.handling_wrapper(effect_builder, rng)
            .handle_consensus_outcomes(current_era, outcomes)
    }

    /// Returns true if initialization of the first eras is finished.
    pub(crate) fn is_initialized(&self) -> bool {
        self.is_initialized
    }

    fn handle_initialize_eras(
        &mut self,
        key_blocks: HashMap<EraId, BlockHeader>,
        booking_blocks: HashMap<EraId, BlockHash>,
        activation_era_validators: BTreeMap<PublicKey, U512>,
        timestamp: Timestamp,
        genesis_start_time: Option<Timestamp>,
    ) -> HashMap<EraId, ProtocolOutcomes<I, ClContext>> {
        let mut result_map = HashMap::new();

        for era_id in self.iter_past(self.current_era, self.bonded_eras() * 2) {
            let newly_slashed;
            let validators;
            let start_height;
            let era_start_time;
            let seed;

            let booking_block_hash = booking_blocks
                .get(&era_id)
                .expect("should have booking block");

            if era_id.is_genesis() {
                newly_slashed = vec![];
                // The validator set was read from the global state: there's no key block for era 0.
                validators = activation_era_validators.clone();
                start_height = 0;
<<<<<<< HEAD
                era_start_time = genesis_start_time;
                seed = 0;
=======
                era_start_time =
                    genesis_start_time.expect("must have genesis start time if era ID is 0");
>>>>>>> a635f0a8
            } else {
                let key_block = key_blocks.get(&era_id).expect("missing key block");
                // If this is not era 0, there must be a key block for it.
                start_height = key_block.height() + 1;
                era_start_time = key_block.timestamp();
                seed = Self::era_seed(*booking_block_hash, key_block.accumulated_seed());
                if era_id == self.protocol_config.last_activation_point {
                    // After an upgrade or emergency restart, we don't do cross-era slashing.
                    newly_slashed = vec![];
                    // And we read the validator sets from the global state, because the key block
                    // might have been overwritten by the upgrade/restart.
                    validators = activation_era_validators.clone();
                } else {
                    // If it's neither genesis nor upgrade nor restart, we use the validators from
                    // the key block and ban validators that were slashed in previous eras.
                    newly_slashed = key_block
                        .era_end()
                        .expect("key block must be a switch block")
                        .equivocators
                        .clone();
                    validators = key_block
                        .next_era_validator_weights()
                        .expect("missing validators from key block")
                        .clone();
                }
            }

            let slashed = self
                .iter_past(era_id, self.bonded_eras())
                .filter_map(|old_id| key_blocks.get(&old_id).and_then(|bhdr| bhdr.era_end()))
                .flat_map(|era_end| era_end.equivocators.clone())
                .collect();

            let results = self.new_era(
                era_id,
                timestamp,
                validators,
                newly_slashed,
                slashed,
                seed,
                era_start_time,
                start_height,
            );
            result_map.insert(era_id, results);
        }

        self.is_initialized = true;
        self.next_block_height = self.active_eras[&self.current_era].start_height;
        result_map
    }

    /// The number of past eras whose validators are still bonded. After this many eras, a former
    /// validator is allowed to withdraw their stake, so their signature can't be trusted anymore.
    ///
    /// A node keeps `2 * bonded_eras` past eras around, because the oldest bonded era could still
    /// receive blocks that refer to `bonded_eras` before that.
    fn bonded_eras(&self) -> u64 {
        bonded_eras(&self.protocol_config)
    }
}

/// Returns an era ID in which the booking block for `era_id` lives in, if we can use it.
/// We can't use it if it is:
/// * before Genesis
/// * before upgrade
/// * before emergency restart
/// In those cases, returns `None`.
fn valid_booking_block(
    era_id: &EraId,
    auction_delay: u64,
    last_activation_point: EraId,
) -> Option<EraId> {
    let after_booking_era_id = era_id
        .saturating_sub(auction_delay)
        .max(last_activation_point);
    // If we would have gone below the last activation point (which can be Genesis era or the
    // first era after an upgrade), we return `None` as there are no booking blocks there that
    // we can use.
    if after_booking_era_id == last_activation_point {
        return None;
    }
    Some(after_booking_era_id)
}

/// Returns booking block hashes for the eras.
async fn collect_booking_block_hashes<REv>(
    effect_builder: EffectBuilder<REv>,
    era_ids: Vec<EraId>,
    auction_delay: u64,
    last_activation_point: EraId,
) -> HashMap<EraId, BlockHash>
where
    REv: From<StorageRequest>,
{
    let (no_booking_block_eras, eras_with_booking_blocks): (Vec<EraId>, Vec<EraId>) =
        era_ids.into_iter().partition(|era_id| {
            valid_booking_block(&era_id, auction_delay, last_activation_point).is_none()
        });

    // For those eras we wouldn't have the booking block, so we use a "zero" one.
    let mut booking_block_hashes: HashMap<EraId, BlockHash> = no_booking_block_eras
        .iter()
        .map(|era_id| (*era_id, BlockHash::default()))
        .collect();

    let booking_blocks = effect_builder
        .collect_booking_blocks(eras_with_booking_blocks)
        .await
        .expect("should have all booking blocks in the storage");

    for (era_id, header) in booking_blocks {
        booking_block_hashes.insert(era_id, header.hash());
    }

    booking_block_hashes
}

/// A mutable `EraSupervisor` reference, together with an `EffectBuilder`.
///
/// This is a short-lived convenience type to avoid passing the effect builder through lots of
/// message calls, and making every method individually generic in `REv`. It is only instantiated
/// for the duration of handling a single event.
pub(super) struct EraSupervisorHandlingWrapper<'a, I, REv: 'static> {
    pub(super) era_supervisor: &'a mut EraSupervisor<I>,
    pub(super) effect_builder: EffectBuilder<REv>,
    pub(super) rng: &'a mut NodeRng,
}

impl<'a, I, REv> EraSupervisorHandlingWrapper<'a, I, REv>
where
    I: NodeIdT,
    REv: ReactorEventT<I>,
{
    /// Applies `f` to the consensus protocol of the specified era.
    fn delegate_to_era<F>(&mut self, era_id: EraId, f: F) -> Effects<Event<I>>
    where
        F: FnOnce(
            &mut dyn ConsensusProtocol<I, ClContext>,
            &mut NodeRng,
        ) -> Vec<ProtocolOutcome<I, ClContext>>,
    {
        match self.era_supervisor.active_eras.get_mut(&era_id) {
            None => {
                if era_id > self.era_supervisor.current_era {
                    info!(era = era_id.0, "received message for future era");
                } else {
                    info!(era = era_id.0, "received message for obsolete era");
                }
                Effects::new()
            }
            Some(era) => {
                let outcomes = f(&mut *era.consensus, self.rng);
                self.handle_consensus_outcomes(era_id, outcomes)
            }
        }
    }

    pub(super) fn handle_timer(
        &mut self,
        era_id: EraId,
        timestamp: Timestamp,
        timer_id: TimerId,
    ) -> Effects<Event<I>> {
        self.delegate_to_era(era_id, move |consensus, rng| {
            consensus.handle_timer(timestamp, timer_id, rng)
        })
    }

    pub(super) fn handle_action(
        &mut self,
        era_id: EraId,
        action_id: ActionId,
    ) -> Effects<Event<I>> {
        self.delegate_to_era(era_id, move |consensus, rng| {
            consensus.handle_action(action_id, rng)
        })
    }

    pub(super) fn handle_message(&mut self, sender: I, msg: ConsensusMessage) -> Effects<Event<I>> {
        match msg {
            ConsensusMessage::Protocol { era_id, payload } => {
                // If the era is already unbonded, only accept new evidence, because still-bonded
                // eras could depend on that.
                trace!(era = era_id.0, "received a consensus message");
                self.delegate_to_era(era_id, move |consensus, rng| {
                    consensus.handle_message(sender, payload, rng)
                })
            }
            ConsensusMessage::EvidenceRequest { era_id, pub_key } => {
                if !self.era_supervisor.is_bonded(era_id) {
                    trace!(era = era_id.0, "not handling message; era too old");
                    return Effects::new();
                }
                self.era_supervisor
                    .iter_past(era_id, self.era_supervisor.bonded_eras())
                    .flat_map(|e_id| {
                        self.delegate_to_era(e_id, |consensus, _| {
                            consensus.request_evidence(sender.clone(), &pub_key)
                        })
                    })
                    .collect()
            }
        }
    }

    pub(super) fn handle_new_peer(&mut self, peer_id: I) -> Effects<Event<I>> {
        self.delegate_to_era(self.era_supervisor.current_era, move |consensus, _rng| {
            consensus.handle_new_peer(peer_id)
        })
    }

    pub(super) fn handle_new_proto_block(
        &mut self,
        era_id: EraId,
        proto_block: ProtoBlock,
        block_context: BlockContext,
    ) -> Effects<Event<I>> {
        if !self.era_supervisor.is_bonded(era_id) {
            warn!(era = era_id.0, "new proto block in outdated era");
            return Effects::new();
        }
        let accusations = self
            .era_supervisor
            .iter_past(era_id, self.era_supervisor.bonded_eras())
            .flat_map(|e_id| self.era(e_id).consensus.validators_with_evidence())
            .unique()
            .filter(|pub_key| !self.era(era_id).slashed.contains(pub_key))
            .cloned()
            .collect();
        let candidate_block =
            CandidateBlock::new(proto_block, block_context.timestamp(), accusations);
        self.delegate_to_era(era_id, move |consensus, rng| {
            consensus.propose(candidate_block, block_context, rng)
        })
    }

    pub(super) fn handle_linear_chain_block(
        &mut self,
        block: Block,
        responder: Responder<Option<FinalitySignature>>,
    ) -> Effects<Event<I>> {
        // TODO: Delete once `EraSupervisor` gets removed from the joiner reactor.
        if !self.era_supervisor.is_initialized() {
            // enqueue
            self.era_supervisor
                .enqueued_requests
                .push_back(ConsensusRequest::HandleLinearBlock(
                    Box::new(block),
                    responder,
                ));
            return Effects::new();
        }
        let our_pk = self.era_supervisor.public_signing_key;
        let our_sk = self.era_supervisor.secret_signing_key.clone();
        let era_id = block.header().era_id();
        self.era_supervisor.executed_block(block.header());
        let maybe_fin_sig = if self.era_supervisor.is_validator_in(&our_pk, era_id) {
            let block_hash = block.hash();
            Some(FinalitySignature::new(
                *block_hash,
                era_id,
                &our_sk,
                our_pk,
                &mut self.rng,
            ))
        } else {
            None
        };
        let mut effects = responder.respond(maybe_fin_sig).ignore();
        if era_id < self.era_supervisor.current_era {
            trace!(era = era_id.0, "executed block in old era");
            return effects;
        }
        if block.header().is_switch_block() {
            // if the block is a switch block, we have to get the validators for the new era and
            // create it, before we can say we handled the block
            let new_era_id = era_id.successor();
            let effect = match self.era_supervisor.booking_block_height(new_era_id) {
                Some(booking_block_height) => self
                    .effect_builder
                    .get_block_at_height_from_storage(booking_block_height)
                    .event(move |booking_block| Event::CreateNewEra {
                        block: Box::new(block),
                        booking_block_hash: booking_block
                            .map_or_else(|| Err(booking_block_height), |block| Ok(*block.hash())),
                    }),
                None => {
                    // If there's no booking block for the new era
                    // (b/c it would have been from before Genesis, upgrade or emergency restart),
                    // use a "zero" block hash. This should not hurt the security of the leader
                    // selection algorithm.
                    let zero_booking_block_hash = BlockHash::default();
                    self.effect_builder
                        .immediately()
                        .event(move |_| Event::CreateNewEra {
                            block: Box::new(block),
                            booking_block_hash: Ok(zero_booking_block_hash),
                        })
                }
            };
            effects.extend(effect);
        } else {
            // if it's not a switch block, we can already declare it handled
            effects.extend(self.effect_builder.announce_block_handled(block).ignore());
        }
        effects
    }

    pub(super) fn handle_deactivate_era(
        &mut self,
        era_id: EraId,
        old_faulty_num: usize,
        delay: Duration,
    ) -> Effects<Event<I>> {
        let era = if let Some(era) = self.era_supervisor.active_eras.get_mut(&era_id) {
            era
        } else {
            warn!(era = era_id.0, "trying to deactivate obsolete era");
            return Effects::new();
        };
        let faulty_num = era.consensus.validators_with_evidence().len();
        if faulty_num == old_faulty_num {
            info!(era = era_id.0, "stop voting in era");
            era.consensus.deactivate_validator();
            if self.should_upgrade_after(&era_id) {
                // If the next era is at or after the upgrade activation point, stop the node.
                info!(era = era_id.0, "shutting down for upgrade");
                self.era_supervisor.stop_for_upgrade = true;
            }
            Effects::new()
        } else {
            let deactivate_era = move |_| Event::DeactivateEra {
                era_id,
                faulty_num,
                delay,
            };
            self.effect_builder.set_timeout(delay).event(deactivate_era)
        }
    }

    pub(super) fn handle_initialize_eras(
        &mut self,
        key_blocks: HashMap<EraId, BlockHeader>,
        booking_blocks: HashMap<EraId, BlockHash>,
        validators: BTreeMap<PublicKey, U512>,
        timestamp: Timestamp,
        genesis_start_time: Option<Timestamp>,
    ) -> Effects<Event<I>> {
        let result_map = self.era_supervisor.handle_initialize_eras(
            key_blocks,
            booking_blocks,
            validators,
            timestamp,
            genesis_start_time,
        );

        let effects = result_map
            .into_iter()
            .flat_map(|(era_id, results)| self.handle_consensus_outcomes(era_id, results))
            .collect();

        info!("finished initializing era supervisor");
        info!(?self.era_supervisor, "current eras");

        effects
    }

    ///  Creates new era.
    pub(super) fn handle_create_new_era(
        &mut self,
        switch_block: Block,
        booking_block_hash: BlockHash,
    ) -> Effects<Event<I>> {
        let (era_end, next_era_validators_weights) = match (
            switch_block.header().era_end(),
            switch_block.header().next_era_validator_weights(),
        ) {
            (Some(era_end), Some(next_era_validator_weights)) => {
                (era_end, next_era_validator_weights)
            }
            _ => {
                return fatal!(
                    self.effect_builder,
                    "attempted to create a new era with a non-switch block: {}",
                    switch_block
                )
                .ignore()
            }
        };
        let newly_slashed = era_end.equivocators.clone();
        let era_id = switch_block.header().era_id().successor();
        info!(era = era_id.0, "era created");
        let seed = EraSupervisor::<I>::era_seed(
            booking_block_hash,
            switch_block.header().accumulated_seed(),
        );
        trace!(%seed, "the seed for {}: {}", era_id, seed);
        let slashed = self
            .era_supervisor
            .iter_past_other(era_id, self.era_supervisor.bonded_eras())
            .flat_map(|e_id| &self.era_supervisor.active_eras[&e_id].newly_slashed)
            .chain(&newly_slashed)
            .cloned()
            .collect();
        let outcomes = self.era_supervisor.new_era(
            era_id,
            Timestamp::now(), // TODO: This should be passed in.
            next_era_validators_weights.clone(),
            newly_slashed,
            slashed,
            seed,
            switch_block.header().timestamp(),
            switch_block.height() + 1,
        );
        let mut effects = self.handle_consensus_outcomes(era_id, outcomes);
        effects.extend(
            self.effect_builder
                .announce_block_handled(switch_block)
                .ignore(),
        );
        effects
    }

    pub(super) fn resolve_validity(
        &mut self,
        era_id: EraId,
        sender: I,
        proto_block: ProtoBlock,
        timestamp: Timestamp,
        valid: bool,
    ) -> Effects<Event<I>> {
        self.era_supervisor.metrics.proposed_block();
        let mut effects = Effects::new();
        if !valid {
            warn!(
                %sender,
                era = %era_id.0,
                "invalid consensus value; disconnecting from the sender"
            );
            effects.extend(self.disconnect(sender));
        }
        let candidate_blocks = if let Some(era) = self.era_supervisor.active_eras.get_mut(&era_id) {
            era.resolve_validity(&proto_block, timestamp, valid)
        } else {
            return effects;
        };
        for candidate_block in candidate_blocks {
            effects.extend(self.delegate_to_era(era_id, |consensus, rng| {
                consensus.resolve_validity(&candidate_block, valid, rng)
            }));
        }
        effects
    }

    fn handle_consensus_outcomes<T>(&mut self, era_id: EraId, outcomes: T) -> Effects<Event<I>>
    where
        T: IntoIterator<Item = ProtocolOutcome<I, ClContext>>,
    {
        outcomes
            .into_iter()
            .flat_map(|result| self.handle_consensus_outcome(era_id, result))
            .collect()
    }

    /// Returns `true` if any of the most recent eras has evidence against the validator with key
    /// `pub_key`.
    fn has_evidence(&self, era_id: EraId, pub_key: PublicKey) -> bool {
        self.era_supervisor
            .iter_past(era_id, self.era_supervisor.bonded_eras())
            .any(|eid| self.era(eid).consensus.has_evidence(&pub_key))
    }

    /// Returns the era with the specified ID. Panics if it does not exist.
    fn era(&self, era_id: EraId) -> &Era<I> {
        &self.era_supervisor.active_eras[&era_id]
    }

    /// Returns the era with the specified ID mutably. Panics if it does not exist.
    fn era_mut(&mut self, era_id: EraId) -> &mut Era<I> {
        self.era_supervisor.active_eras.get_mut(&era_id).unwrap()
    }

    fn handle_consensus_outcome(
        &mut self,
        era_id: EraId,
        consensus_result: ProtocolOutcome<I, ClContext>,
    ) -> Effects<Event<I>> {
        match consensus_result {
            ProtocolOutcome::InvalidIncomingMessage(_, sender, error) => {
                warn!(
                    %sender,
                    %error,
                    "invalid incoming message to consensus instance; disconnecting from the sender"
                );
                self.disconnect(sender)
            }
            ProtocolOutcome::Disconnect(sender) => {
                warn!(
                    %sender,
                    "disconnecting from the sender of invalid data"
                );
                self.disconnect(sender)
            }
            ProtocolOutcome::CreatedGossipMessage(out_msg) => {
                // TODO: we'll want to gossip instead of broadcast here
                self.effect_builder
                    .broadcast_message(era_id.message(out_msg).into())
                    .ignore()
            }
            ProtocolOutcome::CreatedTargetedMessage(out_msg, to) => self
                .effect_builder
                .send_message(to, era_id.message(out_msg).into())
                .ignore(),
            ProtocolOutcome::ScheduleTimer(timestamp, timer_id) => {
                let timediff = timestamp.saturating_diff(Timestamp::now());
                self.effect_builder
                    .set_timeout(timediff.into())
                    .event(move |_| Event::Timer {
                        era_id,
                        timestamp,
                        timer_id,
                    })
            }
            ProtocolOutcome::QueueAction(action_id) => self
                .effect_builder
                .immediately()
                .event(move |()| Event::Action { era_id, action_id }),
            ProtocolOutcome::CreateNewBlock {
                block_context,
                past_values,
            } => {
                let past_deploys = past_values
                    .iter()
                    .flat_map(|candidate| BlockLike::deploys(candidate.proto_block()))
                    .cloned()
                    .collect();
                self.effect_builder
                    .request_proto_block(
                        block_context,
                        past_deploys,
                        self.era_supervisor.next_block_height,
                        self.rng.gen(),
                    )
                    .event(move |(proto_block, block_context)| Event::NewProtoBlock {
                        era_id,
                        proto_block,
                        block_context,
                    })
            }
            ProtocolOutcome::FinalizedBlock(CpFinalizedBlock {
                value,
                timestamp,
                height,
                terminal_block_data,
                equivocators,
                proposer,
            }) => {
                let era = self.era_supervisor.active_eras.get_mut(&era_id).unwrap();
                era.add_accusations(&equivocators);
                era.add_accusations(value.accusations());
                // If this is the era's last block, it contains rewards. Everyone who is accused in
                // the block or seen as equivocating via the consensus protocol gets slashed.
                let era_end = terminal_block_data.map(|tbd| EraReport {
                    rewards: tbd.rewards,
                    // TODO: In the first 90 days we don't slash, and we just report all
                    // equivocators as "inactive" instead. Change this back 90 days after launch,
                    // and put era.accusations() into equivocators instead of inactive_validators.
                    equivocators: vec![],
                    inactive_validators: tbd
                        .inactive_validators
                        .into_iter()
                        .chain(era.accusations())
                        .collect(),
                });
                let finalized_block = FinalizedBlock::new(
                    value.into(),
                    timestamp,
                    era_end,
                    era_id,
                    era.start_height + height,
                    proposer,
                );
                self.era_supervisor
                    .metrics
                    .finalized_block(&finalized_block);
                // Announce the finalized proto block.
                let mut effects = self
                    .effect_builder
                    .announce_finalized_block(finalized_block.clone())
                    .ignore();
                self.era_supervisor.next_block_height = finalized_block.height() + 1;
                if finalized_block.era_report().is_some() {
                    // This was the era's last block. Schedule deactivating this era.
                    let delay = Timestamp::now().saturating_diff(timestamp).into();
                    let faulty_num = era.consensus.validators_with_evidence().len();
                    let deactivate_era = move |_| Event::DeactivateEra {
                        era_id,
                        faulty_num,
                        delay,
                    };
                    effects.extend(self.effect_builder.set_timeout(delay).event(deactivate_era));
                }
                // Request execution of the finalized block.
                effects.extend(self.effect_builder.execute_block(finalized_block).ignore());
                self.era_supervisor.update_consensus_pause();
                effects
            }
            ProtocolOutcome::ValidateConsensusValue(sender, candidate_block, timestamp) => {
                if !self.era_supervisor.is_bonded(era_id) {
                    return Effects::new();
                }
                let proto_block = candidate_block.proto_block().clone();
                let missing_evidence: Vec<PublicKey> = candidate_block
                    .accusations()
                    .iter()
                    .filter(|pub_key| !self.has_evidence(era_id, **pub_key))
                    .cloned()
                    .collect();
                let mut effects = Effects::new();
                for pub_key in missing_evidence.iter().cloned() {
                    let msg = ConsensusMessage::EvidenceRequest { era_id, pub_key };
                    effects.extend(
                        self.effect_builder
                            .send_message(sender.clone(), msg.into())
                            .ignore(),
                    );
                }
                self.era_mut(era_id)
                    .add_candidate(candidate_block, missing_evidence);
                effects.extend(
                    self.effect_builder
                        .validate_block(sender.clone(), proto_block, timestamp)
                        .event(move |(valid, proto_block)| Event::ResolveValidity {
                            era_id,
                            sender,
                            proto_block,
                            timestamp,
                            valid,
                        }),
                );
                effects
            }
            ProtocolOutcome::NewEvidence(pub_key) => {
                info!(%pub_key, era = era_id.0, "validator equivocated");
                let mut effects = self
                    .effect_builder
                    .announce_fault_event(era_id, pub_key, Timestamp::now())
                    .ignore();
                for e_id in (era_id.0..=(era_id.0 + self.era_supervisor.bonded_eras())).map(EraId) {
                    let candidate_blocks =
                        if let Some(era) = self.era_supervisor.active_eras.get_mut(&e_id) {
                            era.resolve_evidence(&pub_key)
                        } else {
                            continue;
                        };
                    for candidate_block in candidate_blocks {
                        effects.extend(self.delegate_to_era(e_id, |consensus, rng| {
                            consensus.resolve_validity(&candidate_block, true, rng)
                        }));
                    }
                }
                effects
            }
            ProtocolOutcome::SendEvidence(sender, pub_key) => self
                .era_supervisor
                .iter_past_other(era_id, self.era_supervisor.bonded_eras())
                .flat_map(|e_id| {
                    self.delegate_to_era(e_id, |consensus, _| {
                        consensus.request_evidence(sender.clone(), &pub_key)
                    })
                })
                .collect(),
            ProtocolOutcome::WeAreFaulty => Default::default(),
            ProtocolOutcome::DoppelgangerDetected => Default::default(),
            ProtocolOutcome::FttExceeded => {
                let eb = self.effect_builder;
                eb.set_timeout(Duration::from_millis(FTT_EXCEEDED_SHUTDOWN_DELAY_MILLIS))
                    .then(move |_| fatal!(eb, "too many faulty validators"))
                    .ignore()
            }
        }
    }

    /// Emits a fatal error if the consensus state is still empty.
    pub(super) fn shutdown_if_necessary(&self) -> Effects<Event<I>> {
        let should_emit_error = self
            .era_supervisor
            .active_eras
            .iter()
            .all(|(_, era)| !era.consensus.has_received_messages());
        if should_emit_error {
            fatal!(
                self.effect_builder,
                "Consensus shutting down due to inability to participate in the network; \
                inactive era = {}",
                self.era_supervisor.current_era
            )
            .ignore()
        } else {
            Default::default()
        }
    }

    pub(crate) fn finished_joining(&mut self, now: Timestamp) -> Effects<Event<I>> {
        let outcomes = self.era_supervisor.finished_joining(now);
        self.handle_consensus_outcomes(self.era_supervisor.current_era, outcomes)
    }

    /// Handles registering an upgrade activation point.
    pub(super) fn got_upgrade_activation_point(
        &mut self,
        activation_point: ActivationPoint,
    ) -> Effects<Event<I>> {
        debug!("got {}", activation_point);
        self.era_supervisor.next_upgrade_activation_point = Some(activation_point);
        Effects::new()
    }

    /// Returns whether validator is bonded in an era.
    pub(super) fn is_bonded_validator(
        &self,
        era_id: EraId,
        vid: PublicKey,
        responder: Responder<bool>,
    ) -> Effects<Event<I>> {
        let is_bonded = self
            .era_supervisor
            .active_eras
            .get(&era_id)
            .map_or(false, |cp| cp.is_bonded_validator(&vid));
        responder.respond(is_bonded).ignore()
    }

    pub(super) fn status(
        &self,
        responder: Responder<(PublicKey, Option<TimeDiff>)>,
    ) -> Effects<Event<I>> {
        let public_key = self.era_supervisor.public_signing_key;
        let round_length = self
            .era_supervisor
            .active_eras
            .get(&self.era_supervisor.current_era)
            .and_then(|era| era.consensus.next_round_length());
        responder.respond((public_key, round_length)).ignore()
    }

    fn disconnect(&self, sender: I) -> Effects<Event<I>> {
        self.effect_builder
            .announce_disconnect_from_peer(sender)
            .ignore()
    }

    pub(super) fn should_upgrade_after(&self, era_id: &EraId) -> bool {
        match self.era_supervisor.next_upgrade_activation_point {
            None => false,
            Some(upgrade_point) => upgrade_point.should_upgrade(&era_id),
        }
    }
}

/// Computes the instance ID for an era, given the era ID and the chainspec hash.
fn instance_id(protocol_config: &ProtocolConfig, era_id: EraId) -> Digest {
    let mut result = [0; Digest::LENGTH];
    let mut hasher = VarBlake2b::new(Digest::LENGTH).expect("should create hasher");

    hasher.update(protocol_config.chainspec_hash.as_ref());
    hasher.update(era_id.0.to_le_bytes());

    hasher.finalize_variable(|slice| {
        result.copy_from_slice(slice);
    });
    result.into()
}

/// The number of past eras whose validators are still bonded. After this many eras, a former
/// validator is allowed to withdraw their stake, so their signature can't be trusted anymore.
///
/// A node keeps `2 * bonded_eras` past eras around, because the oldest bonded era could still
/// receive blocks that refer to `bonded_eras` before that.
fn bonded_eras(protocol_config: &ProtocolConfig) -> u64 {
    protocol_config.unbonding_delay - protocol_config.auction_delay
}

/// The oldest era whose validators are still bonded.
// This is public because it's used in reactor::validator::tests.
pub(crate) fn oldest_bonded_era(protocol_config: &ProtocolConfig, current_era: EraId) -> EraId {
    current_era
        .saturating_sub(bonded_eras(protocol_config))
        .max(protocol_config.last_activation_point)
}<|MERGE_RESOLUTION|>--- conflicted
+++ resolved
@@ -562,13 +562,9 @@
                 // The validator set was read from the global state: there's no key block for era 0.
                 validators = activation_era_validators.clone();
                 start_height = 0;
-<<<<<<< HEAD
-                era_start_time = genesis_start_time;
-                seed = 0;
-=======
                 era_start_time =
                     genesis_start_time.expect("must have genesis start time if era ID is 0");
->>>>>>> a635f0a8
+                seed = 0;
             } else {
                 let key_block = key_blocks.get(&era_id).expect("missing key block");
                 // If this is not era 0, there must be a key block for it.
