--- conflicted
+++ resolved
@@ -41,11 +41,7 @@
         traits::{ConsensusValueT, Context},
         ActionId, TimerId,
     },
-<<<<<<< HEAD
-    types::{Chainspec, TimeDiff, Timestamp},
-=======
-    types::{NodeId, TimeDiff, Timestamp},
->>>>>>> 53ff12a5
+    types::{Chainspec, NodeId, TimeDiff, Timestamp},
     NodeRng,
 };
 
