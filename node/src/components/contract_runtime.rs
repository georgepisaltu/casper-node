//! Contract Runtime component.
mod config;
mod operations;
mod types;

use std::{
    collections::{BTreeMap, HashMap, VecDeque},
    fmt::{self, Debug, Formatter},
    sync::Arc,
    time::Instant,
};

pub use config::Config;
use semver::Version;
use smallvec::SmallVec;

pub use types::{EraValidatorsRequest, ValidatorWeightsByEraIdRequest};

use datasize::DataSize;
use derive_more::From;
use lmdb::DatabaseFlags;
use prometheus::{self, Histogram, HistogramOpts, IntGauge, Registry};
use thiserror::Error;
use tracing::{debug, error, trace};

use casper_execution_engine::{
    core::engine_state::{
        self, genesis::GenesisResult, step::EvictItem, DeployItem, EngineConfig, EngineState,
        ExecuteRequest, GetEraValidatorsError, GetEraValidatorsRequest, RewardItem, SlashItem,
        StepRequest, StepResult,
    },
    shared::newtypes::{Blake2bHash, CorrelationId},
    storage::{
        error::lmdb::Error as StorageLmdbError, global_state::lmdb::LmdbGlobalState,
        protocol_data_store::lmdb::LmdbProtocolDataStore,
        transaction_source::lmdb::LmdbEnvironment, trie_store::lmdb::LmdbTrieStore,
    },
};
use casper_types::{
    system::auction::ValidatorWeights, ExecutionResult, ProtocolVersion, PublicKey, U512,
};

use crate::{
    components::Component,
    crypto::hash::Digest,
    effect::{
        announcements::ContractRuntimeAnnouncement,
        requests::{ConsensusRequest, ContractRuntimeRequest, LinearChainRequest, StorageRequest},
        EffectBuilder, EffectExt, Effects,
    },
    types::{
        Block, BlockHash, BlockHeader, BlockLike, Chainspec, Deploy, DeployHash, DeployHeader,
        FinalizedBlock, NodeId,
    },
    utils::WithDir,
    NodeRng, StorageConfig,
};

/// Contract runtime component event.
#[derive(Debug, From)]
pub enum Event {
    /// A request made of the contract runtime component.
    #[from]
    Request(Box<ContractRuntimeRequest>),
    /// Indicates that block has already been finalized and executed in the past.
    BlockAlreadyExists(Box<Block>),
    /// Indicates that a block is not known yet, and needs to be executed.
    BlockIsNew(Box<FinalizedBlock>),

    /// Results received by the contract runtime.
    #[from]
    Result(Box<ContractRuntimeResult>),
}

/// Contract runtime component event.
#[derive(Debug, From)]
pub enum ContractRuntimeResult {
    /// Received all requested deploys.
    GetDeploysResult {
        /// The block that needs the deploys for execution.
        finalized_block: FinalizedBlock,
        /// Contents of deploys. All deploys are expected to be present in the storage component.
        deploys: VecDeque<Deploy>,
    },
    /// Received a parent result.
    GetParentResult {
        /// The block that needs the deploys for execution.
        finalized_block: FinalizedBlock,
        /// Contents of deploys. All deploys are expected to be present in the storage component.
        deploys: VecDeque<Deploy>,
        /// Parent of the newly finalized block.
        /// If it's the first block after Genesis then `parent` is `None`.
        parent: Option<(BlockHash, Digest, Digest)>,
    },
    /// The result of running the step on a switch block.
    RunStepResult {
        /// State of this request.
        state: Box<RequestState>,
        /// The result.
        result: Result<StepResult, engine_state::Error>,
    },
    /// Once a block is executed and committed, re-enter evented flow.
    ExecutedAndCommitted(Box<RequestState>),
}

/// Convenience trait for ContractRuntime's accepted event types.
pub trait ReactorEventT:
    From<Event>
    + From<StorageRequest>
    + From<LinearChainRequest<NodeId>>
    + From<ContractRuntimeRequest>
    + From<ContractRuntimeAnnouncement>
    + From<ConsensusRequest>
    + Send
{
}

impl<REv> ReactorEventT for REv where
    REv: From<Event>
        + From<StorageRequest>
        + From<LinearChainRequest<NodeId>>
        + From<ContractRuntimeRequest>
        + From<ContractRuntimeAnnouncement>
        + From<ConsensusRequest>
        + Send
{
}

#[derive(DataSize, Debug)]
struct ExecutedBlockSummary {
    hash: BlockHash,
    state_root_hash: Digest,
    accumulated_seed: Digest,
}

type BlockHeight = u64;

/// The contract runtime components.
#[derive(DataSize)]
pub struct ContractRuntime {
    initial_state: InitialState,
    engine_state: Arc<EngineState<LmdbGlobalState>>,
    metrics: Arc<ContractRuntimeMetrics>,

    protocol_version: ProtocolVersion,

    /// A mapping from proto block to executed block's ID and post-state hash, to allow
    /// identification of a parent block's details once a finalized block has been executed.
    ///
    /// The key is a tuple of block's height (it's a linear chain so it's monotonically
    /// increasing), and the `ExecutedBlockSummary` is derived from the executed block which is
    /// created from that proto block.
    parent_map: HashMap<BlockHeight, ExecutedBlockSummary>,

    /// Finalized blocks waiting for their pre-state hash to start executing.
    exec_queue: HashMap<BlockHeight, (FinalizedBlock, VecDeque<Deploy>)>,
}

impl Debug for ContractRuntime {
    fn fmt(&self, f: &mut Formatter<'_>) -> fmt::Result {
        f.debug_struct("ContractRuntime").finish()
    }
}

/// Metrics for the contract runtime component.
#[derive(Debug)]
pub struct ContractRuntimeMetrics {
    run_execute: Histogram,
    apply_effect: Histogram,
    commit_upgrade: Histogram,
    run_query: Histogram,
    commit_step: Histogram,
    get_balance: Histogram,
    get_validator_weights: Histogram,
    get_era_validators: Histogram,
    get_era_validator_weights_by_era_id: Histogram,
    get_bids: Histogram,
    missing_trie_keys: Histogram,
    put_trie: Histogram,
    read_trie: Histogram,
    /// The current chain height.
    pub chain_height: IntGauge,
}

/// Value of upper bound of histogram.
const EXPONENTIAL_BUCKET_START: f64 = 0.01;

/// Multiplier of previous upper bound for next bound.
const EXPONENTIAL_BUCKET_FACTOR: f64 = 2.0;

/// Bucket count, with the last bucket going to +Inf which will not be included in the results.
/// - start = 0.01, factor = 2.0, count = 10
/// - start * factor ^ count = 0.01 * 2.0 ^ 10 = 10.24
/// - Values above 10.24 (f64 seconds here) will not fall in a bucket that is kept.
const EXPONENTIAL_BUCKET_COUNT: usize = 10;

const RUN_EXECUTE_NAME: &str = "contract_runtime_run_execute";
const RUN_EXECUTE_HELP: &str = "tracking run of engine_state.run_execute in seconds.";
const APPLY_EFFECT_NAME: &str = "contract_runtime_apply_commit";
const APPLY_EFFECT_HELP: &str = "tracking run of engine_state.apply_effect in seconds.";
const RUN_QUERY_NAME: &str = "contract_runtime_run_query";
const RUN_QUERY_HELP: &str = "tracking run of engine_state.run_query in seconds.";
const COMMIT_STEP_NAME: &str = "contract_runtime_commit_step";
const COMMIT_STEP_HELP: &str = "tracking run of engine_state.commit_step in seconds.";
const COMMIT_UPGRADE_NAME: &str = "contract_runtime_commit_upgrade";
const COMMIT_UPGRADE_HELP: &str = "tracking run of engine_state.commit_upgrade in seconds";
const GET_BALANCE_NAME: &str = "contract_runtime_get_balance";
const GET_BALANCE_HELP: &str = "tracking run of engine_state.get_balance in seconds.";
const GET_VALIDATOR_WEIGHTS_NAME: &str = "contract_runtime_get_validator_weights";
const GET_VALIDATOR_WEIGHTS_HELP: &str =
    "tracking run of engine_state.get_validator_weights in seconds.";
const GET_ERA_VALIDATORS_NAME: &str = "contract_runtime_get_era_validators";
const GET_ERA_VALIDATORS_HELP: &str = "tracking run of engine_state.get_era_validators in seconds.";
const GET_ERA_VALIDATORS_WEIGHT_BY_ERA_ID_NAME: &str =
    "contract_runtime_get_era_validator_weights_by_era_id";
const GET_ERA_VALIDATORS_WEIGHT_BY_ERA_ID_HELP: &str =
    "tracking run of engine_state.get_era_validator_weights_by_era_id in seconds.";
const GET_BIDS_NAME: &str = "contract_runtime_get_bids";
const GET_BIDS_HELP: &str = "tracking run of engine_state.get_bids in seconds.";
const READ_TRIE_NAME: &str = "contract_runtime_read_trie";
const READ_TRIE_HELP: &str = "tracking run of engine_state.read_trie in seconds.";
const PUT_TRIE_NAME: &str = "contract_runtime_put_trie";
const PUT_TRIE_HELP: &str = "tracking run of engine_state.put_trie in seconds.";
const MISSING_TRIE_KEYS_NAME: &str = "contract_runtime_missing_trie_keys";
const MISSING_TRIE_KEYS_HELP: &str = "tracking run of engine_state.missing_trie_keys in seconds.";

/// Create prometheus Histogram and register.
fn register_histogram_metric(
    registry: &Registry,
    metric_name: &str,
    metric_help: &str,
) -> Result<Histogram, prometheus::Error> {
    let common_buckets = prometheus::exponential_buckets(
        EXPONENTIAL_BUCKET_START,
        EXPONENTIAL_BUCKET_FACTOR,
        EXPONENTIAL_BUCKET_COUNT,
    )?;
    let histogram_opts = HistogramOpts::new(metric_name, metric_help).buckets(common_buckets);
    let histogram = Histogram::with_opts(histogram_opts)?;
    registry.register(Box::new(histogram.clone()))?;
    Ok(histogram)
}

impl ContractRuntimeMetrics {
    /// Constructor of metrics which creates and registers metrics objects for use.
    fn new(registry: &Registry) -> Result<Self, prometheus::Error> {
        let chain_height = IntGauge::new("chain_height", "current chain height")?;
        registry.register(Box::new(chain_height.clone()))?;
        Ok(ContractRuntimeMetrics {
            chain_height,
            run_execute: register_histogram_metric(registry, RUN_EXECUTE_NAME, RUN_EXECUTE_HELP)?,
            apply_effect: register_histogram_metric(
                registry,
                APPLY_EFFECT_NAME,
                APPLY_EFFECT_HELP,
            )?,
            run_query: register_histogram_metric(registry, RUN_QUERY_NAME, RUN_QUERY_HELP)?,
            commit_step: register_histogram_metric(registry, COMMIT_STEP_NAME, COMMIT_STEP_HELP)?,
            commit_upgrade: register_histogram_metric(
                registry,
                COMMIT_UPGRADE_NAME,
                COMMIT_UPGRADE_HELP,
            )?,
            get_balance: register_histogram_metric(registry, GET_BALANCE_NAME, GET_BALANCE_HELP)?,
            get_validator_weights: register_histogram_metric(
                registry,
                GET_VALIDATOR_WEIGHTS_NAME,
                GET_VALIDATOR_WEIGHTS_HELP,
            )?,
            get_era_validators: register_histogram_metric(
                registry,
                GET_ERA_VALIDATORS_NAME,
                GET_ERA_VALIDATORS_HELP,
            )?,
            get_era_validator_weights_by_era_id: register_histogram_metric(
                registry,
                GET_ERA_VALIDATORS_WEIGHT_BY_ERA_ID_NAME,
                GET_ERA_VALIDATORS_WEIGHT_BY_ERA_ID_HELP,
            )?,
            get_bids: register_histogram_metric(registry, GET_BIDS_NAME, GET_BIDS_HELP)?,
            read_trie: register_histogram_metric(registry, READ_TRIE_NAME, READ_TRIE_HELP)?,
            put_trie: register_histogram_metric(registry, PUT_TRIE_NAME, PUT_TRIE_HELP)?,
            missing_trie_keys: register_histogram_metric(
                registry,
                MISSING_TRIE_KEYS_NAME,
                MISSING_TRIE_KEYS_HELP,
            )?,
        })
    }
}

impl<REv: ReactorEventT> Component<REv> for ContractRuntime
where
    REv: From<Event> + Send,
{
    type Event = Event;
    type ConstructionError = ConfigError;

    fn handle_event(
        &mut self,
        effect_builder: EffectBuilder<REv>,
        _rng: &mut NodeRng,
        event: Self::Event,
    ) -> Effects<Self::Event> {
        match event {
            Event::Request(request) => {
                match *request {
                    ContractRuntimeRequest::GetProtocolData {
                        protocol_version,
                        responder,
                    } => {
                        let result = self
                            .engine_state
                            .get_protocol_data(protocol_version)
                            .map(|inner| inner.map(Box::new));

                        responder.respond(result).ignore()
                    }
                    ContractRuntimeRequest::CommitGenesis {
                        chainspec,
                        responder,
                    } => {
                        let result = self.commit_genesis(chainspec);
                        responder.respond(result).ignore()
                    }
                    ContractRuntimeRequest::Upgrade {
                        upgrade_config,
                        responder,
                    } => {
                        trace!(?upgrade_config, "upgrade");
                        let engine_state = Arc::clone(&self.engine_state);
                        let metrics = Arc::clone(&self.metrics);
                        async move {
                            let correlation_id = CorrelationId::new();
                            let start = Instant::now();
                            let result =
                                engine_state.commit_upgrade(correlation_id, *upgrade_config);
                            metrics
                                .commit_upgrade
                                .observe(start.elapsed().as_secs_f64());
                            trace!(?result, "upgrade result");
                            responder.respond(result).await
                        }
                        .ignore()
                    }
                    ContractRuntimeRequest::Query {
                        query_request,
                        responder,
                    } => {
                        trace!(?query_request, "query");
                        let engine_state = Arc::clone(&self.engine_state);
                        let metrics = Arc::clone(&self.metrics);
                        async move {
                            let correlation_id = CorrelationId::new();
                            let start = Instant::now();
                            let result = engine_state.run_query(correlation_id, query_request);
                            metrics.run_query.observe(start.elapsed().as_secs_f64());
                            trace!(?result, "query result");
                            responder.respond(result).await
                        }
                        .ignore()
                    }
                    ContractRuntimeRequest::GetBalance {
                        balance_request,
                        responder,
                    } => {
                        trace!(?balance_request, "balance");
                        let engine_state = Arc::clone(&self.engine_state);
                        let metrics = Arc::clone(&self.metrics);
                        async move {
                            let correlation_id = CorrelationId::new();
                            let start = Instant::now();
                            let result = engine_state.get_purse_balance(
                                correlation_id,
                                balance_request.state_hash(),
                                balance_request.purse_uref(),
                            );
                            metrics.get_balance.observe(start.elapsed().as_secs_f64());
                            trace!(?result, "balance result");
                            responder.respond(result).await
                        }
                        .ignore()
                    }
                    ContractRuntimeRequest::IsBonded {
                        state_root_hash,
                        era_id,
                        protocol_version,
                        public_key: validator_key,
                        responder,
                    } => {
                        trace!(era=%era_id, public_key = %validator_key, "is validator bonded request");
                        let engine_state = Arc::clone(&self.engine_state);
                        let metrics = Arc::clone(&self.metrics);
                        let request =
                            GetEraValidatorsRequest::new(state_root_hash.into(), protocol_version);
                        async move {
                            let correlation_id = CorrelationId::new();
                            let start = Instant::now();
                            let era_validators =
                                engine_state.get_era_validators(correlation_id, request);
                            metrics
                                .get_validator_weights
                                .observe(start.elapsed().as_secs_f64());
                            trace!(?era_validators, "is validator bonded result");
                            let is_bonded = era_validators.and_then(|validator_map| {
                                match validator_map.get(&era_id.0) {
                                    None => Err(GetEraValidatorsError::EraValidatorsMissing),
                                    Some(era_validators) => {
                                        Ok(era_validators.contains_key(&validator_key))
                                    }
                                }
                            });
                            responder.respond(is_bonded).await
                        }
                        .ignore()
                    }
                    ContractRuntimeRequest::GetEraValidators { request, responder } => {
                        trace!(?request, "get era validators request");
                        let engine_state = Arc::clone(&self.engine_state);
                        let metrics = Arc::clone(&self.metrics);
                        // Increment the counter to track the amount of times GetEraValidators was
                        // requested.
                        async move {
                            let correlation_id = CorrelationId::new();
                            let start = Instant::now();
                            let era_validators =
                                engine_state.get_era_validators(correlation_id, request.into());
                            metrics
                                .get_era_validators
                                .observe(start.elapsed().as_secs_f64());
                            trace!(?era_validators, "get era validators response");
                            responder.respond(era_validators).await
                        }
                        .ignore()
                    }
                    ContractRuntimeRequest::GetValidatorWeightsByEraId { request, responder } => {
                        trace!(?request, "get validator weights by era id request");
                        let engine_state = Arc::clone(&self.engine_state);
                        let metrics = Arc::clone(&self.metrics);
                        // Increment the counter to track the amount of times
                        // GetEraValidatorsByEraId was requested.
                        async move {
                            let correlation_id = CorrelationId::new();
                            let start = Instant::now();
                            let era_id = request.era_id().into();
                            let era_validators =
                                engine_state.get_era_validators(correlation_id, request.into());
                            let result: Result<Option<ValidatorWeights>, GetEraValidatorsError> =
                                match era_validators {
                                    Ok(era_validators) => {
                                        let validator_weights =
                                            era_validators.get(&era_id).cloned();
                                        Ok(validator_weights)
                                    }
                                    Err(GetEraValidatorsError::EraValidatorsMissing) => Ok(None),
                                    Err(error) => Err(error),
                                };
                            metrics
                                .get_era_validator_weights_by_era_id
                                .observe(start.elapsed().as_secs_f64());
                            trace!(?result, "get validator weights by era id response");
                            responder.respond(result).await
                        }
                        .ignore()
                    }
                    ContractRuntimeRequest::Step {
                        step_request,
                        responder,
                    } => {
                        trace!(?step_request, "step request");
                        let engine_state = Arc::clone(&self.engine_state);
                        let metrics = Arc::clone(&self.metrics);
                        async move {
                            let correlation_id = CorrelationId::new();
                            let start = Instant::now();
                            let result = engine_state.commit_step(correlation_id, step_request);
                            metrics.commit_step.observe(start.elapsed().as_secs_f64());
                            trace!(?result, "step response");
                            responder.respond(result).await
                        }
                        .ignore()
                    }
                    ContractRuntimeRequest::ReadTrie {
                        trie_key,
                        responder,
                    } => {
                        trace!(?trie_key, "read_trie request");
                        let engine_state = Arc::clone(&self.engine_state);
                        let metrics = Arc::clone(&self.metrics);
                        async move {
                            let correlation_id = CorrelationId::new();
                            let start = Instant::now();
                            let result = engine_state.read_trie(correlation_id, trie_key);
                            metrics.read_trie.observe(start.elapsed().as_secs_f64());
                            let result = match result {
                                Ok(result) => result,
                                Err(error) => {
                                    error!(?error, "read_trie_request");
                                    None
                                }
                            };
                            trace!(?result, "read_trie response");
                            responder.respond(result).await
                        }
                        .ignore()
                    }
                    ContractRuntimeRequest::PutTrie { trie, responder } => {
                        trace!(?trie, "put_trie request");
                        let engine_state = Arc::clone(&self.engine_state);
                        let metrics = Arc::clone(&self.metrics);
                        async move {
                            let correlation_id = CorrelationId::new();
                            let start = Instant::now();
                            let result = engine_state
                                .put_trie_and_find_missing_descendant_trie_keys(
                                    correlation_id,
                                    &*trie,
                                );
                            metrics.put_trie.observe(start.elapsed().as_secs_f64());
                            trace!(?result, "put_trie response");
                            responder.respond(result).await
                        }
                        .ignore()
                    }
                    ContractRuntimeRequest::MissingTrieKeys {
                        trie_key,
                        responder,
                    } => {
                        trace!(?trie_key, "missing_trie_keys request");
                        let engine_state = Arc::clone(&self.engine_state);
                        let metrics = Arc::clone(&self.metrics);
                        async move {
                            let correlation_id = CorrelationId::new();
                            let start = Instant::now();
                            let result = engine_state.missing_trie_keys(correlation_id, trie_key);
                            metrics.read_trie.observe(start.elapsed().as_secs_f64());
                            trace!(?result, "missing_trie_keys response");
                            responder.respond(result).await
                        }
                        .ignore()
                    }
                    ContractRuntimeRequest::ExecuteBlock(finalized_block) => {
                        debug!(?finalized_block, "execute block");
                        effect_builder
                            .get_block_at_height_local(finalized_block.height())
                            .event(move |maybe_block| {
                                maybe_block.map(Box::new).map_or_else(
                                    || Event::BlockIsNew(Box::new(finalized_block)),
                                    Event::BlockAlreadyExists,
                                )
                            })
                    }
                    ContractRuntimeRequest::GetBids {
                        get_bids_request,
                        responder,
                    } => {
                        trace!(?get_bids_request, "get bids request");
                        let engine_state = Arc::clone(&self.engine_state);
                        let metrics = Arc::clone(&self.metrics);
                        async move {
                            let correlation_id = CorrelationId::new();
                            let start = Instant::now();
                            let result = engine_state.get_bids(correlation_id, get_bids_request);
                            metrics.get_bids.observe(start.elapsed().as_secs_f64());
                            trace!(?result, "get bids result");
                            responder.respond(result).await
                        }
                        .ignore()
                    }
                }
            }
            Event::BlockAlreadyExists(block) => {
                effect_builder.handle_linear_chain_block(*block).ignore()
            }
            // If we haven't executed the block before in the past (for example during
            // joining), do it now.
            Event::BlockIsNew(finalized_block) => {
                self.get_deploys(effect_builder, *finalized_block)
            }
            Event::Result(contract_runtime_result) => match *contract_runtime_result {
                ContractRuntimeResult::GetDeploysResult {
                    finalized_block,
                    deploys,
                } => {
                    trace!(total = %deploys.len(), ?deploys, "fetched deploys");
                    self.handle_get_deploys_result(effect_builder, finalized_block, deploys)
                }

                ContractRuntimeResult::GetParentResult {
                    finalized_block,
                    deploys,
                    parent,
                } => {
                    trace!(parent_found = %parent.is_some(), finalized_height = %finalized_block.height(), "fetched parent");
                    let parent_summary = parent.map(|(hash, accumulated_seed, state_root_hash)| {
                        ExecutedBlockSummary {
                            hash,
                            state_root_hash,
                            accumulated_seed,
                        }
                    });
                    self.handle_get_parent_result(
                        effect_builder,
                        finalized_block,
                        deploys,
                        parent_summary,
                    )
                }

                ContractRuntimeResult::RunStepResult { mut state, result } => {
                    trace!(?result, "run step result");
                    match result {
                        Ok(StepResult::Success {
                            post_state_hash,
                            next_era_validators,
                        }) => {
                            state.state_root_hash = post_state_hash.into();
                            self.finalize_block_execution(
                                effect_builder,
                                state,
                                Some(next_era_validators),
                            )
                        }
                        _ => {
                            // When step fails, the auction process is broken and we should panic.
                            error!(?result, "run step failed - internal contract runtime error");
                            panic!("unable to run step");
                        }
                    }
                }
<<<<<<< HEAD
                ContractRuntimeResult::ExecutedAndCommitted(state) => {
                    self.execute_all_deploys_or_finalize_block_or_step(effect_builder, state)
=======
                .ignore()
            }
            Event::Request(ContractRuntimeRequest::MissingTrieKeys {
                trie_key,
                responder,
            }) => {
                trace!(?trie_key, "missing_trie_keys request");
                let engine_state = Arc::clone(&self.engine_state);
                let metrics = Arc::clone(&self.metrics);
                async move {
                    let correlation_id = CorrelationId::new();
                    let result = task::spawn_blocking(move || {
                        let start = Instant::now();
                        let result = engine_state.missing_trie_keys(correlation_id, vec![trie_key]);
                        metrics.read_trie.observe(start.elapsed().as_secs_f64());
                        result
                    })
                    .await
                    .expect("should run");
                    trace!(?result, "missing_trie_keys response");
                    responder.respond(result).await
>>>>>>> 90c04488
                }
            },
        }
    }
}

/// Error returned from mis-configuring the contract runtime component.
#[derive(Debug, Error)]
pub enum ConfigError {
    /// Error initializing the LMDB environment.
    #[error("failed to initialize LMDB environment for contract runtime: {0}")]
    Lmdb(#[from] StorageLmdbError),
    /// Error initializing metrics.
    #[error("failed to initialize metrics for contract runtime: {0}")]
    Prometheus(#[from] prometheus::Error),
}

impl ContractRuntime {
    pub(crate) fn new(
        initial_state_root_hash: Digest,
        initial_block_header: Option<&BlockHeader>,
        protocol_version: Version,
        storage_config: WithDir<StorageConfig>,
        contract_runtime_config: &Config,
        registry: &Registry,
    ) -> Result<Self, ConfigError> {
        let initial_state = InitialState::new(initial_state_root_hash, initial_block_header);
        let path = storage_config.with_dir(storage_config.value().path.clone());
        let environment = Arc::new(LmdbEnvironment::new(
            path.as_path(),
            contract_runtime_config.max_global_state_size(),
            contract_runtime_config.max_readers(),
        )?);

        let trie_store = Arc::new(LmdbTrieStore::new(
            &environment,
            None,
            DatabaseFlags::empty(),
        )?);

        let protocol_data_store = Arc::new(LmdbProtocolDataStore::new(
            &environment,
            None,
            DatabaseFlags::empty(),
        )?);

        let global_state = LmdbGlobalState::empty(environment, trie_store, protocol_data_store)?;
        let engine_config = EngineConfig::new();

        let engine_state = Arc::new(EngineState::new(global_state, engine_config));

        let metrics = Arc::new(ContractRuntimeMetrics::new(registry)?);
        Ok(ContractRuntime {
            initial_state,
            protocol_version: ProtocolVersion::from_parts(
                protocol_version.major as u32,
                protocol_version.minor as u32,
                protocol_version.patch as u32,
            ),
            parent_map: HashMap::new(),
            exec_queue: HashMap::new(),
            engine_state,
            metrics,
        })
    }

    /// Commits a genesis using a chainspec
    fn commit_genesis(
        &self,
        chainspec: Arc<Chainspec>,
    ) -> Result<GenesisResult, engine_state::Error> {
        let correlation_id = CorrelationId::new();
        let genesis_config_hash = chainspec.hash();
        let protocol_version = ProtocolVersion::from_parts(
            chainspec.protocol_config.version.major as u32,
            chainspec.protocol_config.version.minor as u32,
            chainspec.protocol_config.version.patch as u32,
        );
        // Transforms a chainspec into a valid genesis config for execution engine.
        let ee_config = chainspec.as_ref().into();
        self.engine_state.commit_genesis(
            correlation_id,
            genesis_config_hash.into(),
            protocol_version,
            &ee_config,
        )
    }

    /// Retrieve trie keys for the integrity check.
    pub fn trie_store_check(&self, trie_keys: Vec<Blake2bHash>) -> Vec<Blake2bHash> {
        let correlation_id = CorrelationId::new();
        match self
            .engine_state
            .missing_trie_keys(correlation_id, trie_keys)
        {
            Ok(keys) => keys,
            Err(error) => panic!("Error in retrieving keys for DB check: {:?}", error),
        }
    }

    pub(crate) fn set_initial_state(
        &mut self,
        initial_state_root_hash: Digest,
        initial_block_header: Option<&BlockHeader>,
    ) {
        self.initial_state = InitialState::new(initial_state_root_hash, initial_block_header);
    }

    /// Adds the "parent map" to the instance of `ContractRuntime`.
    ///
    /// When transitioning from `joiner` to `validator` states we need
    /// to carry over the last finalized block so that the next blocks in the linear chain
    /// have the state to build on.
    pub(crate) fn set_parent_map_from_block(&mut self, lfb: Option<Block>) {
        let parent_map = lfb
            .into_iter()
            .map(|block| {
                (
                    block.height(),
                    ExecutedBlockSummary {
                        hash: *block.hash(),
                        state_root_hash: *block.state_root_hash(),
                        accumulated_seed: block.header().accumulated_seed(),
                    },
                )
            })
            .collect();
        self.parent_map = parent_map;
    }

    /// Gets the deploy(s) of the given finalized block from storage.
    fn get_deploys<REv: ReactorEventT>(
        &mut self,
        effect_builder: EffectBuilder<REv>,
        finalized_block: FinalizedBlock,
    ) -> Effects<Event> {
        let deploy_hashes = finalized_block
            .proto_block()
            .deploys()
            .iter()
            .map(|hash| **hash)
            .collect::<SmallVec<_>>();
        if deploy_hashes.is_empty() {
            let result_event = move |_| {
                Event::Result(Box::new(ContractRuntimeResult::GetDeploysResult {
                    finalized_block,
                    deploys: VecDeque::new(),
                }))
            };
            return effect_builder.immediately().event(result_event);
        }

        let era_id = finalized_block.era_id();
        let height = finalized_block.height();

        // Get all deploys in order they appear in the finalized block.
        effect_builder
            .get_deploys_from_storage(deploy_hashes)
            .event(move |result| {
                Event::Result(Box::new(ContractRuntimeResult::GetDeploysResult {
                    finalized_block,
                    deploys: result
                        .into_iter()
                        // Assumes all deploys are present
                        .map(|maybe_deploy| {
                            maybe_deploy.unwrap_or_else(|| {
                                panic!(
                                "deploy for block in era={} and height={} is expected to exist \
                                in the storage",
                                era_id, height
                            )
                            })
                        })
                        .collect(),
                }))
            })
    }

    /// Creates and announces the linear chain block.
    fn finalize_block_execution<REv: ReactorEventT>(
        &mut self,
        effect_builder: EffectBuilder<REv>,
        state: Box<RequestState>,
        next_era_validator_weights: Option<BTreeMap<PublicKey, U512>>,
    ) -> Effects<Event> {
        // The state hash of the last execute-commit cycle is used as the block's post state
        // hash.
        let next_height = state.finalized_block.height() + 1;
        // Update the metric.
        self.metrics
            .chain_height
            .set(state.finalized_block.height() as i64);
        let block = self.create_block(
            state.finalized_block,
            state.state_root_hash,
            next_era_validator_weights,
        );

        let mut effects = effect_builder
            .announce_linear_chain_block(block, state.execution_results)
            .ignore();
        // If the child is already finalized, start execution.
        if let Some((finalized_block, deploys)) = self.exec_queue.remove(&next_height) {
            effects.extend(self.handle_get_deploys_result(
                effect_builder,
                finalized_block,
                deploys,
            ));
        }
        effects
    }

    fn execute_all_deploys_or_finalize_block_or_step<REv: ReactorEventT>(
        &mut self,
        effect_builder: EffectBuilder<REv>,
        state: Box<RequestState>,
    ) -> Effects<Event> {
        if state.remaining_deploys.is_empty() {
            self.finalize_block_or_step(effect_builder, state)
        } else {
            self.execute_all_deploys_in_block(state)
        }
    }

    fn finalize_block_or_step<REv: ReactorEventT>(
        &mut self,
        effect_builder: EffectBuilder<REv>,
        state: Box<RequestState>,
    ) -> Effects<Event> {
        let era_end = match state.finalized_block.era_report() {
            Some(era_end) => era_end,
            // Not at a switch block, so we don't need to have next_era_validators when
            // constructing the next block
            None => return self.finalize_block_execution(effect_builder, state, None),
        };
        let reward_items = era_end
            .rewards
            .iter()
            .map(|(&vid, &value)| RewardItem::new(vid, value))
            .collect();
        let slash_items = era_end
            .equivocators
            .iter()
            .map(|&vid| SlashItem::new(vid))
            .collect();
        let evict_items = era_end
            .inactive_validators
            .iter()
            .map(|&vid| EvictItem::new(vid))
            .collect();
        let era_end_timestamp_millis = state.finalized_block.timestamp().millis();
        let request = StepRequest {
            pre_state_hash: state.state_root_hash.into(),
            protocol_version: self.protocol_version,
            reward_items,
            slash_items,
            evict_items,
            run_auction: true,
            next_era_id: state.finalized_block.era_id().successor().into(),
            era_end_timestamp_millis,
        };
        effect_builder.run_step(request).event(|result| {
            Event::Result(Box::new(ContractRuntimeResult::RunStepResult {
                state,
                result,
            }))
        })
    }

    fn execute_all_deploys_in_block(&mut self, mut state: Box<RequestState>) -> Effects<Event> {
        let engine_state = Arc::clone(&self.engine_state);
        let metrics = Arc::clone(&self.metrics);
        let protocol_version = self.protocol_version;
        let block_time = state.finalized_block.timestamp().millis();
        let proposer = state.finalized_block.proposer();
        async move {
            for deploy in state.remaining_deploys.drain(..) {
                let deploy_hash = *deploy.id();
                let deploy_header = deploy.header().clone();
                let deploy_item = DeployItem::from(deploy);

                let execute_request = ExecuteRequest::new(
                    state.state_root_hash.into(),
                    block_time,
                    vec![Ok(deploy_item)],
                    protocol_version,
                    proposer,
                );

                // TODO: this is currently working coincidentally because we are passing only one
                // deploy_item per exec. The execution results coming back from the ee lacks the
                // mapping between deploy_hash and execution result, and this outer logic is
                // enriching it with the deploy hash. If we were passing multiple deploys per exec
                // the relation between the deploy and the execution results would be lost.
                let result =
                    operations::execute(engine_state.clone(), metrics.clone(), execute_request)
                        .await;

                trace!(%deploy_hash, ?result, "deploy execution result");
                // As for now a given state is expected to exist.
                let execution_results = result.unwrap();
                match operations::commit_execution_effects(
                    engine_state.clone(),
                    metrics.clone(),
                    state.state_root_hash,
                    deploy_hash,
                    execution_results,
                )
                .await
                {
                    Ok((state_hash, execution_result)) => {
                        state
                            .execution_results
                            .insert(deploy_hash, (deploy_header, execution_result));
                        state.state_root_hash = state_hash;
                    }
                    // When commit fails we panic as we'll not be able to execute the next
                    // block.
                    Err(_err) => panic!("unable to commit"),
                }
            }
            state
        }
        .event(|state| Event::Result(Box::new(ContractRuntimeResult::ExecutedAndCommitted(state))))
    }

    fn handle_get_deploys_result<REv: ReactorEventT>(
        &mut self,
        effect_builder: EffectBuilder<REv>,
        finalized_block: FinalizedBlock,
        deploys: VecDeque<Deploy>,
    ) -> Effects<Event> {
        if let Some(state_root_hash) = self.pre_state_hash(&finalized_block) {
            let state = Box::new(RequestState {
                finalized_block,
                remaining_deploys: deploys,
                execution_results: HashMap::new(),
                state_root_hash,
            });
            self.execute_all_deploys_or_finalize_block_or_step(effect_builder, state)
        } else {
            // Didn't find parent in the `parent_map` cache.
            // Read it from the storage.
            let height = finalized_block.height();
            effect_builder
                .get_block_at_height_local(height - 1)
                .event(|parent| {
                    Event::Result(Box::new(ContractRuntimeResult::GetParentResult {
                        finalized_block,
                        deploys,
                        parent: parent.map(|b| {
                            (
                                *b.hash(),
                                b.header().accumulated_seed(),
                                *b.state_root_hash(),
                            )
                        }),
                    }))
                })
        }
    }

    fn handle_get_parent_result<REv: ReactorEventT>(
        &mut self,
        effect_builder: EffectBuilder<REv>,
        finalized_block: FinalizedBlock,
        deploys: VecDeque<Deploy>,
        parent: Option<ExecutedBlockSummary>,
    ) -> Effects<Event> {
        match parent {
            None => {
                let height = finalized_block.height();
                debug!("no pre-state hash for height {}", height);
                // re-check the parent map - the parent might have been executed in the meantime!
                if let Some(state_root_hash) = self.pre_state_hash(&finalized_block) {
                    let state = Box::new(RequestState {
                        finalized_block,
                        remaining_deploys: deploys,
                        execution_results: HashMap::new(),
                        state_root_hash,
                    });
                    self.execute_all_deploys_or_finalize_block_or_step(effect_builder, state)
                } else {
                    // The parent block has not been executed yet; delay handling.
                    self.exec_queue.insert(height, (finalized_block, deploys));
                    Effects::new()
                }
            }
            Some(parent_summary) => {
                // Parent found in the storage.
                // Insert into `parent_map` cache.
                // It will be removed in `create_block` method.
                self.parent_map
                    .insert(finalized_block.height().saturating_sub(1), parent_summary);
                self.handle_get_deploys_result(effect_builder, finalized_block, deploys)
            }
        }
    }

    fn create_block(
        &mut self,
        finalized_block: FinalizedBlock,
        state_root_hash: Digest,
        next_era_validator_weights: Option<BTreeMap<PublicKey, U512>>,
    ) -> Block {
        let (parent_summary_hash, parent_seed) = if self.is_initial_block_child(&finalized_block) {
            // The first block after the initial one: get initial block summary if we have one, or
            // if not, this should be the genesis child and so we take the default values.
            (
                self.initial_state
                    .block_summary
                    .as_ref()
                    .map(|summary| summary.hash)
                    .unwrap_or_else(|| BlockHash::new(Digest::default())),
                self.initial_state
                    .block_summary
                    .as_ref()
                    .map(|summary| summary.accumulated_seed)
                    .unwrap_or_default(),
            )
        } else {
            let parent_block_height = finalized_block.height() - 1;
            let summary = self
                .parent_map
                .remove(&parent_block_height)
                .unwrap_or_else(|| panic!("failed to take {:?}", parent_block_height));
            (summary.hash, summary.accumulated_seed)
        };
        let block_height = finalized_block.height();
        let block = Block::new(
            parent_summary_hash,
            parent_seed,
            state_root_hash,
            finalized_block,
            next_era_validator_weights,
            self.protocol_version,
        );
        let summary = ExecutedBlockSummary {
            hash: *block.hash(),
            state_root_hash,
            accumulated_seed: block.header().accumulated_seed(),
        };
        let _ = self.parent_map.insert(block_height, summary);
        block
    }

    fn pre_state_hash(&mut self, finalized_block: &FinalizedBlock) -> Option<Digest> {
        if self.is_initial_block_child(finalized_block) {
            Some(self.initial_state.state_root_hash)
        } else {
            // Try to get the parent's post-state-hash from the `parent_map`.
            // We're subtracting 1 from the height as we want to get _parent's_ post-state hash.
            let parent_block_height = finalized_block.height() - 1;
            self.parent_map
                .get(&parent_block_height)
                .map(|summary| summary.state_root_hash)
        }
    }

    /// Returns true if the `finalized_block` is an immediate child of the initial block, ie.
    /// either genesis or the highest known block at the time of initializing the component.
    fn is_initial_block_child(&self, finalized_block: &FinalizedBlock) -> bool {
        finalized_block.height() == self.initial_state.child_height
    }
}

/// Holds the state of an ongoing execute-commit cycle spawned from a given `Event::Request`.
#[derive(Debug)]
pub struct RequestState {
    /// Finalized block for this request.
    pub finalized_block: FinalizedBlock,
    /// Deploys which have still to be executed.
    pub remaining_deploys: VecDeque<Deploy>,
    /// A collection of results of executing the deploys.
    pub execution_results: HashMap<DeployHash, (DeployHeader, ExecutionResult)>,
    /// Current state root hash of global storage.  Is initialized with the parent block's
    /// state hash, and is updated after each commit.
    pub state_root_hash: Digest,
}

#[derive(DataSize, Debug, Default)]
struct InitialState {
    /// Height of the child of the highest known block at the time of initializing the component.
    /// Required for the block executor to know when to stop looking for parent blocks when getting
    /// the pre-state hash for execution. With upgrades, we could get a wrong hash if we went too
    /// far.
    child_height: u64,
    /// Summary of the highest known block.
    block_summary: Option<ExecutedBlockSummary>,
    /// Initial state root hash.
    state_root_hash: Digest,
}

impl InitialState {
    fn new(state_root_hash: Digest, block_header: Option<&BlockHeader>) -> Self {
        let block_summary = block_header.map(|hdr| ExecutedBlockSummary {
            hash: hdr.hash(),
            state_root_hash,
            accumulated_seed: hdr.accumulated_seed(),
        });
        Self {
            child_height: block_header.map_or(0, |hdr| hdr.height() + 1),
            block_summary,
            state_root_hash,
        }
    }
}<|MERGE_RESOLUTION|>--- conflicted
+++ resolved
@@ -522,23 +522,6 @@
                         }
                         .ignore()
                     }
-                    ContractRuntimeRequest::MissingTrieKeys {
-                        trie_key,
-                        responder,
-                    } => {
-                        trace!(?trie_key, "missing_trie_keys request");
-                        let engine_state = Arc::clone(&self.engine_state);
-                        let metrics = Arc::clone(&self.metrics);
-                        async move {
-                            let correlation_id = CorrelationId::new();
-                            let start = Instant::now();
-                            let result = engine_state.missing_trie_keys(correlation_id, trie_key);
-                            metrics.read_trie.observe(start.elapsed().as_secs_f64());
-                            trace!(?result, "missing_trie_keys response");
-                            responder.respond(result).await
-                        }
-                        .ignore()
-                    }
                     ContractRuntimeRequest::ExecuteBlock(finalized_block) => {
                         debug!(?finalized_block, "execute block");
                         effect_builder
@@ -563,6 +546,24 @@
                             let result = engine_state.get_bids(correlation_id, get_bids_request);
                             metrics.get_bids.observe(start.elapsed().as_secs_f64());
                             trace!(?result, "get bids result");
+                            responder.respond(result).await
+                        }
+                        .ignore()
+                    }
+                    ContractRuntimeRequest::MissingTrieKeys {
+                        trie_key,
+                        responder,
+                    } => {
+                        trace!(?trie_key, "missing_trie_keys request");
+                        let engine_state = Arc::clone(&self.engine_state);
+                        let metrics = Arc::clone(&self.metrics);
+                        async move {
+                            let correlation_id = CorrelationId::new();
+                            let start = Instant::now();
+                            let result =
+                                engine_state.missing_trie_keys(correlation_id, vec![trie_key]);
+                            metrics.read_trie.observe(start.elapsed().as_secs_f64());
+                            trace!(?result, "missing_trie_keys response");
                             responder.respond(result).await
                         }
                         .ignore()
@@ -628,32 +629,8 @@
                         }
                     }
                 }
-<<<<<<< HEAD
                 ContractRuntimeResult::ExecutedAndCommitted(state) => {
                     self.execute_all_deploys_or_finalize_block_or_step(effect_builder, state)
-=======
-                .ignore()
-            }
-            Event::Request(ContractRuntimeRequest::MissingTrieKeys {
-                trie_key,
-                responder,
-            }) => {
-                trace!(?trie_key, "missing_trie_keys request");
-                let engine_state = Arc::clone(&self.engine_state);
-                let metrics = Arc::clone(&self.metrics);
-                async move {
-                    let correlation_id = CorrelationId::new();
-                    let result = task::spawn_blocking(move || {
-                        let start = Instant::now();
-                        let result = engine_state.missing_trie_keys(correlation_id, vec![trie_key]);
-                        metrics.read_trie.observe(start.elapsed().as_secs_f64());
-                        result
-                    })
-                    .await
-                    .expect("should run");
-                    trace!(?result, "missing_trie_keys response");
-                    responder.respond(result).await
->>>>>>> 90c04488
                 }
             },
         }
