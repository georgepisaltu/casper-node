--- conflicted
+++ resolved
@@ -24,15 +24,9 @@
     protocol::Message,
     types::{
         Block, BlockAndDeploys, BlockHash, BlockHeader, BlockHeaderWithMetadata, BlockHeadersBatch,
-<<<<<<< HEAD
-        BlockHeadersBatchId, BlockSignatures, BlockWithMetadata, Deploy, DeployHash,
-        DeployWithFinalizedApprovals, FetcherItem, FinalizedApprovals, FinalizedApprovalsWithId,
-        Item, NodeId, TrieOrChunk, TrieOrChunkId,
-=======
         BlockHeadersBatchId, BlockSignatures, BlockWithMetadata, Deploy, DeployFinalizedApprovals,
-        DeployHash, DeployWithFinalizedApprovals, FetcherItem, FinalizedApprovals, Item, NodeId,
-        SyncLeap,
->>>>>>> 5bb8d87a
+        DeployHash, DeployWithFinalizedApprovals, FetcherItem, FinalizedApprovals,
+        FinalizedApprovalsWithId, Item, NodeId, SyncLeap, TrieOrChunk, TrieOrChunkId,
     },
     utils::Source,
     FetcherConfig, NodeRng,
