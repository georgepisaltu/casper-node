#![cfg(test)]
#![allow(unreachable_code)]

use std::sync::{Arc, Mutex};

use casper_node_macros::reactor;
use futures::FutureExt;
use tempfile::TempDir;
use thiserror::Error;

use super::*;
use crate::{
    components::{
        deploy_acceptor, in_memory_network::NetworkController, small_network::GossipedAddress,
        storage,
    },
    effect::{
        announcements::DeployAcceptorAnnouncement,
        incoming::{NetResponse, NetResponseIncoming},
        Responder,
    },
    fatal,
    protocol::Message,
    reactor::{Reactor as ReactorTrait, Runner},
    testing,
    testing::{
        network::{Network, NetworkedReactor},
        ConditionCheckReactor, TestRng,
    },
    types::{Deploy, DeployHash, NodeId},
    utils::{WithDir, RESOURCES_PATH},
};

const TIMEOUT: Duration = Duration::from_secs(1);

/// Error type returned by the test reactor.
#[derive(Debug, Error)]
enum Error {
    #[error("prometheus (metrics) error: {0}")]
    Metrics(#[from] prometheus::Error),
}

impl Drop for Reactor {
    fn drop(&mut self) {
        NetworkController::<Message>::remove_node(&self.network.node_id())
    }
}

#[derive(Debug)]
pub struct FetcherTestConfig {
    fetcher_config: Config,
    storage_config: storage::Config,
    deploy_acceptor_config: deploy_acceptor::Config,
    temp_dir: TempDir,
}

impl Default for FetcherTestConfig {
    fn default() -> Self {
        let (storage_config, temp_dir) = storage::Config::default_for_tests();
        FetcherTestConfig {
            fetcher_config: Default::default(),
            storage_config,
            deploy_acceptor_config: deploy_acceptor::Config::new(false),
            temp_dir,
        }
    }
}

reactor!(Reactor {
    type Config = FetcherTestConfig;

    components: {
        chainspec_loader = has_effects ChainspecLoader(
            &RESOURCES_PATH.join("local"),
            effect_builder
        );
        network = infallible InMemoryNetwork::<Message>(event_queue, rng);
        storage = Storage(
            &WithDir::new(cfg.temp_dir.path(), cfg.storage_config),
            chainspec_loader.hard_reset_to_start_of_era(),
            chainspec_loader.chainspec().protocol_config.version,
            false,
            &chainspec_loader.chainspec().network_config.name,
            chainspec_loader
                .chainspec()
                .highway_config
                .finality_threshold_fraction,
            chainspec_loader
                .chainspec()
                .protocol_config
                .last_emergency_restart,
            chainspec_loader
                .chainspec()
                .protocol_config
                .verifiable_chunked_hash_activation,
        );
        deploy_acceptor = DeployAcceptor(cfg.deploy_acceptor_config, &*chainspec_loader.chainspec(), registry);
        deploy_fetcher = Fetcher::<Deploy>(
            "deploy",
            cfg.fetcher_config,
            registry,
            chainspec_loader
                .chainspec()
                .protocol_config
                .verifiable_chunked_hash_activation);
    }

    events: {
        network = Event<Message>;
        deploy_fetcher = Event<Deploy>;
    }

    requests: {
        // This test contains no linear chain requests, so we panic if we receive any.
<<<<<<< HEAD
        NetworkRequest<NodeId, Message> -> network;
=======
        LinearChainRequest -> !;
        NetworkRequest<Message> -> network;
>>>>>>> 53ff12a5
        StorageRequest -> storage;
        StateStoreRequest -> storage;
        FetcherRequest<Deploy> -> deploy_fetcher;

        // The only contract runtime request will be the commit of genesis, which we discard.
        ContractRuntimeRequest -> #;
    }

    announcements: {
        // The deploy fetcher needs to be notified about new deploys.
<<<<<<< HEAD
        DeployAcceptorAnnouncement<NodeId> -> [deploy_fetcher];
=======
        DeployAcceptorAnnouncement -> [deploy_fetcher];
        NetworkAnnouncement<Message> -> [fn handle_message];
>>>>>>> 53ff12a5
        // Currently the RpcServerAnnouncement is misnamed - it solely tells of new deploys arriving
        // from a client.
        RpcServerAnnouncement -> [deploy_acceptor];
        ChainspecLoaderAnnouncement -> [!];

        // The `handle_net_response` function implements the entire "custom" logic found in this test
        // reactor, outside of routing.
        NetRequestIncoming -> [storage];
        NetResponseIncoming -> [fn handle_net_response];

        // There is no deploy gossiping going on.
        GossiperIncoming<Deploy> -> [!];

        // We are using an in-memory network, so we do not expect any gossiping of addresses.
        GossiperIncoming<GossipedAddress> -> [!];

        // We do not serve any other requests.
        TrieRequestIncoming -> [!];
        TrieResponseIncoming -> [!];

        // No consensus component.
        ConsensusMessageIncoming<NodeId> -> [!];
        FinalitySignatureIncoming -> [!];
        BlocklistAnnouncement<NodeId> -> [!];
    }
});

impl Reactor {
    fn handle_net_response(
        &mut self,
        effect_builder: EffectBuilder<ReactorEvent>,
        rng: &mut NodeRng,
<<<<<<< HEAD
        response: NetResponseIncoming,
=======
        network_announcement: NetworkAnnouncement<Message>,
>>>>>>> 53ff12a5
    ) -> Effects<ReactorEvent> {
        match response.message {
            NetResponse::Deploy(ref serialized_item) => {
                let deploy = match bincode::deserialize::<FetchedOrNotFound<Deploy, DeployHash>>(
                    serialized_item,
                ) {
                    Ok(FetchedOrNotFound::Fetched(deploy)) => Box::new(deploy),
                    Ok(FetchedOrNotFound::NotFound(deploy_hash)) => {
                        return fatal!(
                            effect_builder,
                            "peer did not have deploy with hash {}: {}",
                            deploy_hash,
                            response.sender,
                        )
                        .ignore();
                    }
                    Err(error) => {
                        return fatal!(
                            effect_builder,
                            "failed to decode deploy from {}: {}",
                            response.sender,
                            error
                        )
                        .ignore();
                    }
                };

                self.dispatch_event(
                    effect_builder,
                    rng,
                    ReactorEvent::DeployAcceptor(deploy_acceptor::Event::Accept {
                        deploy,
                        source: Source::Peer(response.sender),
                        maybe_responder: None,
                    }),
                )
            }
            _ => fatal!(
                effect_builder,
                "no support for anything but deploy responses in fetcher test"
            )
            .ignore(),
        }
    }
}

impl NetworkedReactor for Reactor {
    fn node_id(&self) -> NodeId {
        self.network.node_id()
    }
}

fn announce_deploy_received(
    deploy: Deploy,
    responder: Option<Responder<Result<(), deploy_acceptor::Error>>>,
) -> impl FnOnce(EffectBuilder<ReactorEvent>) -> Effects<ReactorEvent> {
    |effect_builder: EffectBuilder<ReactorEvent>| {
        effect_builder
            .announce_deploy_received(Box::new(deploy), responder)
            .ignore()
    }
}

type FetchedDeployResult = Arc<Mutex<(bool, Option<FetchResult<Deploy>>)>>;

fn fetch_deploy(
    deploy_hash: DeployHash,
    node_id: NodeId,
    fetched: FetchedDeployResult,
) -> impl FnOnce(EffectBuilder<ReactorEvent>) -> Effects<ReactorEvent> {
    move |effect_builder: EffectBuilder<ReactorEvent>| {
        effect_builder
            .fetch::<Deploy, NodeId>(deploy_hash, node_id)
            .then(move |deploy| async move {
                let mut result = fetched.lock().unwrap();
                result.0 = true;
                result.1 = Some(deploy);
            })
            .ignore()
    }
}

/// Store a deploy on a target node.
async fn store_deploy(
    deploy: &Deploy,
    node_id: &NodeId,
    network: &mut Network<Reactor>,
    responder: Option<Responder<Result<(), deploy_acceptor::Error>>>,
    rng: &mut TestRng,
) {
    network
        .process_injected_effect_on(node_id, announce_deploy_received(deploy.clone(), responder))
        .await;

    // cycle to deploy acceptor announcement
    network
        .crank_until(
            node_id,
            rng,
            move |event: &ReactorEvent| {
                matches!(
                    event,
                    ReactorEvent::DeployAcceptorAnnouncementNodeId(
                        DeployAcceptorAnnouncement::AcceptedNewDeploy { .. },
                    )
                )
            },
            TIMEOUT,
        )
        .await;
}

#[derive(Debug)]
enum ExpectedFetchedDeployResult {
    TimedOut,
    FromStorage {
        expected_deploy: Box<Deploy>,
    },
    FromPeer {
        expected_deploy: Box<Deploy>,
        expected_peer: NodeId,
    },
}

async fn assert_settled(
    node_id: &NodeId,
    deploy_hash: DeployHash,
<<<<<<< HEAD
    expected_result: ExpectedFetchedDeployResult,
=======
    expected_result: Option<FetchResult<Deploy>>,
>>>>>>> 53ff12a5
    fetched: FetchedDeployResult,
    network: &mut Network<Reactor>,
    rng: &mut TestRng,
    timeout: Duration,
) {
    let has_responded = |_nodes: &HashMap<NodeId, Runner<ConditionCheckReactor<Reactor>>>| {
        fetched.lock().unwrap().0
    };

    network.settle_on(rng, has_responded, timeout).await;

    let maybe_stored_deploy = network
        .nodes()
        .get(node_id)
        .unwrap()
        .reactor()
        .inner()
        .storage
        .get_deploy_by_hash(deploy_hash);

    // assert_eq!(expected_result.is_some(), maybe_stored_deploy.is_some());
    let actual_fetcher_result = fetched.lock().unwrap().1.clone();
    match (expected_result, actual_fetcher_result, maybe_stored_deploy) {
        // Timed-out case: should not have a stored deploy
        (ExpectedFetchedDeployResult::TimedOut, Some(Err(FetcherError::TimedOut { .. })), None) => {
        }
        // FromStorage case: expect deploy to correspond to item fetched, as well as stored item
        (
            ExpectedFetchedDeployResult::FromStorage { expected_deploy },
            Some(Ok(FetchedData::FromStorage { item })),
            Some(stored_deploy),
        ) if expected_deploy == item && stored_deploy == *item => {}
        // FromPeer case: deploys should correspond, storage should be present and correspond, and
        // peers should correspond.
        (
            ExpectedFetchedDeployResult::FromPeer {
                expected_deploy,
                expected_peer,
            },
            Some(Ok(FetchedData::FromPeer { item, peer })),
            Some(stored_deploy),
        ) if expected_deploy == item && stored_deploy == *item && expected_peer == peer => {}
        // Sad path case
        (expected_result, actual_fetcher_result, maybe_stored_deploy) => {
            panic!(
                "Expected result type {:?} but found {:?} (stored deploy is {:?})",
                expected_result, actual_fetcher_result, maybe_stored_deploy
            )
        }
    }
}

#[tokio::test]
async fn should_fetch_from_local() {
    const NETWORK_SIZE: usize = 1;

    NetworkController::<Message>::create_active();
    let (mut network, mut rng, node_ids) = {
        let mut network = Network::<Reactor>::new();
        let mut rng = TestRng::new();
        let node_ids = network.add_nodes(&mut rng, NETWORK_SIZE).await;
        (network, rng, node_ids)
    };

    // Create a random deploy.
    let deploy = Deploy::random_valid_native_transfer(&mut rng);

    // Store deploy on a node.
    let node_to_store_on = &node_ids[0];
    store_deploy(&deploy, node_to_store_on, &mut network, None, &mut rng).await;

    // Try to fetch the deploy from a node that holds it.
    let node_id = node_ids[0];
    let deploy_hash = *deploy.id();
    let fetched = Arc::new(Mutex::new((false, None)));
    network
        .process_injected_effect_on(
            &node_id,
            fetch_deploy(deploy_hash, node_id, Arc::clone(&fetched)),
        )
        .await;

    let expected_result = ExpectedFetchedDeployResult::FromStorage {
        expected_deploy: Box::new(deploy),
    };
    assert_settled(
        &node_id,
        deploy_hash,
        expected_result,
        fetched,
        &mut network,
        &mut rng,
        TIMEOUT,
    )
    .await;

    NetworkController::<Message>::remove_active();
}

#[tokio::test]
async fn should_fetch_from_peer() {
    const NETWORK_SIZE: usize = 2;

    NetworkController::<Message>::create_active();
    let (mut network, mut rng, node_ids) = {
        let mut network = Network::<Reactor>::new();
        let mut rng = TestRng::new();
        let node_ids = network.add_nodes(&mut rng, NETWORK_SIZE).await;
        (network, rng, node_ids)
    };

    // Create a random deploy.
    let deploy = Deploy::random_valid_native_transfer(&mut rng);

    // Store deploy on a node.
    let node_with_deploy = node_ids[0];
    store_deploy(&deploy, &node_with_deploy, &mut network, None, &mut rng).await;

    let node_without_deploy = node_ids[1];
    let deploy_hash = *deploy.id();
    let fetched = Arc::new(Mutex::new((false, None)));

    // Try to fetch the deploy from a node that does not hold it; should get from peer.
    network
        .process_injected_effect_on(
            &node_without_deploy,
            fetch_deploy(deploy_hash, node_with_deploy, Arc::clone(&fetched)),
        )
        .await;

    let expected_result = ExpectedFetchedDeployResult::FromPeer {
        expected_deploy: Box::new(deploy),
        expected_peer: node_with_deploy,
    };
    assert_settled(
        &node_without_deploy,
        deploy_hash,
        expected_result,
        fetched,
        &mut network,
        &mut rng,
        TIMEOUT,
    )
    .await;

    NetworkController::<Message>::remove_active();
}

#[tokio::test]
async fn should_timeout_fetch_from_peer() {
    const NETWORK_SIZE: usize = 2;

    NetworkController::<Message>::create_active();
    let (mut network, mut rng, node_ids) = {
        let mut network = Network::<Reactor>::new();
        let mut rng = TestRng::new();
        let node_ids = network.add_nodes(&mut rng, NETWORK_SIZE).await;
        (network, rng, node_ids)
    };

    // Create a random deploy.
    let deploy = Deploy::random_valid_native_transfer(&mut rng);
    let deploy_hash = *deploy.id();

    let holding_node = node_ids[0];
    let requesting_node = node_ids[1];

    // Store deploy on holding node.
    store_deploy(&deploy, &holding_node, &mut network, None, &mut rng).await;

    // Initiate requesting node asking for deploy from holding node.
    let fetched = Arc::new(Mutex::new((false, None)));
    network
        .process_injected_effect_on(
            &requesting_node,
            fetch_deploy(deploy_hash, holding_node, Arc::clone(&fetched)),
        )
        .await;

    // Crank until message sent from the requester.
    network
        .crank_until(
            &requesting_node,
            &mut rng,
            move |event: &ReactorEvent| {
                if let ReactorEvent::NetworkRequestNodeIdMessage(NetworkRequest::SendMessage {
                    payload,
                    ..
                }) = event
                {
                    matches!(**payload, Message::GetRequest { .. })
                } else {
                    false
                }
            },
            TIMEOUT,
        )
        .await;

    // Crank until the message is received by the holding node.
    network
        .crank_until(
            &holding_node,
            &mut rng,
            move |event: &ReactorEvent| {
                if let ReactorEvent::NetworkRequestNodeIdMessage(NetworkRequest::SendMessage {
                    payload,
                    ..
                }) = event
                {
                    matches!(**payload, Message::GetResponse { .. })
                } else {
                    false
                }
            },
            TIMEOUT,
        )
        .await;

    // Advance time.
    let duration_to_advance: Duration = Config::default().get_from_peer_timeout().into();
    let duration_to_advance = duration_to_advance + Duration::from_secs(10);
    testing::advance_time(duration_to_advance).await;

    // Settle the network, allowing timeout to avoid panic.
    let expected_result = ExpectedFetchedDeployResult::TimedOut;
    assert_settled(
        &requesting_node,
        deploy_hash,
        expected_result,
        fetched,
        &mut network,
        &mut rng,
        TIMEOUT,
    )
    .await;

    NetworkController::<Message>::remove_active();
}<|MERGE_RESOLUTION|>--- conflicted
+++ resolved
@@ -112,12 +112,7 @@
 
     requests: {
         // This test contains no linear chain requests, so we panic if we receive any.
-<<<<<<< HEAD
-        NetworkRequest<NodeId, Message> -> network;
-=======
-        LinearChainRequest -> !;
         NetworkRequest<Message> -> network;
->>>>>>> 53ff12a5
         StorageRequest -> storage;
         StateStoreRequest -> storage;
         FetcherRequest<Deploy> -> deploy_fetcher;
@@ -128,12 +123,7 @@
 
     announcements: {
         // The deploy fetcher needs to be notified about new deploys.
-<<<<<<< HEAD
-        DeployAcceptorAnnouncement<NodeId> -> [deploy_fetcher];
-=======
         DeployAcceptorAnnouncement -> [deploy_fetcher];
-        NetworkAnnouncement<Message> -> [fn handle_message];
->>>>>>> 53ff12a5
         // Currently the RpcServerAnnouncement is misnamed - it solely tells of new deploys arriving
         // from a client.
         RpcServerAnnouncement -> [deploy_acceptor];
@@ -166,11 +156,7 @@
         &mut self,
         effect_builder: EffectBuilder<ReactorEvent>,
         rng: &mut NodeRng,
-<<<<<<< HEAD
         response: NetResponseIncoming,
-=======
-        network_announcement: NetworkAnnouncement<Message>,
->>>>>>> 53ff12a5
     ) -> Effects<ReactorEvent> {
         match response.message {
             NetResponse::Deploy(ref serialized_item) => {
@@ -298,11 +284,7 @@
 async fn assert_settled(
     node_id: &NodeId,
     deploy_hash: DeployHash,
-<<<<<<< HEAD
     expected_result: ExpectedFetchedDeployResult,
-=======
-    expected_result: Option<FetchResult<Deploy>>,
->>>>>>> 53ff12a5
     fetched: FetchedDeployResult,
     network: &mut Network<Reactor>,
     rng: &mut TestRng,
