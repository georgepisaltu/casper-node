// Unrestricted event size is okay in tests.
#![allow(clippy::large_enum_variant)]
#![cfg(test)]
use std::{
    collections::{BTreeSet, HashMap},
    fmt::{self, Debug, Display, Formatter},
    iter,
};

use derive_more::From;
use num_rational::Ratio;
use prometheus::Registry;
use rand::Rng;
use reactor::ReactorEvent;
use serde::Serialize;
use tempfile::TempDir;
use thiserror::Error;
use tokio::time;
use tracing::debug;

use casper_execution_engine::{
    core::engine_state::DEFAULT_MAX_RUNTIME_CALL_STACK_HEIGHT,
    shared::{system_config::SystemConfig, wasm_config::WasmConfig},
};
use casper_types::ProtocolVersion;

use super::*;
use crate::{
    components::{
        contract_runtime::{self, ContractRuntime},
        deploy_acceptor::{self, DeployAcceptor},
        in_memory_network::{self, InMemoryNetwork, NetworkController},
        small_network::GossipedAddress,
        storage::{self, Storage},
    },
    effect::{
        announcements::{
            ContractRuntimeAnnouncement, ControlAnnouncement, DeployAcceptorAnnouncement,
            GossiperAnnouncement, RpcServerAnnouncement,
        },
        incoming::{
            ConsensusMessageIncoming, FinalitySignatureIncoming, NetRequestIncoming, NetResponse,
            NetResponseIncoming, TrieRequestIncoming, TrieResponseIncoming,
        },
        requests::{ConsensusRequest, ContractRuntimeRequest},
        Responder,
    },
    fatal,
    protocol::Message as NodeMessage,
    reactor::{self, EventQueueHandle, Runner},
    testing,
    testing::{
        network::{Network, NetworkedReactor},
        ConditionCheckReactor, TestRng,
    },
    types::{Chainspec, Deploy, NodeId},
    utils::{Loadable, WithDir},
    NodeRng,
};

const MAX_ASSOCIATED_KEYS: u32 = 100;

/// Top-level event for the reactor.
#[derive(Debug, From, Serialize)]
#[must_use]
enum Event {
    #[from]
    Network(in_memory_network::Event<NodeMessage>),
    #[from]
    Storage(storage::Event),
    #[from]
    DeployAcceptor(#[serde(skip_serializing)] deploy_acceptor::Event),
    #[from]
    DeployGossiper(super::Event<Deploy>),
    #[from]
    NetworkRequest(NetworkRequest<NodeMessage>),
    #[from]
    StorageRequest(StorageRequest),
    #[from]
<<<<<<< HEAD
    ControlAnnouncement(ControlAnnouncement),
=======
    NetworkAnnouncement(#[serde(skip_serializing)] NetworkAnnouncement<NodeMessage>),
>>>>>>> 53ff12a5
    #[from]
    RpcServerAnnouncement(#[serde(skip_serializing)] RpcServerAnnouncement),
    #[from]
    DeployAcceptorAnnouncement(#[serde(skip_serializing)] DeployAcceptorAnnouncement),
    #[from]
    DeployGossiperAnnouncement(#[serde(skip_serializing)] GossiperAnnouncement<Deploy>),
    #[from]
    ContractRuntime(contract_runtime::Event),
    #[from]
    ContractRuntimeRequest(ContractRuntimeRequest),
    #[from]
    ConsensusMessageIncoming(ConsensusMessageIncoming<NodeId>),
    #[from]
    DeployGossiperIncoming(GossiperIncoming<Deploy>),
    #[from]
    AddressGossiperIncoming(GossiperIncoming<GossipedAddress>),
    #[from]
    NetRequestIncoming(NetRequestIncoming),
    #[from]
    NetResponseIncoming(NetResponseIncoming),
    #[from]
    TrieRequestIncoming(TrieRequestIncoming),
    #[from]
    TrieResponseIncoming(TrieResponseIncoming),
    #[from]
    FinalitySignatureIncoming(FinalitySignatureIncoming),
}

impl ReactorEvent for Event {
    fn as_control(&self) -> Option<&ControlAnnouncement> {
        if let Self::ControlAnnouncement(ref ctrl_ann) = self {
            Some(ctrl_ann)
        } else {
            None
        }
    }
}

<<<<<<< HEAD
impl From<NetworkRequest<NodeId, Message<Deploy>>> for Event {
    fn from(request: NetworkRequest<NodeId, Message<Deploy>>) -> Self {
=======
impl From<ContractRuntimeRequest> for Event {
    fn from(contract_runtime_request: ContractRuntimeRequest) -> Self {
        Event::ContractRuntime(Box::new(contract_runtime_request))
    }
}

impl From<StorageRequest> for Event {
    fn from(request: StorageRequest) -> Self {
        Event::Storage(storage::Event::from(request))
    }
}

impl From<NetworkRequest<Message<Deploy>>> for Event {
    fn from(request: NetworkRequest<Message<Deploy>>) -> Self {
>>>>>>> 53ff12a5
        Event::NetworkRequest(request.map_payload(NodeMessage::from))
    }
}

impl From<ConsensusRequest> for Event {
    fn from(_request: ConsensusRequest) -> Self {
        unimplemented!("not implemented for gossiper tests")
    }
}

<<<<<<< HEAD
=======
impl From<LinearChainRequest> for Event {
    fn from(_request: LinearChainRequest) -> Self {
        unimplemented!("not implemented for gossiper tests")
    }
}

>>>>>>> 53ff12a5
impl From<ContractRuntimeAnnouncement> for Event {
    fn from(_request: ContractRuntimeAnnouncement) -> Self {
        unimplemented!("not implemented for gossiper tests")
    }
}

impl Display for Event {
    fn fmt(&self, formatter: &mut Formatter<'_>) -> fmt::Result {
        match self {
            Event::Network(event) => write!(formatter, "event: {}", event),
            Event::Storage(event) => write!(formatter, "storage: {}", event),
            Event::DeployAcceptor(event) => write!(formatter, "deploy acceptor: {}", event),
            Event::DeployGossiper(event) => write!(formatter, "deploy gossiper: {}", event),
            Event::StorageRequest(req) => write!(formatter, "storage request: {}", req),
            Event::NetworkRequest(req) => write!(formatter, "network request: {}", req),
            Event::ContractRuntimeRequest(req) => write!(formatter, "incoming: {}", req),
            Event::ControlAnnouncement(ctrl_ann) => write!(formatter, "control: {}", ctrl_ann),
            Event::RpcServerAnnouncement(ann) => {
                write!(formatter, "api server announcement: {}", ann)
            }
            Event::DeployAcceptorAnnouncement(ann) => {
                write!(formatter, "deploy-acceptor announcement: {}", ann)
            }
            Event::DeployGossiperAnnouncement(ann) => {
                write!(formatter, "deploy-gossiper announcement: {}", ann)
            }
            Event::ContractRuntime(event) => {
                write!(formatter, "contract-runtime event: {:?}", event)
            }
            Event::ConsensusMessageIncoming(inner) => write!(formatter, "incoming: {}", inner),
            Event::DeployGossiperIncoming(inner) => write!(formatter, "incoming: {}", inner),
            Event::AddressGossiperIncoming(inner) => write!(formatter, "incoming: {}", inner),
            Event::NetRequestIncoming(inner) => write!(formatter, "incoming: {}", inner),
            Event::NetResponseIncoming(inner) => write!(formatter, "incoming: {}", inner),
            Event::TrieRequestIncoming(inner) => write!(formatter, "incoming: {}", inner),
            Event::TrieResponseIncoming(inner) => write!(formatter, "incoming: {}", inner),
            Event::FinalitySignatureIncoming(inner) => write!(formatter, "incoming: {}", inner),
        }
    }
}

/// Error type returned by the test reactor.
#[derive(Debug, Error)]
enum Error {
    #[error("prometheus (metrics) error: {0}")]
    Metrics(#[from] prometheus::Error),
}

struct Reactor {
    network: InMemoryNetwork<NodeMessage>,
    storage: Storage,
    deploy_acceptor: DeployAcceptor,
    deploy_gossiper: Gossiper<Deploy, Event>,
    contract_runtime: ContractRuntime,
    _storage_tempdir: TempDir,
}

impl Drop for Reactor {
    fn drop(&mut self) {
        NetworkController::<NodeMessage>::remove_node(&self.network.node_id())
    }
}

impl reactor::Reactor for Reactor {
    type Event = Event;
    type Config = Config;
    type Error = Error;

    fn new(
        config: Self::Config,
        registry: &Registry,
        event_queue: EventQueueHandle<Self::Event>,
        rng: &mut NodeRng,
    ) -> Result<(Self, Effects<Self::Event>), Self::Error> {
        let network = NetworkController::create_node(event_queue, rng);

        // `verifiable_chunked_hash_activation` can be chosen arbitrarily
        let verifiable_chunked_hash_activation = rng.gen_range(0..=10);

        let (storage_config, storage_tempdir) = storage::Config::default_for_tests();
        let storage_withdir = WithDir::new(storage_tempdir.path(), storage_config);
        let storage = Storage::new(
            &storage_withdir,
            None,
            ProtocolVersion::from_parts(1, 0, 0),
            false,
            "test",
            Ratio::new(1, 3),
            None,
            verifiable_chunked_hash_activation.into(),
        )
        .unwrap();

        let contract_runtime_config = contract_runtime::Config::default();
        let contract_runtime = ContractRuntime::new(
            ProtocolVersion::from_parts(1, 0, 0),
            storage.root_path(),
            &contract_runtime_config,
            WasmConfig::default(),
            SystemConfig::default(),
            MAX_ASSOCIATED_KEYS,
            DEFAULT_MAX_RUNTIME_CALL_STACK_HEIGHT,
            registry,
            verifiable_chunked_hash_activation.into(),
        )
        .unwrap();

        let deploy_acceptor = DeployAcceptor::new(
            deploy_acceptor::Config::new(false),
            &Chainspec::from_resources("local"),
            registry,
        )
        .unwrap();
        let deploy_gossiper = Gossiper::new_for_partial_items(
            "deploy_gossiper",
            config,
            get_deploy_from_storage,
            registry,
        )?;

        let reactor = Reactor {
            network,
            storage,
            deploy_acceptor,
            deploy_gossiper,
            contract_runtime,
            _storage_tempdir: storage_tempdir,
        };

        let effects = Effects::new();

        Ok((reactor, effects))
    }

    fn dispatch_event(
        &mut self,
        effect_builder: EffectBuilder<Self::Event>,
        rng: &mut NodeRng,
        event: Event,
    ) -> Effects<Self::Event> {
        match event {
            Event::Storage(event) => reactor::wrap_effects(
                Event::Storage,
                self.storage.handle_event(effect_builder, rng, event),
            ),
            Event::DeployAcceptor(event) => reactor::wrap_effects(
                Event::DeployAcceptor,
                self.deploy_acceptor
                    .handle_event(effect_builder, rng, event),
            ),
            Event::DeployGossiper(event) => reactor::wrap_effects(
                Event::DeployGossiper,
                self.deploy_gossiper
                    .handle_event(effect_builder, rng, event),
            ),
            Event::NetworkRequest(request) => reactor::wrap_effects(
                Event::Network,
                self.network
                    .handle_event(effect_builder, rng, request.into()),
            ),
            Event::StorageRequest(request) => reactor::wrap_effects(
                Event::Storage,
                self.storage
                    .handle_event(effect_builder, rng, request.into()),
            ),
            Event::ControlAnnouncement(ctrl_ann) => {
                unreachable!("unhandled control announcement: {}", ctrl_ann)
            }
            Event::RpcServerAnnouncement(RpcServerAnnouncement::DeployReceived {
                deploy,
                responder,
            }) => {
                let event = deploy_acceptor::Event::Accept {
                    deploy,
                    source: Source::Client,
                    maybe_responder: responder,
                };
                self.dispatch_event(effect_builder, rng, Event::DeployAcceptor(event))
            }
            Event::DeployAcceptorAnnouncement(DeployAcceptorAnnouncement::AcceptedNewDeploy {
                deploy,
                source,
            }) => {
                let event = super::Event::ItemReceived {
                    item_id: *deploy.id(),
                    source,
                };
                self.dispatch_event(effect_builder, rng, Event::DeployGossiper(event))
            }
            Event::DeployAcceptorAnnouncement(DeployAcceptorAnnouncement::InvalidDeploy {
                deploy: _,
                source: _,
            }) => Effects::new(),
            Event::DeployGossiperAnnouncement(_ann) => {
                // We do not care about deploy gossiper announcements in the gossiper test.
                Effects::new()
            }
            Event::Network(event) => reactor::wrap_effects(
                Event::Network,
                self.network.handle_event(effect_builder, rng, event),
            ),
            Event::ContractRuntimeRequest(req) => reactor::wrap_effects(
                Event::ContractRuntime,
                self.contract_runtime
                    .handle_event(effect_builder, rng, req.into()),
            ),
            Event::ContractRuntime(event) => reactor::wrap_effects(
                Event::ContractRuntime,
                self.contract_runtime
                    .handle_event(effect_builder, rng, event),
            ),
            Event::DeployGossiperIncoming(incoming) => reactor::wrap_effects(
                Event::DeployGossiper,
                self.deploy_gossiper
                    .handle_event(effect_builder, rng, incoming.into()),
            ),
            Event::NetRequestIncoming(incoming) => reactor::wrap_effects(
                Event::Storage,
                self.storage
                    .handle_event(effect_builder, rng, incoming.into()),
            ),
            Event::NetResponseIncoming(NetResponseIncoming { sender, message }) => match message {
                NetResponse::Deploy(ref serialized_item) => {
                    let deploy = match bincode::deserialize::<FetchedOrNotFound<Deploy, DeployHash>>(
                        serialized_item,
                    ) {
                        Ok(FetchedOrNotFound::Fetched(deploy)) => Box::new(deploy),
                        Ok(FetchedOrNotFound::NotFound(deploy_hash)) => {
                            return fatal!(
                                effect_builder,
                                "peer did not have deploy with hash {}: {}",
                                deploy_hash,
                                sender,
                            )
                            .ignore();
                        }
                        Err(error) => {
                            return fatal!(
                                effect_builder,
                                "failed to decode deploy from {}: {}",
                                sender,
                                error
                            )
                            .ignore();
                        }
                    };
                    reactor::wrap_effects(
                        Event::DeployAcceptor,
                        self.deploy_acceptor.handle_event(
                            effect_builder,
                            rng,
                            deploy_acceptor::Event::Accept {
                                deploy,
                                source: Source::Peer(sender),
                                maybe_responder: None,
                            },
                        ),
                    )
                }
                other @ (NetResponse::Block(_)
                | NetResponse::GossipedAddress(_)
                | NetResponse::BlockAndMetadataByHeight(_)
                | NetResponse::BlockHeaderByHash(_)
                | NetResponse::BlockHeaderAndFinalitySignaturesByHeight(_)) => {
                    fatal!(effect_builder, "unexpected net response: {:?}", other).ignore()
                }
            },
            other @ (Event::ConsensusMessageIncoming(_)
            | Event::FinalitySignatureIncoming(_)
            | Event::AddressGossiperIncoming(_)
            | Event::TrieRequestIncoming(_)
            | Event::TrieResponseIncoming(_)) => {
                fatal!(effect_builder, "should not receive {:?}", other).ignore()
            }
        }
    }

    fn maybe_exit(&self) -> Option<crate::reactor::ReactorExit> {
        unimplemented!()
    }
}

impl NetworkedReactor for Reactor {
    fn node_id(&self) -> NodeId {
        self.network.node_id()
    }
}

fn announce_deploy_received(
    deploy: Box<Deploy>,
    responder: Option<Responder<Result<(), deploy_acceptor::Error>>>,
) -> impl FnOnce(EffectBuilder<Event>) -> Effects<Event> {
    |effect_builder: EffectBuilder<Event>| {
        effect_builder
            .announce_deploy_received(deploy, responder)
            .ignore()
    }
}

async fn run_gossip(rng: &mut TestRng, network_size: usize, deploy_count: usize) {
    const TIMEOUT: Duration = Duration::from_secs(20);
    const QUIET_FOR: Duration = Duration::from_millis(50);

    NetworkController::<NodeMessage>::create_active();
    let mut network = Network::<Reactor>::new();

    // Add `network_size` nodes.
    let node_ids = network.add_nodes(rng, network_size).await;

    // Create `deploy_count` random deploys.
    let (all_deploy_hashes, mut deploys): (BTreeSet<_>, Vec<_>) = iter::repeat_with(|| {
        let deploy = Box::new(Deploy::random_valid_native_transfer(rng));
        (*deploy.id(), deploy)
    })
    .take(deploy_count)
    .unzip();

    // Give each deploy to a randomly-chosen node to be gossiped.
    for deploy in deploys.drain(..) {
        let index: usize = rng.gen_range(0..network_size);
        network
            .process_injected_effect_on(&node_ids[index], announce_deploy_received(deploy, None))
            .await;
    }

    // Check every node has every deploy stored locally.
    let all_deploys_held = |nodes: &HashMap<NodeId, Runner<ConditionCheckReactor<Reactor>>>| {
        nodes.values().all(|runner| {
            let hashes = runner.reactor().inner().storage.get_all_deploy_hashes();
            all_deploy_hashes == hashes
        })
    };
    network.settle_on(rng, all_deploys_held, TIMEOUT).await;

    // Ensure all responders are called before dropping the network.
    network.settle(rng, QUIET_FOR, TIMEOUT).await;

    NetworkController::<NodeMessage>::remove_active();
}

#[tokio::test]
async fn should_gossip() {
    const NETWORK_SIZES: [usize; 3] = [2, 5, 20];
    const DEPLOY_COUNTS: [usize; 3] = [1, 10, 30];

    let mut rng = crate::new_rng();

    for network_size in &NETWORK_SIZES {
        for deploy_count in &DEPLOY_COUNTS {
            run_gossip(&mut rng, *network_size, *deploy_count).await
        }
    }
}

#[tokio::test]
async fn should_get_from_alternate_source() {
    const NETWORK_SIZE: usize = 3;
    const POLL_DURATION: Duration = Duration::from_millis(10);
    const TIMEOUT: Duration = Duration::from_secs(2);

    NetworkController::<NodeMessage>::create_active();
    let mut network = Network::<Reactor>::new();
    let mut rng = crate::new_rng();

    // Add `NETWORK_SIZE` nodes.
    let node_ids = network.add_nodes(&mut rng, NETWORK_SIZE).await;

    // Create random deploy.
    let deploy = Box::new(Deploy::random_valid_native_transfer(&mut rng));
    let deploy_id = *deploy.id();

    // Give the deploy to nodes 0 and 1 to be gossiped.
    for node_id in node_ids.iter().take(2) {
        network
            .process_injected_effect_on(node_id, announce_deploy_received(deploy.clone(), None))
            .await;
    }

    // Run node 0 until it has sent the gossip request then remove it from the network.
    let made_gossip_request = |event: &Event| -> bool {
        matches!(event, Event::NetworkRequest(NetworkRequest::Gossip { .. }))
    };
    network
        .crank_until(&node_ids[0], &mut rng, made_gossip_request, TIMEOUT)
        .await;
    assert!(network.remove_node(&node_ids[0]).is_some());
    debug!("removed node {}", &node_ids[0]);

    // Run node 2 until it receives and responds to the gossip request from node 0.
    let node_id_0 = node_ids[0];
    let sent_gossip_response = move |event: &Event| -> bool {
        match event {
            Event::NetworkRequest(NetworkRequest::SendMessage { dest, payload, .. }) => {
                if let NodeMessage::DeployGossiper(Message::GossipResponse { .. }) = **payload {
                    **dest == node_id_0
                } else {
                    false
                }
            }
            _ => false,
        }
    };
    network
        .crank_until(&node_ids[2], &mut rng, sent_gossip_response, TIMEOUT)
        .await;

    // Run nodes 1 and 2 until settled.  Node 2 will be waiting for the deploy from node 0.
    network.settle(&mut rng, POLL_DURATION, TIMEOUT).await;

    // Advance time to trigger node 2's timeout causing it to request the deploy from node 1.
    let duration_to_advance = Config::default().get_remainder_timeout();
    testing::advance_time(duration_to_advance.into()).await;

    // Check node 0 has the deploy stored locally.
    let deploy_held = |nodes: &HashMap<NodeId, Runner<ConditionCheckReactor<Reactor>>>| {
        let runner = nodes.get(&node_ids[2]).unwrap();
        runner
            .reactor()
            .inner()
            .storage
            .get_deploy_by_hash(deploy_id)
            .map(|retrieved_deploy| retrieved_deploy == *deploy)
            .unwrap_or_default()
    };
    network.settle_on(&mut rng, deploy_held, TIMEOUT).await;

    NetworkController::<NodeMessage>::remove_active();
}

#[tokio::test]
async fn should_timeout_gossip_response() {
    const PAUSE_DURATION: Duration = Duration::from_millis(50);
    const TIMEOUT: Duration = Duration::from_secs(2);

    NetworkController::<NodeMessage>::create_active();
    let mut network = Network::<Reactor>::new();
    let mut rng = crate::new_rng();

    // The target number of peers to infect with a given piece of data.
    let infection_target = Config::default().infection_target();

    // Add `infection_target + 1` nodes.
    let mut node_ids = network
        .add_nodes(&mut rng, infection_target as usize + 1)
        .await;

    // Create random deploy.
    let deploy = Box::new(Deploy::random_valid_native_transfer(&mut rng));
    let deploy_id = *deploy.id();

    // Give the deploy to node 0 to be gossiped.
    network
        .process_injected_effect_on(&node_ids[0], announce_deploy_received(deploy.clone(), None))
        .await;

    // Run node 0 until it has sent the gossip requests.
    let made_gossip_request = |event: &Event| -> bool {
        matches!(
            event,
            Event::DeployGossiper(super::Event::GossipedTo { .. })
        )
    };
    network
        .crank_until(&node_ids[0], &mut rng, made_gossip_request, TIMEOUT)
        .await;
    // Give node 0 time to set the timeouts before advancing the clock.
    time::sleep(PAUSE_DURATION).await;

    // Replace all nodes except node 0 with new nodes.
    for node_id in node_ids.drain(1..) {
        assert!(network.remove_node(&node_id).is_some());
        debug!("removed node {}", node_id);
    }
    for _ in 0..infection_target {
        let (node_id, _runner) = network.add_node(&mut rng).await.unwrap();
        node_ids.push(node_id);
    }

    // Advance time to trigger node 0's timeout causing it to gossip to the new nodes.
    let duration_to_advance = Config::default().gossip_request_timeout();
    testing::advance_time(duration_to_advance.into()).await;

    // Check every node has every deploy stored locally.
    let deploy_held = |nodes: &HashMap<NodeId, Runner<ConditionCheckReactor<Reactor>>>| {
        nodes.values().all(|runner| {
            runner
                .reactor()
                .inner()
                .storage
                .get_deploy_by_hash(deploy_id)
                .map(|retrieved_deploy| retrieved_deploy == *deploy)
                .unwrap_or_default()
        })
    };
    network.settle_on(&mut rng, deploy_held, TIMEOUT).await;

    NetworkController::<NodeMessage>::remove_active();
}<|MERGE_RESOLUTION|>--- conflicted
+++ resolved
@@ -77,11 +77,7 @@
     #[from]
     StorageRequest(StorageRequest),
     #[from]
-<<<<<<< HEAD
     ControlAnnouncement(ControlAnnouncement),
-=======
-    NetworkAnnouncement(#[serde(skip_serializing)] NetworkAnnouncement<NodeMessage>),
->>>>>>> 53ff12a5
     #[from]
     RpcServerAnnouncement(#[serde(skip_serializing)] RpcServerAnnouncement),
     #[from]
@@ -120,25 +116,8 @@
     }
 }
 
-<<<<<<< HEAD
 impl From<NetworkRequest<NodeId, Message<Deploy>>> for Event {
     fn from(request: NetworkRequest<NodeId, Message<Deploy>>) -> Self {
-=======
-impl From<ContractRuntimeRequest> for Event {
-    fn from(contract_runtime_request: ContractRuntimeRequest) -> Self {
-        Event::ContractRuntime(Box::new(contract_runtime_request))
-    }
-}
-
-impl From<StorageRequest> for Event {
-    fn from(request: StorageRequest) -> Self {
-        Event::Storage(storage::Event::from(request))
-    }
-}
-
-impl From<NetworkRequest<Message<Deploy>>> for Event {
-    fn from(request: NetworkRequest<Message<Deploy>>) -> Self {
->>>>>>> 53ff12a5
         Event::NetworkRequest(request.map_payload(NodeMessage::from))
     }
 }
@@ -149,15 +128,6 @@
     }
 }
 
-<<<<<<< HEAD
-=======
-impl From<LinearChainRequest> for Event {
-    fn from(_request: LinearChainRequest) -> Self {
-        unimplemented!("not implemented for gossiper tests")
-    }
-}
-
->>>>>>> 53ff12a5
 impl From<ContractRuntimeAnnouncement> for Event {
     fn from(_request: ContractRuntimeAnnouncement) -> Self {
         unimplemented!("not implemented for gossiper tests")
