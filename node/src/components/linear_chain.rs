mod event;
mod metrics;
mod signature;
mod signature_cache;
mod state;

use std::{convert::Infallible, fmt::Display};

use tracing::{debug, error, info, warn};

use super::Component;
use crate::{
    effect::{
        announcements::LinearChainAnnouncement,
        requests::{
            ChainspecLoaderRequest, ContractRuntimeRequest, LinearChainRequest, NetworkRequest,
            StorageRequest,
        },
        EffectBuilder, EffectExt, EffectResultExt, Effects,
    },
    protocol::Message,
    types::{BlockByHeight, FinalitySignature, Timestamp},
    NodeRng,
};

<<<<<<< HEAD
/// The maximum number of finality signatures from a single validator we keep in memory while
/// waiting for their block.
const MAX_PENDING_FINALITY_SIGNATURES_PER_VALIDATOR: usize = 1000;

#[derive(Debug, From)]
pub enum Event<I> {
    /// A linear chain request issued by another node in the network.
    #[from]
    Request(LinearChainRequest<I>),
    /// New linear chain block has been produced.
    NewLinearChainBlock {
        /// The block.
        block: Box<Block>,
        /// The deploys' execution results.
        execution_results: HashMap<DeployHash, ExecutionResult>,
    },
    /// Linear chain block we already know but we may refinalize it when syncing protocol state.
    KnownLinearChainBlock(Box<Block>),
    /// Finality signature received.
    /// Not necessarily _new_ finality signature.
    FinalitySignatureReceived(Box<FinalitySignature>, bool),
    /// The result of putting a block to storage.
    PutBlockResult {
        /// The block.
        block: Box<Block>,
    },
    /// The result of requesting finality signatures from storage to add pending signatures.
    GetStoredFinalitySignaturesResult(Box<FinalitySignature>, Option<Box<BlockSignatures>>),
    /// Result of testing if creator of the finality signature is bonded validator.
    IsBonded(Option<Box<BlockSignatures>>, Box<FinalitySignature>, bool),
}

impl<I: Display> Display for Event<I> {
    fn fmt(&self, f: &mut Formatter<'_>) -> fmt::Result {
        match self {
            Event::Request(req) => write!(f, "linear chain request: {}", req),
            Event::NewLinearChainBlock { block, .. } => {
                write!(f, "linear chain new block: {}", block.hash())
            }
            Event::FinalitySignatureReceived(fs, gossiped) => write!(
                f,
                "linear-chain new finality signature for block: {}, from: {}, external: {}",
                fs.block_hash, fs.public_key, gossiped
            ),
            Event::PutBlockResult { .. } => write!(f, "linear-chain put-block result"),
            Event::GetStoredFinalitySignaturesResult(finality_signature, maybe_signatures) => {
                write!(
                    f,
                    "linear chain get-stored-finality-signatures result for {} found: {}",
                    finality_signature.block_hash,
                    maybe_signatures.is_some(),
                )
            }
            Event::IsBonded(_block, fs, is_bonded) => {
                write!(
                    f,
                    "linear chain is-bonded for era {} validator {}, is_bonded: {}",
                    fs.era_id, fs.public_key, is_bonded
                )
            }
            Event::KnownLinearChainBlock(block) => {
                write!(f, "linear chain known block: {}", block.hash())
            }
        }
    }
}

#[derive(DataSize, Debug)]
struct SignatureCache {
    curr_era: EraId,
    signatures: HashMap<BlockHash, BlockSignatures>,
}

impl SignatureCache {
    fn new() -> Self {
        SignatureCache {
            curr_era: EraId::from(0),
            signatures: Default::default(),
        }
    }

    fn get(&mut self, hash: &BlockHash, _era_id: EraId) -> Option<BlockSignatures> {
        self.signatures.get(hash).cloned()
    }

    fn insert(&mut self, block_signature: BlockSignatures) {
        // We optimistically assume that most of the signatures that arrive in close temporal
        // proximity refer to the same era.
        if self.curr_era < block_signature.era_id {
            self.signatures.clear();
            self.curr_era = block_signature.era_id;
        }
        match self.signatures.entry(block_signature.block_hash) {
            Entry::Occupied(mut entry) => {
                entry.get_mut().proofs.extend(block_signature.proofs);
            }
            Entry::Vacant(entry) => {
                entry.insert(block_signature);
            }
        }
    }

    /// Get signatures from the cache to be updated.
    /// If there are no signatures, create an empty signature to be updated.
    fn get_known_signatures(&self, block_hash: &BlockHash, block_era: EraId) -> BlockSignatures {
        match self.signatures.get(block_hash) {
            Some(signatures) => signatures.clone(),
            None => BlockSignatures::new(*block_hash, block_era),
        }
    }

    /// Returns whether finality signature is known already.
    fn known_signature(&self, fs: &FinalitySignature) -> bool {
        let FinalitySignature {
            block_hash,
            public_key,
            ..
        } = fs;
        self.signatures
            .get(block_hash)
            .map_or(false, |bs| bs.has_proof(public_key))
    }
}

#[derive(DataSize, Debug)]
enum Signature {
    Local(Box<FinalitySignature>),
    External(Box<FinalitySignature>),
}

impl Signature {
    fn to_inner(&self) -> &FinalitySignature {
        match self {
            Signature::Local(fs) => fs,
            Signature::External(fs) => fs,
        }
    }

    fn take(self) -> Box<FinalitySignature> {
        match self {
            Signature::Local(fs) | Signature::External(fs) => fs,
        }
    }

    fn is_local(&self) -> bool {
        matches!(self, Signature::Local(_))
    }
}

#[derive(DataSize, Debug)]
pub(crate) struct LinearChain<I> {
    /// The most recently added block.
    latest_block: Option<Block>,
    /// Finality signatures to be inserted in a block once it is available.
    pending_finality_signatures: HashMap<PublicKey, HashMap<BlockHash, Signature>>,
    signature_cache: SignatureCache,
    initial_state_root_hash: Digest,
    activation_era_id: EraId,
    /// Current protocol version of the network.
    protocol_version: ProtocolVersion,
    auction_delay: u64,
    unbonding_delay: u64,
    #[data_size(skip)]
    metrics: LinearChainMetrics,

    _marker: PhantomData<I>,
}

impl<I> LinearChain<I> {
    pub fn new(
        registry: &Registry,
        protocol_version: ProtocolVersion,
        initial_state_root_hash: Digest,
        auction_delay: u64,
        unbonding_delay: u64,
        activation_era_id: EraId,
    ) -> Result<Self, prometheus::Error> {
        let metrics = LinearChainMetrics::new(registry)?;
        Ok(LinearChain {
            latest_block: None,
            pending_finality_signatures: HashMap::new(),
            signature_cache: SignatureCache::new(),
            initial_state_root_hash,
            activation_era_id,
            protocol_version,
            auction_delay,
            unbonding_delay,
            metrics,
            _marker: PhantomData,
        })
    }

    // Checks if we have already enqueued that finality signature.
    fn has_finality_signature(&self, fs: &FinalitySignature) -> bool {
        let creator = fs.public_key;
        let block_hash = fs.block_hash;
        self.pending_finality_signatures
            .get(&creator)
            .map_or(false, |sigs| sigs.contains_key(&block_hash))
    }

    /// Removes all entries for which there are no finality signatures.
    fn remove_empty_entries(&mut self) {
        self.pending_finality_signatures
            .retain(|_, sigs| !sigs.is_empty());
    }

    /// Adds pending finality signatures to the block; returns events to announce and broadcast
    /// them, and the updated block signatures.
    fn collect_pending_finality_signatures<REv>(
        &mut self,
        block_hash: &BlockHash,
        block_era: EraId,
        effect_builder: EffectBuilder<REv>,
    ) -> (BlockSignatures, Effects<Event<I>>)
    where
        REv: From<StorageRequest>
            + From<NetworkRequest<I, Message>>
            + From<LinearChainAnnouncement>
            + Send,
        I: Display + Send + 'static,
    {
        let mut effects = Effects::new();
        let mut known_signatures = self
            .signature_cache
            .get_known_signatures(block_hash, block_era);
        let pending_sigs = self
            .pending_finality_signatures
            .values_mut()
            .filter_map(|sigs| sigs.remove(&block_hash))
            .filter(|signature| {
                !known_signatures
                    .proofs
                    .contains_key(&signature.to_inner().public_key)
            })
            .collect_vec();
        self.remove_empty_entries();
        // Add new signatures and send the updated block to storage.
        for signature in pending_sigs {
            if signature.to_inner().era_id != block_era {
                // finality signature was created with era id that doesn't match block's era.
                // TODO: disconnect from the sender.
                continue;
            }
            known_signatures.insert_proof(
                signature.to_inner().public_key,
                signature.to_inner().signature,
            );
            if signature.is_local() {
                let message = Message::FinalitySignature(Box::new(signature.to_inner().clone()));
                effects.extend(effect_builder.broadcast_message(message).ignore());
            }
            effects.extend(
                effect_builder
                    .announce_finality_signature(signature.take())
                    .ignore(),
            );
        }
        (known_signatures, effects)
    }

    /// Adds finality signature to the collection of pending finality signatures.
    fn add_pending_finality_signature(&mut self, fs: FinalitySignature, gossiped: bool) {
        let FinalitySignature {
            block_hash,
            public_key,
            ..
        } = fs;
        debug!(%block_hash, %public_key, "received new finality signature");
        let sigs = self
            .pending_finality_signatures
            .entry(public_key)
            .or_default();
        // Limit the memory we use for storing unknown signatures from each validator.
        if sigs.len() >= MAX_PENDING_FINALITY_SIGNATURES_PER_VALIDATOR {
            warn!(
                %block_hash, %public_key,
                "received too many finality signatures for unknown blocks"
            );
            return;
        }

        let signature = if gossiped {
            Signature::External(Box::new(fs))
        } else {
            Signature::Local(Box::new(fs))
        };
        // Add the pending signature.
        let _ = sigs.insert(block_hash, signature);
    }

    /// Removes finality signature from the pending collection.
    fn remove_from_pending_fs(&mut self, fs: &FinalitySignature) -> Option<Signature> {
        let FinalitySignature {
            block_hash,
            era_id: _era_id,
            signature: _signature,
            public_key,
        } = fs;
        debug!(%block_hash, %public_key, "removing finality signature from pending collection");
        let maybe_sig =
            if let Some(validator_sigs) = self.pending_finality_signatures.get_mut(public_key) {
                validator_sigs.remove(&block_hash)
            } else {
                None
            };
        self.remove_empty_entries();
        maybe_sig
    }
}
=======
pub use event::Event;
pub(crate) use state::LinearChain;
>>>>>>> c9023187

impl<I, REv> Component<REv> for LinearChain<I>
where
    REv: From<StorageRequest>
        + From<NetworkRequest<I, Message>>
        + From<LinearChainAnnouncement>
        + From<ContractRuntimeRequest>
        + From<ChainspecLoaderRequest>
        + Send,
    I: Display + Send + 'static,
{
    type Event = Event<I>;
    type ConstructionError = Infallible;

    fn handle_event(
        &mut self,
        effect_builder: EffectBuilder<REv>,
        _rng: &mut NodeRng,
        event: Self::Event,
    ) -> Effects<Self::Event> {
        match event {
            Event::Request(LinearChainRequest::BlockRequest(block_hash, sender)) => async move {
                match effect_builder.get_block_from_storage(block_hash).await {
                    None => debug!("failed to get {} for {}", block_hash, sender),
                    Some(block) => match Message::new_get_response(&block) {
                        Ok(message) => effect_builder.send_message(sender, message).await,
                        Err(error) => error!("failed to create get-response {}", error),
                    },
                }
            }
            .ignore(),
            Event::Request(LinearChainRequest::BlockAtHeightLocal(height, responder)) => {
                async move {
                    let block = effect_builder
                        .get_block_at_height_from_storage(height)
                        .await;
                    responder.respond(block).await
                }
                .ignore()
            }
            Event::Request(LinearChainRequest::BlockAtHeight(height, sender)) => async move {
                let block_by_height = match effect_builder
                    .get_block_at_height_from_storage(height)
                    .await
                {
                    None => {
                        debug!("failed to get {} for {}", height, sender);
                        BlockByHeight::Absent(height)
                    }
                    Some(block) => BlockByHeight::new(block),
                };
                match Message::new_get_response(&block_by_height) {
                    Ok(message) => effect_builder.send_message(sender, message).await,
                    Err(error) => {
                        error!("failed to create get-response {}", error);
                    }
                }
            }
            .ignore(),
            Event::NewLinearChainBlock {
                block,
                execution_results,
            } => {
                let (signatures, mut effects) = self.collect_pending_finality_signatures(
                    block.hash(),
                    block.header().era_id(),
                    effect_builder,
                );
                // Cache the signature as we expect more finality signatures to arrive soon.
                self.signature_cache.insert(signatures.clone());
                effects.extend(
                    effect_builder
                        .put_signatures_to_storage(signatures)
                        .ignore(),
                );
                let block_to_store = block.clone();
                effects.extend(
                    async move {
                        let block_hash = *block_to_store.hash();
                        effect_builder.put_block_to_storage(block_to_store).await;
                        effect_builder
                            .put_execution_results_to_storage(block_hash, execution_results)
                            .await;
                    }
                    .event(move |_| Event::PutBlockResult { block }),
                );
                effects
            }
            Event::PutBlockResult { block } => {
                self.latest_block = Some(*block.clone());

                let completion_duration =
                    Timestamp::now().millis() - block.header().timestamp().millis();
                self.metrics
                    .block_completion_duration
                    .set(completion_duration as i64);

                let block_hash = block.header().hash();
                let era_id = block.header().era_id();
                let height = block.header().height();
                info!(%block_hash, %era_id, %height, "linear chain block stored");
                effect_builder.announce_block_added(block).ignore()
            }
            Event::FinalitySignatureReceived(fs, gossiped) => {
                let FinalitySignature {
                    block_hash,
                    public_key,
                    era_id,
                    ..
                } = *fs;
                if let Some(latest_block) = self.latest_block.as_ref() {
                    // If it's a switch block it has already forgotten its own era's validators,
                    // unbonded some old validators, and determined new ones. In that case, we
                    // should add 1 to last_block_era.
                    let current_era = latest_block.header().era_id()
                        + if latest_block.header().is_switch_block() {
                            1
                        } else {
                            0
                        };
                    let lowest_acceptable_era_id =
                        (current_era + self.auction_delay).saturating_sub(self.unbonding_delay);
                    let highest_acceptable_era_id = current_era + self.auction_delay;
                    if era_id < lowest_acceptable_era_id || era_id > highest_acceptable_era_id {
                        warn!(
                            ?era_id,
                            ?public_key,
                            ?block_hash,
                            "received finality signature for not bonded era."
                        );
                        return Effects::new();
                    }
                }
                if self.has_finality_signature(&fs) {
                    debug!(block_hash=%fs.block_hash, public_key=%fs.public_key,
                        "finality signature already pending");
                    return Effects::new();
                }
                if self.signature_cache.known_signature(&fs) {
                    debug!(block_hash=%fs.block_hash, public_key=%fs.public_key,
                        "finality signature is already known");
                    return Effects::new();
                }
                if let Err(err) = fs.verify() {
                    warn!(%block_hash, %public_key, %err, "received invalid finality signature");
                    return Effects::new();
                }
                self.add_pending_finality_signature(*fs.clone(), gossiped);
                match self.signature_cache.get(&block_hash, era_id) {
                    None => effect_builder
                        .get_signatures_from_storage(block_hash)
                        .event(move |maybe_signatures| {
                            let maybe_box_signatures = maybe_signatures.map(Box::new);
                            Event::GetStoredFinalitySignaturesResult(fs, maybe_box_signatures)
                        }),
                    Some(signatures) => effect_builder.immediately().event(move |_| {
                        Event::GetStoredFinalitySignaturesResult(fs, Some(Box::new(signatures)))
                    }),
                }
            }
            Event::GetStoredFinalitySignaturesResult(fs, maybe_signatures) => {
                if let Some(signatures) = &maybe_signatures {
                    if signatures.era_id != fs.era_id {
                        warn!(public_key=%fs.public_key,
                            expected=%signatures.era_id, got=%fs.era_id,
                            "finality signature with invalid era id.");
                        // TODO: Disconnect from the sender.
                        self.remove_from_pending_fs(&*fs);
                        return Effects::new();
                    }
                    // Populate cache so that next finality signatures don't have to read from the
                    // storage. If signature is already from cache then this will be a noop.
                    self.signature_cache.insert(*signatures.clone());
                }
                // Check if the validator is bonded in the era in which the block was created.
                // TODO: Use protocol version that is valid for the block's height.
                let protocol_version = self.protocol_version;
                let latest_state_root_hash = self
                    .latest_block
                    .as_ref()
                    .map(|block| *block.header().state_root_hash());
                effect_builder
                    .is_bonded_validator(
                        fs.public_key,
                        fs.era_id,
                        latest_state_root_hash,
                        protocol_version,
                    )
                    .result(
                        |is_bonded| Event::IsBonded(maybe_signatures, fs, is_bonded),
                        |error| {
                            error!(%error, "checking in future eras returned an error.");
                            panic!("couldn't check if validator is bonded")
                        },
                    )
            }
            Event::IsBonded(Some(mut signatures), fs, true) => {
                // Known block and signature from a bonded validator.
                // Check if we had already seen this signature before.
                let signature_known = signatures
                    .proofs
                    .get(&fs.public_key)
                    .iter()
                    .any(|sig| *sig == &fs.signature);
                // If new, gossip and store.
                if signature_known {
                    self.remove_from_pending_fs(&*fs);
                    Effects::new()
                } else {
                    let mut effects = effect_builder
                        .announce_finality_signature(fs.clone())
                        .ignore();
                    if let Some(signature) = self.remove_from_pending_fs(&*fs) {
                        if signature.is_local() {
                            let message = Message::FinalitySignature(fs.clone());
                            effects.extend(effect_builder.broadcast_message(message).ignore());
                        }
                    };
                    signatures.insert_proof(fs.public_key, fs.signature);
                    // Cache the results in case we receive the same finality signature before we
                    // manage to store it in the database.
                    self.signature_cache.insert(*signatures.clone());
                    debug!(hash=%signatures.block_hash, "storing finality signatures");
                    effects.extend(
                        effect_builder
                            .put_signatures_to_storage(*signatures)
                            .ignore(),
                    );
                    effects
                }
            }
            Event::IsBonded(None, _fs, true) => {
                // Unknown block but validator is bonded.
                // We should finalize the same block eventually. Either in this or in the
                // next era.
                Effects::new()
            }
            Event::IsBonded(Some(_), fs, false) | Event::IsBonded(None, fs, false) => {
                self.remove_from_pending_fs(&fs);
                // Unknown validator.
                let FinalitySignature {
                    public_key,
                    block_hash,
                    ..
                } = *fs;
                warn!(
                    validator = %public_key,
                    %block_hash,
                    "Received a signature from a validator that is not bonded."
                );
                // TODO: Disconnect from the sender.
                Effects::new()
            }
            Event::KnownLinearChainBlock(block) => {
                self.latest_block = Some(*block);
                Effects::new()
            }
        }
    }
}<|MERGE_RESOLUTION|>--- conflicted
+++ resolved
@@ -23,321 +23,8 @@
     NodeRng,
 };
 
-<<<<<<< HEAD
-/// The maximum number of finality signatures from a single validator we keep in memory while
-/// waiting for their block.
-const MAX_PENDING_FINALITY_SIGNATURES_PER_VALIDATOR: usize = 1000;
-
-#[derive(Debug, From)]
-pub enum Event<I> {
-    /// A linear chain request issued by another node in the network.
-    #[from]
-    Request(LinearChainRequest<I>),
-    /// New linear chain block has been produced.
-    NewLinearChainBlock {
-        /// The block.
-        block: Box<Block>,
-        /// The deploys' execution results.
-        execution_results: HashMap<DeployHash, ExecutionResult>,
-    },
-    /// Linear chain block we already know but we may refinalize it when syncing protocol state.
-    KnownLinearChainBlock(Box<Block>),
-    /// Finality signature received.
-    /// Not necessarily _new_ finality signature.
-    FinalitySignatureReceived(Box<FinalitySignature>, bool),
-    /// The result of putting a block to storage.
-    PutBlockResult {
-        /// The block.
-        block: Box<Block>,
-    },
-    /// The result of requesting finality signatures from storage to add pending signatures.
-    GetStoredFinalitySignaturesResult(Box<FinalitySignature>, Option<Box<BlockSignatures>>),
-    /// Result of testing if creator of the finality signature is bonded validator.
-    IsBonded(Option<Box<BlockSignatures>>, Box<FinalitySignature>, bool),
-}
-
-impl<I: Display> Display for Event<I> {
-    fn fmt(&self, f: &mut Formatter<'_>) -> fmt::Result {
-        match self {
-            Event::Request(req) => write!(f, "linear chain request: {}", req),
-            Event::NewLinearChainBlock { block, .. } => {
-                write!(f, "linear chain new block: {}", block.hash())
-            }
-            Event::FinalitySignatureReceived(fs, gossiped) => write!(
-                f,
-                "linear-chain new finality signature for block: {}, from: {}, external: {}",
-                fs.block_hash, fs.public_key, gossiped
-            ),
-            Event::PutBlockResult { .. } => write!(f, "linear-chain put-block result"),
-            Event::GetStoredFinalitySignaturesResult(finality_signature, maybe_signatures) => {
-                write!(
-                    f,
-                    "linear chain get-stored-finality-signatures result for {} found: {}",
-                    finality_signature.block_hash,
-                    maybe_signatures.is_some(),
-                )
-            }
-            Event::IsBonded(_block, fs, is_bonded) => {
-                write!(
-                    f,
-                    "linear chain is-bonded for era {} validator {}, is_bonded: {}",
-                    fs.era_id, fs.public_key, is_bonded
-                )
-            }
-            Event::KnownLinearChainBlock(block) => {
-                write!(f, "linear chain known block: {}", block.hash())
-            }
-        }
-    }
-}
-
-#[derive(DataSize, Debug)]
-struct SignatureCache {
-    curr_era: EraId,
-    signatures: HashMap<BlockHash, BlockSignatures>,
-}
-
-impl SignatureCache {
-    fn new() -> Self {
-        SignatureCache {
-            curr_era: EraId::from(0),
-            signatures: Default::default(),
-        }
-    }
-
-    fn get(&mut self, hash: &BlockHash, _era_id: EraId) -> Option<BlockSignatures> {
-        self.signatures.get(hash).cloned()
-    }
-
-    fn insert(&mut self, block_signature: BlockSignatures) {
-        // We optimistically assume that most of the signatures that arrive in close temporal
-        // proximity refer to the same era.
-        if self.curr_era < block_signature.era_id {
-            self.signatures.clear();
-            self.curr_era = block_signature.era_id;
-        }
-        match self.signatures.entry(block_signature.block_hash) {
-            Entry::Occupied(mut entry) => {
-                entry.get_mut().proofs.extend(block_signature.proofs);
-            }
-            Entry::Vacant(entry) => {
-                entry.insert(block_signature);
-            }
-        }
-    }
-
-    /// Get signatures from the cache to be updated.
-    /// If there are no signatures, create an empty signature to be updated.
-    fn get_known_signatures(&self, block_hash: &BlockHash, block_era: EraId) -> BlockSignatures {
-        match self.signatures.get(block_hash) {
-            Some(signatures) => signatures.clone(),
-            None => BlockSignatures::new(*block_hash, block_era),
-        }
-    }
-
-    /// Returns whether finality signature is known already.
-    fn known_signature(&self, fs: &FinalitySignature) -> bool {
-        let FinalitySignature {
-            block_hash,
-            public_key,
-            ..
-        } = fs;
-        self.signatures
-            .get(block_hash)
-            .map_or(false, |bs| bs.has_proof(public_key))
-    }
-}
-
-#[derive(DataSize, Debug)]
-enum Signature {
-    Local(Box<FinalitySignature>),
-    External(Box<FinalitySignature>),
-}
-
-impl Signature {
-    fn to_inner(&self) -> &FinalitySignature {
-        match self {
-            Signature::Local(fs) => fs,
-            Signature::External(fs) => fs,
-        }
-    }
-
-    fn take(self) -> Box<FinalitySignature> {
-        match self {
-            Signature::Local(fs) | Signature::External(fs) => fs,
-        }
-    }
-
-    fn is_local(&self) -> bool {
-        matches!(self, Signature::Local(_))
-    }
-}
-
-#[derive(DataSize, Debug)]
-pub(crate) struct LinearChain<I> {
-    /// The most recently added block.
-    latest_block: Option<Block>,
-    /// Finality signatures to be inserted in a block once it is available.
-    pending_finality_signatures: HashMap<PublicKey, HashMap<BlockHash, Signature>>,
-    signature_cache: SignatureCache,
-    initial_state_root_hash: Digest,
-    activation_era_id: EraId,
-    /// Current protocol version of the network.
-    protocol_version: ProtocolVersion,
-    auction_delay: u64,
-    unbonding_delay: u64,
-    #[data_size(skip)]
-    metrics: LinearChainMetrics,
-
-    _marker: PhantomData<I>,
-}
-
-impl<I> LinearChain<I> {
-    pub fn new(
-        registry: &Registry,
-        protocol_version: ProtocolVersion,
-        initial_state_root_hash: Digest,
-        auction_delay: u64,
-        unbonding_delay: u64,
-        activation_era_id: EraId,
-    ) -> Result<Self, prometheus::Error> {
-        let metrics = LinearChainMetrics::new(registry)?;
-        Ok(LinearChain {
-            latest_block: None,
-            pending_finality_signatures: HashMap::new(),
-            signature_cache: SignatureCache::new(),
-            initial_state_root_hash,
-            activation_era_id,
-            protocol_version,
-            auction_delay,
-            unbonding_delay,
-            metrics,
-            _marker: PhantomData,
-        })
-    }
-
-    // Checks if we have already enqueued that finality signature.
-    fn has_finality_signature(&self, fs: &FinalitySignature) -> bool {
-        let creator = fs.public_key;
-        let block_hash = fs.block_hash;
-        self.pending_finality_signatures
-            .get(&creator)
-            .map_or(false, |sigs| sigs.contains_key(&block_hash))
-    }
-
-    /// Removes all entries for which there are no finality signatures.
-    fn remove_empty_entries(&mut self) {
-        self.pending_finality_signatures
-            .retain(|_, sigs| !sigs.is_empty());
-    }
-
-    /// Adds pending finality signatures to the block; returns events to announce and broadcast
-    /// them, and the updated block signatures.
-    fn collect_pending_finality_signatures<REv>(
-        &mut self,
-        block_hash: &BlockHash,
-        block_era: EraId,
-        effect_builder: EffectBuilder<REv>,
-    ) -> (BlockSignatures, Effects<Event<I>>)
-    where
-        REv: From<StorageRequest>
-            + From<NetworkRequest<I, Message>>
-            + From<LinearChainAnnouncement>
-            + Send,
-        I: Display + Send + 'static,
-    {
-        let mut effects = Effects::new();
-        let mut known_signatures = self
-            .signature_cache
-            .get_known_signatures(block_hash, block_era);
-        let pending_sigs = self
-            .pending_finality_signatures
-            .values_mut()
-            .filter_map(|sigs| sigs.remove(&block_hash))
-            .filter(|signature| {
-                !known_signatures
-                    .proofs
-                    .contains_key(&signature.to_inner().public_key)
-            })
-            .collect_vec();
-        self.remove_empty_entries();
-        // Add new signatures and send the updated block to storage.
-        for signature in pending_sigs {
-            if signature.to_inner().era_id != block_era {
-                // finality signature was created with era id that doesn't match block's era.
-                // TODO: disconnect from the sender.
-                continue;
-            }
-            known_signatures.insert_proof(
-                signature.to_inner().public_key,
-                signature.to_inner().signature,
-            );
-            if signature.is_local() {
-                let message = Message::FinalitySignature(Box::new(signature.to_inner().clone()));
-                effects.extend(effect_builder.broadcast_message(message).ignore());
-            }
-            effects.extend(
-                effect_builder
-                    .announce_finality_signature(signature.take())
-                    .ignore(),
-            );
-        }
-        (known_signatures, effects)
-    }
-
-    /// Adds finality signature to the collection of pending finality signatures.
-    fn add_pending_finality_signature(&mut self, fs: FinalitySignature, gossiped: bool) {
-        let FinalitySignature {
-            block_hash,
-            public_key,
-            ..
-        } = fs;
-        debug!(%block_hash, %public_key, "received new finality signature");
-        let sigs = self
-            .pending_finality_signatures
-            .entry(public_key)
-            .or_default();
-        // Limit the memory we use for storing unknown signatures from each validator.
-        if sigs.len() >= MAX_PENDING_FINALITY_SIGNATURES_PER_VALIDATOR {
-            warn!(
-                %block_hash, %public_key,
-                "received too many finality signatures for unknown blocks"
-            );
-            return;
-        }
-
-        let signature = if gossiped {
-            Signature::External(Box::new(fs))
-        } else {
-            Signature::Local(Box::new(fs))
-        };
-        // Add the pending signature.
-        let _ = sigs.insert(block_hash, signature);
-    }
-
-    /// Removes finality signature from the pending collection.
-    fn remove_from_pending_fs(&mut self, fs: &FinalitySignature) -> Option<Signature> {
-        let FinalitySignature {
-            block_hash,
-            era_id: _era_id,
-            signature: _signature,
-            public_key,
-        } = fs;
-        debug!(%block_hash, %public_key, "removing finality signature from pending collection");
-        let maybe_sig =
-            if let Some(validator_sigs) = self.pending_finality_signatures.get_mut(public_key) {
-                validator_sigs.remove(&block_hash)
-            } else {
-                None
-            };
-        self.remove_empty_entries();
-        maybe_sig
-    }
-}
-=======
 pub use event::Event;
 pub(crate) use state::LinearChain;
->>>>>>> c9023187
 
 impl<I, REv> Component<REv> for LinearChain<I>
 where
