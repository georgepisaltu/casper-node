mod error;
mod operations;

<<<<<<< HEAD
use std::fmt::Debug;
=======
mod config;
mod event;
mod metrics;
mod peers;
mod state;
mod traits;

use std::{cmp::Ordering, convert::Infallible, fmt::Display, mem};
>>>>>>> 7d6100b3

use datasize::DataSize;

use crate::types::BlockHeader;

<<<<<<< HEAD
pub(crate) use error::LinearChainSyncError;
pub(crate) use operations::run_fast_sync_task;

#[derive(DataSize, Debug)]
pub(crate) enum LinearChainSyncState {
    NotGoingToSync,
    Syncing,
    Done(Box<BlockHeader>),
}

impl LinearChainSyncState {
    /// Returns `true` if we have finished syncing linear chain.
    pub fn is_synced(&self) -> bool {
        !matches!(self, Self::Syncing)
=======
use super::{
    fetcher::FetchResult,
    storage::{self, Storage},
    Component,
};
use crate::{
    components::contract_runtime::{
        BlockAndExecutionEffects, ContractRuntimeAnnouncement, ExecutionPreState,
    },
    effect::{
        announcements::ControlAnnouncement,
        requests::{ContractRuntimeRequest, StorageRequest},
        EffectBuilder, EffectExt, EffectOptionExt, Effects,
    },
    fatal,
    types::{
        ActivationPoint, Block, BlockByHeight, BlockHash, BlockHeader, Chainspec, Deploy,
        FinalizedBlock, TimeDiff,
    },
    NodeRng,
};
pub(crate) use config::Config;
pub(crate) use event::Event;
use event::{BlockByHeightResult, StopReason};
pub(crate) use metrics::LinearChainSyncMetrics;
pub(crate) use peers::PeersState;
pub(crate) use state::State;
pub(crate) use traits::ReactorEventT;

#[derive(DataSize, Debug)]
pub(crate) struct LinearChainSync<I> {
    peers: PeersState<I>,
    state: State,
    #[data_size(skip)]
    metrics: LinearChainSyncMetrics,
    /// The next upgrade activation point.
    /// When we download the switch block of an era immediately before the activation point,
    /// we need to shut down for an upgrade.
    next_upgrade_activation_point: Option<ActivationPoint>,
    stop_reason: Option<StopReason>,
    /// Key for storing the linear chain sync state.
    state_key: Vec<u8>,
    /// Shortest era that is allowed with the given protocol configuration.
    shortest_era: TimeDiff,
    /// Minimum round length that is allowed with the given protocol configuration.
    min_round_length: TimeDiff,
    /// Flag indicating whether we managed to sync at least one block.
    started_syncing: bool,
    /// The protocol version the node is currently running with.
    protocol_version: ProtocolVersion,
    initial_execution_pre_state: ExecutionPreState,
}

impl<I: Clone + PartialEq + 'static> LinearChainSync<I> {
    // TODO: fix this
    #[allow(clippy::too_many_arguments)]
    pub(crate) fn new<REv, Err>(
        registry: &Registry,
        effect_builder: EffectBuilder<REv>,
        chainspec: &Chainspec,
        storage: &Storage,
        trusted_hash: Option<BlockHash>,
        highest_block: Option<Block>,
        after_upgrade: bool,
        next_upgrade_activation_point: Option<ActivationPoint>,
        initial_execution_pre_state: ExecutionPreState,
        config: Config,
    ) -> Result<(Self, Effects<Event<I>>), Err>
    where
        REv: From<Event<I>> + Send,
        Err: From<prometheus::Error> + From<storage::Error>,
    {
        let timeout_event = effect_builder
            .set_timeout(config.get_sync_timeout().into())
            .event(|_| Event::InitializeTimeout);
        let protocol_version = chainspec.protocol_config.version;
        if let Some(state) = read_init_state(storage, chainspec)? {
            let linear_chain_sync = LinearChainSync::from_state(
                registry,
                chainspec,
                state,
                next_upgrade_activation_point,
                protocol_version,
                initial_execution_pre_state,
            )?;
            Ok((linear_chain_sync, timeout_event))
        } else {
            // Shortest era is the maximum of the two.
            let shortest_era: TimeDiff = std::cmp::max(
                chainspec.highway_config.min_round_length()
                    * chainspec.core_config.minimum_era_height,
                chainspec.core_config.era_duration,
            );

            let state = match trusted_hash {
                Some(hash) => {
                    State::sync_trusted_hash(hash, highest_block.map(|block| block.take_header()))
                }
                None if after_upgrade => {
                    info!(
                        "No synchronization of the linear chain will be done because the node \
                        was started right after an upgrade without a trusted hash."
                    );
                    // Right after upgrade, no linear chain to synchronize.
                    State::Done(highest_block.map(Box::new))
                }
                None => {
                    if let Some(highest_block) = highest_block {
                        // No trusted hash, not immediately after upgrade.
                        // We will synchronize starting from the highest block we have.
                        // NOTE: This is unsafe and should only use the highest block if it can
                        // still be trusted – i.e. it's within the unbonding period.
                        State::sync_descendants(*highest_block.hash(), highest_block, None)
                    } else {
                        info!(
                            "No synchronization of the linear chain will be done because there \
                            is neither a trusted hash nor a highest block present."
                        );
                        State::Done(None)
                    }
                }
            };
            let state_key = create_state_key(chainspec);
            let linear_chain_sync = LinearChainSync {
                peers: PeersState::new(),
                state,
                metrics: LinearChainSyncMetrics::new(registry)?,
                next_upgrade_activation_point,
                stop_reason: None,
                state_key,
                shortest_era,
                min_round_length: chainspec.highway_config.min_round_length(),
                started_syncing: false,
                protocol_version,
                initial_execution_pre_state,
            };
            Ok((linear_chain_sync, timeout_event))
        }
    }

    /// Initialize `LinearChainSync` component from preloaded `State`.
    fn from_state(
        registry: &Registry,
        chainspec: &Chainspec,
        state: State,
        next_upgrade_activation_point: Option<ActivationPoint>,
        protocol_version: ProtocolVersion,
        initial_execution_pre_state: ExecutionPreState,
    ) -> Result<Self, prometheus::Error> {
        let state_key = create_state_key(chainspec);
        info!(?state, "reusing previous state");
        // Shortest era is the maximum of the two.
        let shortest_era: TimeDiff = std::cmp::max(
            chainspec.highway_config.min_round_length() * chainspec.core_config.minimum_era_height,
            chainspec.core_config.era_duration,
        );
        if matches!(state, State::None | State::Done(_)) {
            info!(
                "No synchronization of the linear chain will be done because the component is \
                already in State::Done or in State::None."
            );
        }
        Ok(LinearChainSync {
            peers: PeersState::new(),
            state,
            metrics: LinearChainSyncMetrics::new(registry)?,
            next_upgrade_activation_point,
            stop_reason: None,
            state_key,
            shortest_era,
            min_round_length: chainspec.highway_config.min_round_length(),
            started_syncing: false,
            protocol_version,
            initial_execution_pre_state,
        })
    }

    /// Add new block to linear chain.
    fn add_block(&mut self, block: Block) {
        self.started_syncing = true;
        match &mut self.state {
            State::None | State::Done(_) => {}
            State::SyncingTrustedHash { linear_chain, .. } => linear_chain.push(block),
            State::SyncingDescendants { latest_block, .. } => **latest_block = block,
        };
    }

    /// Returns `true` if we have finished syncing linear chain.
    pub(crate) fn is_synced(&self) -> bool {
        matches!(self.state, State::Done(_))
    }

    /// Returns `true` if we should stop for upgrade.
    pub(crate) fn stopped_for_upgrade(&self) -> bool {
        self.stop_reason == Some(StopReason::ForUpgrade)
    }

    /// Returns `true` if we should stop for downgrade.
    pub(crate) fn stopped_for_downgrade(&self) -> bool {
        self.stop_reason == Some(StopReason::ForDowngrade)
    }

    fn block_downloaded<REv>(
        &mut self,
        rng: &mut NodeRng,
        effect_builder: EffectBuilder<REv>,
        block: &Block,
    ) -> Effects<Event<I>>
    where
        I: Send + 'static,
        REv: ReactorEventT<I>,
    {
        self.peers.reset(rng);
        self.state.block_downloaded(block);
        self.add_block(block.clone());
        match &self.state {
            State::None | State::Done(_) => {
                error!(state=?self.state, "block downloaded when in incorrect state.");
                fatal!(effect_builder, "block downloaded in incorrect state").ignore()
            }
            State::SyncingTrustedHash {
                highest_block_header,
                ..
            } => {
                let should_start_downloading_deploys = highest_block_header
                    .as_ref()
                    .map(|hdr| hdr.hash() == *block.header().parent_hash())
                    .unwrap_or(false)
                    || block.header().is_genesis_child();
                if should_start_downloading_deploys {
                    info!("linear chain downloaded. Start downloading deploys.");
                    effect_builder
                        .immediately()
                        .event(move |_| Event::StartDownloadingDeploys)
                } else {
                    self.fetch_next_block(effect_builder, rng, block)
                }
            }
            State::SyncingDescendants { .. } => {
                // When synchronizing descendants, we want to download block and execute it
                // before trying to download the next block in linear chain.
                self.fetch_next_block_deploys(effect_builder)
            }
        }
    }

    fn mark_done(&mut self, latest_block: Option<Block>) {
        let latest_block = latest_block.map(Box::new);
        self.state = State::Done(latest_block);
    }

    /// Handles an event indicating that a linear chain block has been executed and handled by
    /// consensus component. This is a signal that we can safely continue with the next blocks,
    /// without worrying about timing and/or ordering issues.
    /// Returns effects that are created as a response to that event.
    fn block_handled<REv>(
        &mut self,
        rng: &mut NodeRng,
        effect_builder: EffectBuilder<REv>,
        block: Block,
    ) -> Effects<Event<I>>
    where
        I: Send + 'static,
        REv: ReactorEventT<I>,
    {
        let height = block.height();
        let hash = block.hash();
        trace!(%hash, %height, "downloaded linear chain block.");
        if block.header().is_switch_block() {
            self.state.set_last_switch_block_height(block.height());
        }
        if block.header().is_switch_block() && self.should_upgrade(block.header().era_id()) {
            info!(
                era = block.header().era_id().value(),
                "shutting down for upgrade"
            );
            return effect_builder
                .immediately()
                .event(|_| Event::InitUpgradeShutdown);
        }
        // Reset peers before creating new requests.
        self.peers.reset(rng);
        let block_height = block.height();
        let curr_state = mem::replace(&mut self.state, State::None);
        match curr_state {
            State::None | State::Done(_) => {
                error!(state=?self.state, "block handled when in incorrect state.");
                fatal!(effect_builder, "block handled in incorrect state").ignore()
            }
            // Keep syncing from genesis if we haven't reached the trusted block hash
            State::SyncingTrustedHash {
                highest_block_seen,
                ref latest_block,
                ..
            } if highest_block_seen != block_height => {
                match latest_block.as_ref() {
                    Some(expected) if expected != &block => {
                        error!(
                            ?expected, got=?block,
                            "block execution result doesn't match received block"
                        );
                        return fatal!(effect_builder, "unexpected block execution result")
                            .ignore();
                    }
                    None => {
                        error!("block execution results received when not expected");
                        return fatal!(effect_builder, "unexpected block execution results.")
                            .ignore();
                    }
                    Some(_) => (),
                }
                self.state = curr_state;
                self.fetch_next_block_deploys(effect_builder)
            }
            // Otherwise transition to State::SyncingDescendants
            State::SyncingTrustedHash {
                highest_block_seen,
                trusted_hash,
                ref latest_block,
                last_switch_block_height,
                ..
            } => {
                assert_eq!(highest_block_seen, block_height);
                match latest_block.as_ref() {
                    Some(expected) if expected != &block => {
                        error!(
                            ?expected, got=?block,
                            "block execution result doesn't match received block"
                        );
                        return fatal!(effect_builder, "unexpected block execution result")
                            .ignore();
                    }
                    None => {
                        error!("block execution results received when not expected");
                        return fatal!(effect_builder, "unexpected block execution results.")
                            .ignore();
                    }
                    Some(_) => (),
                }
                info!(%block_height, "Finished synchronizing linear chain up until trusted hash.");
                let peer = self.peers.random_unsafe();
                // Kick off syncing trusted hash descendants.
                self.state = State::sync_descendants(trusted_hash, block, last_switch_block_height);
                fetch_block_at_height(effect_builder, peer, block_height + 1)
            }
            State::SyncingDescendants {
                ref latest_block,
                last_switch_block_height,
                ..
            } => {
                if latest_block.as_ref() != &block {
                    error!(
                        expected=?*latest_block, got=?block,
                        "block execution result doesn't match received block"
                    );
                    return fatal!(effect_builder, "unexpected block execution result").ignore();
                }
                if self.is_currently_active_era(latest_block, last_switch_block_height) {
                    info!(
                        hash=?block.hash(),
                        height=?block.header().height(),
                        era=block.header().era_id().value(),
                        "downloaded a block in the current era. finished synchronization"
                    );
                    self.mark_done(Some(*latest_block.clone()));
                    return Effects::new();
                }
                self.state = curr_state;
                self.fetch_next_block(effect_builder, rng, &block)
            }
        }
    }

    // Returns whether we've just downloaded a block in a currently active era.
    fn is_currently_active_era(
        &self,
        block: &Block,
        last_switch_block_height: Option<u64>,
    ) -> bool {
        let last_switch_block_height = last_switch_block_height.unwrap_or(0);
        // This is the number of blocks that have we already know of from the era the current block
        // is in.
        let past_blocks_in_this_era = block.height().saturating_sub(last_switch_block_height);
        // `self.shortest_era - self.min_round_length * past_blocks_in_this_era` is the estimated
        // time left to the end of the era the current block is in; if less time than that has
        // passed since the current block, this is most likely still the current era and we can
        // return `true`.
        // We add `min_round_length * past_blocks_in_this_era` to the left side instead of
        // subtracting it from the right side to avoid underflows (TimeDiffs can't represent values
        // less than 0).
        block.header().timestamp().elapsed() + self.min_round_length * past_blocks_in_this_era
            < self.shortest_era
    }

    /// Returns effects for fetching next block's deploys.
    fn fetch_next_block_deploys<REv>(
        &mut self,
        effect_builder: EffectBuilder<REv>,
    ) -> Effects<Event<I>>
    where
        I: Send + 'static,
        REv: ReactorEventT<I>,
    {
        let peer = self.peers.random_unsafe();

        let next_block = match &mut self.state {
            State::None | State::Done(_) => {
                error!(state=?self.state, "tried fetching next block when in wrong state");
                return fatal!(
                    effect_builder,
                    "tried fetching next block when in wrong state"
                )
                .ignore();
            }
            State::SyncingTrustedHash {
                linear_chain,
                latest_block,
                ..
            } => match linear_chain.pop() {
                None => None,
                Some(block) => {
                    // Update `latest_block` so that we can verify whether result of execution
                    // matches the expected value.
                    latest_block.replace(block.clone());
                    Some(block)
                }
            },
            State::SyncingDescendants { latest_block, .. } => Some((**latest_block).clone()),
        };

        next_block.map_or_else(
            || {
                warn!("tried fetching next block deploys when there was no block.");
                Effects::new()
            },
            |block| {
                self.metrics.reset_start_time();
                fetch_block_deploys(effect_builder, peer, block)
            },
        )
    }

    fn fetch_next_block<REv>(
        &mut self,
        effect_builder: EffectBuilder<REv>,
        rng: &mut NodeRng,
        block: &Block,
    ) -> Effects<Event<I>>
    where
        I: Send + 'static,
        REv: ReactorEventT<I>,
    {
        self.peers.reset(rng);
        let peer = self.peers.random_unsafe();
        match self.state {
            State::SyncingTrustedHash { .. } => {
                let parent_hash = *block.header().parent_hash();
                self.metrics.reset_start_time();
                fetch_block_by_hash(effect_builder, peer, parent_hash)
            }
            State::SyncingDescendants { .. } => {
                let next_height = block.height() + 1;
                self.metrics.reset_start_time();
                fetch_block_at_height(effect_builder, peer, next_height)
            }
            State::Done(_) | State::None => {
                error!(state=?self.state, "tried fetching next block when in wrong state");
                fatal!(
                    effect_builder,
                    "tried fetching next block when in wrong state"
                )
                .ignore()
            }
        }
    }

    fn handle_upgrade_shutdown<REv>(
        &mut self,
        effect_builder: EffectBuilder<REv>,
    ) -> Effects<Event<I>>
    where
        I: Send + 'static,
        REv: ReactorEventT<I>,
    {
        if self.state.is_done() || self.state.is_none() {
            error!(state=?self.state, "shutdown for upgrade initiated when in wrong state");
            return fatal!(
                effect_builder,
                "shutdown for upgrade initiated when in wrong state"
            )
            .ignore();
        }
        effect_builder
            .save_state(self.state_key.clone().into(), Some(self.state.clone()))
            .event(|_| Event::Shutdown(StopReason::ForUpgrade))
    }

    pub(crate) fn latest_block(&self) -> Option<&Block> {
        match &self.state {
            State::SyncingTrustedHash { latest_block, .. } => Option::as_ref(&*latest_block),
            State::SyncingDescendants { latest_block, .. } => Some(&*latest_block),
            State::Done(latest_block) => latest_block.as_deref(),
            State::None => None,
        }
    }

    pub(crate) fn into_maybe_latest_block_header(self) -> Option<BlockHeader> {
        match self.state {
            State::SyncingTrustedHash { latest_block, .. } => latest_block.map(Block::take_header),
            State::SyncingDescendants { latest_block, .. } => Some(latest_block.take_header()),
            State::Done(maybe_latest_block) => {
                maybe_latest_block.map(|latest_block| latest_block.take_header())
            }
            State::None => None,
        }
    }

    fn should_upgrade(&self, era_id: EraId) -> bool {
        match self.next_upgrade_activation_point {
            None => false,
            Some(activation_point) => activation_point.should_upgrade(&era_id),
        }
    }

    fn set_last_block_if_syncing_trusted_hash(&mut self, block: &Block) {
        if let State::SyncingTrustedHash {
            ref mut latest_block,
            ..
        } = &mut self.state
        {
            *latest_block = Box::new(Some(block.clone()));
        }
        self.state.block_downloaded(block);
>>>>>>> 7d6100b3
    }

<<<<<<< HEAD
    pub fn into_maybe_latest_block_header(self) -> Option<BlockHeader> {
        match self {
            Self::Done(latest_block_header) => Some(*latest_block_header),
            Self::NotGoingToSync | Self::Syncing => None,
        }
    }
=======
impl<I, REv> Component<REv> for LinearChainSync<I>
where
    I: Display + Clone + Send + PartialEq + 'static,
    REv: ReactorEventT<I>,
{
    type Event = Event<I>;
    type ConstructionError = Infallible;

    fn handle_event(
        &mut self,
        effect_builder: EffectBuilder<REv>,
        rng: &mut NodeRng,
        event: Self::Event,
    ) -> Effects<Self::Event> {
        match event {
            Event::Start(init_peer) => {
                match &self.state {
                    State::None => {
                        // No syncing configured.
                        trace!("received `Start` event when in {} state.", self.state);
                        Effects::new()
                    }
                    State::Done(_) => {
                        // Illegal states for syncing start.
                        error!("should not have received `Start` event when in `Done` state.",);
                        Effects::new()
                    }
                    State::SyncingDescendants { latest_block, .. } => {
                        let next_block_height = latest_block.height() + 1;
                        info!(?next_block_height, "start synchronization");
                        self.metrics.reset_start_time();
                        fetch_block_at_height(effect_builder, init_peer, next_block_height)
                    }
                    State::SyncingTrustedHash { trusted_hash, .. } => {
                        trace!(?trusted_hash, "start synchronization");
                        // Start synchronization.
                        self.metrics.reset_start_time();
                        fetch_block_by_hash(effect_builder, init_peer, *trusted_hash)
                    }
                }
            }
            Event::GetBlockHeightResult(block_height, fetch_result) => {
                match fetch_result {
                    BlockByHeightResult::Absent(peer) => {
                        self.metrics.observe_get_block_by_height();
                        trace!(
                            %block_height, %peer,
                            "failed to download block by height. Trying next peer"
                        );
                        self.peers.failure(&peer);
                        match self.peers.random() {
                            None => {
                                // `block_height` not found on any of the peers.
                                // We have synchronized all, currently existing, descendants of
                                // trusted hash.
                                info!(
                                    "finished synchronizing descendants of the trusted hash. \
                                     cleaning state."
                                );
                                self.mark_done(self.latest_block().cloned());
                                Effects::new()
                            }
                            Some(peer) => {
                                self.metrics.reset_start_time();
                                fetch_block_at_height(effect_builder, peer, block_height)
                            }
                        }
                    }
                    BlockByHeightResult::FromStorage(block) => {
                        // We shouldn't get invalid data from the storage.
                        // If we do, it's a bug.
                        assert_eq!(block.height(), block_height, "Block height mismatch.");
                        assert_eq!(
                            block.protocol_version(),
                            self.protocol_version,
                            "block protocol version mismatch"
                        );
                        trace!(%block_height, "Linear block found in the local storage.");
                        // When syncing descendants of a trusted hash, we might have some of
                        // them in our local storage. If that's the case, just continue.
                        self.block_downloaded(rng, effect_builder, &block)
                    }
                    BlockByHeightResult::FromPeer(block, peer) => {
                        self.metrics.observe_get_block_by_height();
                        trace!(%block_height, %peer, "linear chain block downloaded from a peer");
                        if block.height() != block_height
                            || *block.header().parent_hash() != *self.latest_block().unwrap().hash()
                        {
                            warn!(
                                %peer,
                                got_height = block.height(),
                                expected_height = block_height,
                                got_parent = %block.header().parent_hash(),
                                expected_parent = %self.latest_block().unwrap().hash(),
                                "block mismatch",
                            );
                            // NOTE: Signal misbehaving validator to networking layer.
                            self.peers.ban(&peer);
                            return self.handle_event(
                                effect_builder,
                                rng,
                                Event::GetBlockHeightResult(
                                    block_height,
                                    BlockByHeightResult::Absent(peer),
                                ),
                            );
                        }
                        if block.protocol_version() != self.protocol_version {
                            warn!(
                                %peer,
                                protocol_version = %self.protocol_version,
                                block_version = %block.protocol_version(),
                                "block protocol version mismatch",
                            );
                            // NOTE: Signal misbehaving validator to networking layer.
                            self.peers.ban(&peer);
                            return self.handle_event(
                                effect_builder,
                                rng,
                                Event::GetBlockHeightResult(
                                    block_height,
                                    BlockByHeightResult::Absent(peer),
                                ),
                            );
                        }
                        self.peers.success(peer);
                        self.block_downloaded(rng, effect_builder, &block)
                    }
                }
            }
            Event::GetBlockHashResult(block_hash, fetch_result) => {
                match fetch_result {
                    BlockByHashResult::Absent(peer) => {
                        self.metrics.observe_get_block_by_hash();
                        trace!(
                            %block_hash, %peer,
                            "failed to download block by hash. Trying next peer"
                        );
                        self.peers.failure(&peer);
                        match self.peers.random() {
                            None if self.started_syncing => {
                                error!(
                                    %block_hash,
                                    "could not download linear block from any of the peers."
                                );
                                fatal!(effect_builder, "failed to synchronize linear chain")
                                    .ignore()
                            }
                            None => {
                                warn!(
                                    "run out of peers before managed to start syncing. \
                                    Resetting peers' list and continuing"
                                );
                                self.peers.reset(rng);
                                self.metrics.reset_start_time();
                                fetch_block_by_hash(effect_builder, peer, block_hash)
                            }
                            Some(peer) => {
                                self.metrics.reset_start_time();
                                fetch_block_by_hash(effect_builder, peer, block_hash)
                            }
                        }
                    }
                    BlockByHashResult::FromStorage(block) => {
                        // We shouldn't get invalid data from the storage.
                        // If we do, it's a bug.
                        assert_eq!(*block.hash(), block_hash, "Block hash mismatch.");
                        trace!(%block_hash, "Linear block found in the local storage.");
                        // We hit a block that we already had in the storage - which should mean
                        // that we also have all of its ancestors, so we switch to traversing the
                        // chain forwards and downloading the deploys.
                        // We don't want to download and execute a block we already have, so
                        // instead of calling self.block_downloaded(), we take a shortcut:
                        self.set_last_block_if_syncing_trusted_hash(&block);
                        self.block_handled(rng, effect_builder, *block)
                    }
                    BlockByHashResult::FromPeer(block, peer) => {
                        self.metrics.observe_get_block_by_hash();
                        trace!(%block_hash, %peer, "linear chain block downloaded from a peer");
                        let header_hash = block.header().hash();
                        if header_hash != block_hash || header_hash != *block.hash() {
                            warn!(
                                "Block hash mismatch. Expected {} got {} from {}.\
                                 Block claims to have hash {}. Disconnecting.",
                                block_hash,
                                header_hash,
                                block.hash(),
                                peer
                            );
                            // NOTE: Signal misbehaving validator to networking layer.
                            self.peers.ban(&peer);
                            return self.handle_event(
                                effect_builder,
                                rng,
                                Event::GetBlockHashResult(
                                    block_hash,
                                    BlockByHashResult::Absent(peer),
                                ),
                            );
                        }
                        self.peers.success(peer);
                        self.block_downloaded(rng, effect_builder, &block)
                    }
                }
            }
            Event::GetDeploysResult(fetch_result) => {
                self.metrics.observe_get_deploys();
                match fetch_result {
                    event::DeploysResult::Found(block_to_execute) => {
                        // Before we execute, check if the protocol version is correct - if not,
                        // stop for an upgrade/downgrade
                        match self
                            .protocol_version
                            .cmp(&block_to_execute.protocol_version())
                        {
                            Ordering::Less => {
                                warn!(
                                    block_hash = %block_to_execute.hash(),
                                    our_version = %self.protocol_version,
                                    block_version = %block_to_execute.protocol_version(),
                                    "attempting to execute a block with a newer protocol version;\
                                    shutting down to upgrade"
                                );
                                return effect_builder
                                    .immediately()
                                    .event(|_| Event::Shutdown(StopReason::ForUpgrade));
                            }
                            Ordering::Greater => {
                                warn!(
                                    block_hash = %block_to_execute.hash(),
                                    our_version = %self.protocol_version,
                                    block_version = %block_to_execute.protocol_version(),
                                    "attempting to execute a block with an older protocol version;\
                                    shutting down to downgrade"
                                );
                                return effect_builder
                                    .immediately()
                                    .event(|_| Event::Shutdown(StopReason::ForDowngrade));
                            }
                            _ => (),
                        }
                        let block_hash = block_to_execute.hash();
                        trace!(%block_hash, "deploys for linear chain block found");
                        // Reset used peers so we can download next block with the full set.
                        self.peers.reset(rng);
                        // Execute block
                        execute_block(
                            effect_builder,
                            *block_to_execute,
                            self.initial_execution_pre_state.clone(),
                        )
                        .ignore()
                    }
                    event::DeploysResult::NotFound(block, peer) => {
                        let block_hash = block.hash();
                        trace!(
                            %block_hash, %peer,
                            "deploy for linear chain block not found. Trying next peer"
                        );
                        self.peers.failure(&peer);
                        match self.peers.random() {
                            None => {
                                error!(
                                    %block_hash,
                                    "could not download deploys from linear chain block."
                                );
                                fatal!(effect_builder, "failed to download linear chain deploys")
                                    .ignore()
                            }
                            Some(peer) => {
                                self.metrics.reset_start_time();
                                fetch_block_deploys(effect_builder, peer, *block)
                            }
                        }
                    }
                }
            }
            Event::StartDownloadingDeploys => {
                // Start downloading deploys from the first block of the linear chain.
                self.peers.reset(rng);
                self.fetch_next_block_deploys(effect_builder)
            }
            Event::NewPeerConnected(peer_id) => {
                trace!(%peer_id, "new peer connected");
                // Add to the set of peers we can request things from.
                let mut effects = Effects::new();
                if self.peers.is_empty() {
                    // First peer connected, start downloading.
                    let cloned_peer_id = peer_id.clone();
                    effects.extend(
                        effect_builder
                            .immediately()
                            .event(move |_| Event::Start(cloned_peer_id)),
                    );
                }
                self.peers.push(peer_id);
                effects
            }
            Event::BlockHandled(block) => {
                let block_height = block.height();
                let block_hash = *block.hash();
                let effects = self.block_handled(rng, effect_builder, *block);
                trace!(%block_height, %block_hash, "block handled");
                effects
            }
            Event::GotUpgradeActivationPoint(next_upgrade_activation_point) => {
                trace!(%next_upgrade_activation_point, "new activation point");
                self.next_upgrade_activation_point = Some(next_upgrade_activation_point);
                Effects::new()
            }
            Event::InitUpgradeShutdown => {
                info!("shutdown initiated");
                // Serialize and store state.
                self.handle_upgrade_shutdown(effect_builder)
            }
            Event::Shutdown(reason) => {
                info!(?reason, "ready for shutdown");
                self.stop_reason = Some(reason);
                Effects::new()
            }
            Event::InitializeTimeout => {
                if !self.started_syncing {
                    info!("hasn't downloaded any blocks in expected time window. Shutting down…");
                    fatal!(effect_builder, "no syncing progress, shutting down…").ignore()
                } else {
                    Effects::new()
                }
            }
        }
    }
}

fn fetch_block_deploys<I: Clone + Send + 'static, REv>(
    effect_builder: EffectBuilder<REv>,
    peer: I,
    block: Block,
) -> Effects<Event<I>>
where
    REv: ReactorEventT<I>,
{
    effect_builder
        .validate_block(peer.clone(), block.clone())
        .event(move |valid| {
            if valid {
                Event::GetDeploysResult(DeploysResult::Found(Box::new(block)))
            } else {
                Event::GetDeploysResult(DeploysResult::NotFound(Box::new(block), peer))
            }
        })
}

fn fetch_block_by_hash<I: Clone + Send + 'static, REv>(
    effect_builder: EffectBuilder<REv>,
    peer: I,
    block_hash: BlockHash,
) -> Effects<Event<I>>
where
    REv: ReactorEventT<I>,
{
    let cloned = peer.clone();
    effect_builder.fetch_block(block_hash, peer).map_or_else(
        move |fetch_result| match fetch_result {
            FetchResult::FromStorage(block) => {
                Event::GetBlockHashResult(block_hash, BlockByHashResult::FromStorage(block))
            }
            FetchResult::FromPeer(block, peer) => {
                Event::GetBlockHashResult(block_hash, BlockByHashResult::FromPeer(block, peer))
            }
        },
        move || Event::GetBlockHashResult(block_hash, BlockByHashResult::Absent(cloned)),
    )
}

fn fetch_block_at_height<I: Send + Clone + 'static, REv>(
    effect_builder: EffectBuilder<REv>,
    peer: I,
    block_height: u64,
) -> Effects<Event<I>>
where
    REv: ReactorEventT<I>,
{
    let cloned = peer.clone();
    effect_builder
        .fetch_block_by_height(block_height, peer.clone())
        .map_or_else(
            move |fetch_result| match fetch_result {
                FetchResult::FromPeer(result, _) => match *result {
                    BlockByHeight::Absent(ret_height) => {
                        warn!(
                            "Fetcher returned result for invalid height. Expected {}, got {}",
                            block_height, ret_height
                        );
                        Event::GetBlockHeightResult(block_height, BlockByHeightResult::Absent(peer))
                    }
                    BlockByHeight::Block(block) => Event::GetBlockHeightResult(
                        block_height,
                        BlockByHeightResult::FromPeer(block, peer),
                    ),
                },
                FetchResult::FromStorage(result) => match *result {
                    BlockByHeight::Absent(_) => {
                        // Fetcher should try downloading the block from a peer
                        // when it can't find it in the storage.
                        panic!("Should not return `Absent` in `FromStorage`.")
                    }
                    BlockByHeight::Block(block) => Event::GetBlockHeightResult(
                        block_height,
                        BlockByHeightResult::FromStorage(block),
                    ),
                },
            },
            move || Event::GetBlockHeightResult(block_height, BlockByHeightResult::Absent(cloned)),
        )
}

/// Returns key in the database, under which the LinearChainSync's state is stored.
fn create_state_key(chainspec: &Chainspec) -> Vec<u8> {
    format!(
        "linear_chain_sync:network_name={}",
        chainspec.network_config.name.clone()
    )
    .into()
}

/// Deserialized vector of bytes into `LinearChainSync::State`.
/// Panics on deserialization errors.
fn deserialize_state(serialized_state: &[u8]) -> Option<State> {
    bincode::deserialize(serialized_state).unwrap_or_else(|error| {
        // Panicking here should not corrupt the state of any component as it's done in the
        // constructor.
        panic!(
            "could not deserialize state from storage, error {:?}",
            error
        )
    })
}

/// Reads the `LinearChainSync's` state from storage, if any.
/// Panics on deserialization errors.
pub(crate) fn read_init_state(
    storage: &Storage,
    chainspec: &Chainspec,
) -> Result<Option<State>, storage::Error> {
    let key = create_state_key(chainspec);
    if let Some(bytes) = storage.read_state_store(&key)? {
        Ok(deserialize_state(&bytes))
    } else {
        Ok(None)
    }
}

/// Cleans the linear chain state storage.
/// May fail with storage error.
pub(crate) fn clean_linear_chain_state(
    storage: &Storage,
    chainspec: &Chainspec,
) -> Result<bool, storage::Error> {
    let key = create_state_key(chainspec);
    storage.del_state_store(key)
}

async fn execute_block<REv>(
    effect_builder: EffectBuilder<REv>,
    block_to_execute: Block,
    initial_execution_pre_state: ExecutionPreState,
) where
    REv: From<StorageRequest>
        + From<ControlAnnouncement>
        + From<ContractRuntimeRequest>
        + From<ContractRuntimeAnnouncement>,
{
    let protocol_version = block_to_execute.protocol_version();
    let execution_pre_state =
        if block_to_execute.height() == initial_execution_pre_state.next_block_height() {
            initial_execution_pre_state
        } else {
            match effect_builder
                .get_block_at_height_from_storage(block_to_execute.height() - 1)
                .await
            {
                None => {
                    fatal!(
                        effect_builder,
                        "Could not get block at height {}",
                        block_to_execute.height() - 1
                    )
                    .await;
                    return;
                }
                Some(parent_block) => ExecutionPreState::from(parent_block.header()),
            }
        };
    let finalized_block = FinalizedBlock::from(block_to_execute);

    // Get the deploy hashes for the block.
    let deploy_hashes = finalized_block
        .deploy_hashes()
        .iter()
        .copied()
        .collect::<Vec<_>>();

    // Get all deploys in order they appear in the finalized block.
    let mut deploys: Vec<Deploy> = Vec::with_capacity(deploy_hashes.len());
    for maybe_deploy in effect_builder.get_deploys_from_storage(deploy_hashes).await {
        if let Some(deploy) = maybe_deploy {
            deploys.push(deploy)
        } else {
            fatal!(
                effect_builder,
                "Could not fetch deploys for finalized block: {:?}",
                finalized_block
            )
            .await;
            return;
        }
    }

    // Get the transfer hashes for the block.
    let transfer_hashes = finalized_block
        .transfer_hashes()
        .iter()
        .copied()
        .collect::<Vec<_>>();

    // Get all deploys in order they appear in the finalized block.
    let mut transfers: Vec<Deploy> = Vec::with_capacity(transfer_hashes.len());
    for maybe_transfer in effect_builder
        .get_deploys_from_storage(transfer_hashes)
        .await
    {
        if let Some(transfer) = maybe_transfer {
            transfers.push(transfer)
        } else {
            fatal!(
                effect_builder,
                "Could not fetch deploys for finalized block: {:?}",
                finalized_block
            )
            .await;
            return;
        }
    }

    let BlockAndExecutionEffects {
        block,
        execution_results,
        ..
    } = match effect_builder
        .execute_finalized_block(
            protocol_version,
            execution_pre_state,
            finalized_block,
            deploys,
            transfers,
        )
        .await
    {
        Ok(child_block) => child_block,
        Err(error) => {
            fatal!(effect_builder, "Fatal error: {}", error).await;
            return;
        }
    };
    effect_builder
        .announce_linear_chain_block(block, execution_results)
        .await;
>>>>>>> 7d6100b3
}<|MERGE_RESOLUTION|>--- conflicted
+++ resolved
@@ -1,24 +1,12 @@
 mod error;
 mod operations;
 
-<<<<<<< HEAD
 use std::fmt::Debug;
-=======
-mod config;
-mod event;
-mod metrics;
-mod peers;
-mod state;
-mod traits;
-
-use std::{cmp::Ordering, convert::Infallible, fmt::Display, mem};
->>>>>>> 7d6100b3
 
 use datasize::DataSize;
 
 use crate::types::BlockHeader;
 
-<<<<<<< HEAD
 pub(crate) use error::LinearChainSyncError;
 pub(crate) use operations::run_fast_sync_task;
 
@@ -30,1119 +18,17 @@
 }
 
 impl LinearChainSyncState {
+
     /// Returns `true` if we have finished syncing linear chain.
     pub fn is_synced(&self) -> bool {
         !matches!(self, Self::Syncing)
-=======
-use super::{
-    fetcher::FetchResult,
-    storage::{self, Storage},
-    Component,
-};
-use crate::{
-    components::contract_runtime::{
-        BlockAndExecutionEffects, ContractRuntimeAnnouncement, ExecutionPreState,
-    },
-    effect::{
-        announcements::ControlAnnouncement,
-        requests::{ContractRuntimeRequest, StorageRequest},
-        EffectBuilder, EffectExt, EffectOptionExt, Effects,
-    },
-    fatal,
-    types::{
-        ActivationPoint, Block, BlockByHeight, BlockHash, BlockHeader, Chainspec, Deploy,
-        FinalizedBlock, TimeDiff,
-    },
-    NodeRng,
-};
-pub(crate) use config::Config;
-pub(crate) use event::Event;
-use event::{BlockByHeightResult, StopReason};
-pub(crate) use metrics::LinearChainSyncMetrics;
-pub(crate) use peers::PeersState;
-pub(crate) use state::State;
-pub(crate) use traits::ReactorEventT;
-
-#[derive(DataSize, Debug)]
-pub(crate) struct LinearChainSync<I> {
-    peers: PeersState<I>,
-    state: State,
-    #[data_size(skip)]
-    metrics: LinearChainSyncMetrics,
-    /// The next upgrade activation point.
-    /// When we download the switch block of an era immediately before the activation point,
-    /// we need to shut down for an upgrade.
-    next_upgrade_activation_point: Option<ActivationPoint>,
-    stop_reason: Option<StopReason>,
-    /// Key for storing the linear chain sync state.
-    state_key: Vec<u8>,
-    /// Shortest era that is allowed with the given protocol configuration.
-    shortest_era: TimeDiff,
-    /// Minimum round length that is allowed with the given protocol configuration.
-    min_round_length: TimeDiff,
-    /// Flag indicating whether we managed to sync at least one block.
-    started_syncing: bool,
-    /// The protocol version the node is currently running with.
-    protocol_version: ProtocolVersion,
-    initial_execution_pre_state: ExecutionPreState,
-}
-
-impl<I: Clone + PartialEq + 'static> LinearChainSync<I> {
-    // TODO: fix this
-    #[allow(clippy::too_many_arguments)]
-    pub(crate) fn new<REv, Err>(
-        registry: &Registry,
-        effect_builder: EffectBuilder<REv>,
-        chainspec: &Chainspec,
-        storage: &Storage,
-        trusted_hash: Option<BlockHash>,
-        highest_block: Option<Block>,
-        after_upgrade: bool,
-        next_upgrade_activation_point: Option<ActivationPoint>,
-        initial_execution_pre_state: ExecutionPreState,
-        config: Config,
-    ) -> Result<(Self, Effects<Event<I>>), Err>
-    where
-        REv: From<Event<I>> + Send,
-        Err: From<prometheus::Error> + From<storage::Error>,
-    {
-        let timeout_event = effect_builder
-            .set_timeout(config.get_sync_timeout().into())
-            .event(|_| Event::InitializeTimeout);
-        let protocol_version = chainspec.protocol_config.version;
-        if let Some(state) = read_init_state(storage, chainspec)? {
-            let linear_chain_sync = LinearChainSync::from_state(
-                registry,
-                chainspec,
-                state,
-                next_upgrade_activation_point,
-                protocol_version,
-                initial_execution_pre_state,
-            )?;
-            Ok((linear_chain_sync, timeout_event))
-        } else {
-            // Shortest era is the maximum of the two.
-            let shortest_era: TimeDiff = std::cmp::max(
-                chainspec.highway_config.min_round_length()
-                    * chainspec.core_config.minimum_era_height,
-                chainspec.core_config.era_duration,
-            );
-
-            let state = match trusted_hash {
-                Some(hash) => {
-                    State::sync_trusted_hash(hash, highest_block.map(|block| block.take_header()))
-                }
-                None if after_upgrade => {
-                    info!(
-                        "No synchronization of the linear chain will be done because the node \
-                        was started right after an upgrade without a trusted hash."
-                    );
-                    // Right after upgrade, no linear chain to synchronize.
-                    State::Done(highest_block.map(Box::new))
-                }
-                None => {
-                    if let Some(highest_block) = highest_block {
-                        // No trusted hash, not immediately after upgrade.
-                        // We will synchronize starting from the highest block we have.
-                        // NOTE: This is unsafe and should only use the highest block if it can
-                        // still be trusted – i.e. it's within the unbonding period.
-                        State::sync_descendants(*highest_block.hash(), highest_block, None)
-                    } else {
-                        info!(
-                            "No synchronization of the linear chain will be done because there \
-                            is neither a trusted hash nor a highest block present."
-                        );
-                        State::Done(None)
-                    }
-                }
-            };
-            let state_key = create_state_key(chainspec);
-            let linear_chain_sync = LinearChainSync {
-                peers: PeersState::new(),
-                state,
-                metrics: LinearChainSyncMetrics::new(registry)?,
-                next_upgrade_activation_point,
-                stop_reason: None,
-                state_key,
-                shortest_era,
-                min_round_length: chainspec.highway_config.min_round_length(),
-                started_syncing: false,
-                protocol_version,
-                initial_execution_pre_state,
-            };
-            Ok((linear_chain_sync, timeout_event))
-        }
     }
 
-    /// Initialize `LinearChainSync` component from preloaded `State`.
-    fn from_state(
-        registry: &Registry,
-        chainspec: &Chainspec,
-        state: State,
-        next_upgrade_activation_point: Option<ActivationPoint>,
-        protocol_version: ProtocolVersion,
-        initial_execution_pre_state: ExecutionPreState,
-    ) -> Result<Self, prometheus::Error> {
-        let state_key = create_state_key(chainspec);
-        info!(?state, "reusing previous state");
-        // Shortest era is the maximum of the two.
-        let shortest_era: TimeDiff = std::cmp::max(
-            chainspec.highway_config.min_round_length() * chainspec.core_config.minimum_era_height,
-            chainspec.core_config.era_duration,
-        );
-        if matches!(state, State::None | State::Done(_)) {
-            info!(
-                "No synchronization of the linear chain will be done because the component is \
-                already in State::Done or in State::None."
-            );
-        }
-        Ok(LinearChainSync {
-            peers: PeersState::new(),
-            state,
-            metrics: LinearChainSyncMetrics::new(registry)?,
-            next_upgrade_activation_point,
-            stop_reason: None,
-            state_key,
-            shortest_era,
-            min_round_length: chainspec.highway_config.min_round_length(),
-            started_syncing: false,
-            protocol_version,
-            initial_execution_pre_state,
-        })
-    }
-
-    /// Add new block to linear chain.
-    fn add_block(&mut self, block: Block) {
-        self.started_syncing = true;
-        match &mut self.state {
-            State::None | State::Done(_) => {}
-            State::SyncingTrustedHash { linear_chain, .. } => linear_chain.push(block),
-            State::SyncingDescendants { latest_block, .. } => **latest_block = block,
-        };
-    }
-
-    /// Returns `true` if we have finished syncing linear chain.
-    pub(crate) fn is_synced(&self) -> bool {
-        matches!(self.state, State::Done(_))
-    }
-
-    /// Returns `true` if we should stop for upgrade.
-    pub(crate) fn stopped_for_upgrade(&self) -> bool {
-        self.stop_reason == Some(StopReason::ForUpgrade)
-    }
-
-    /// Returns `true` if we should stop for downgrade.
-    pub(crate) fn stopped_for_downgrade(&self) -> bool {
-        self.stop_reason == Some(StopReason::ForDowngrade)
-    }
-
-    fn block_downloaded<REv>(
-        &mut self,
-        rng: &mut NodeRng,
-        effect_builder: EffectBuilder<REv>,
-        block: &Block,
-    ) -> Effects<Event<I>>
-    where
-        I: Send + 'static,
-        REv: ReactorEventT<I>,
-    {
-        self.peers.reset(rng);
-        self.state.block_downloaded(block);
-        self.add_block(block.clone());
-        match &self.state {
-            State::None | State::Done(_) => {
-                error!(state=?self.state, "block downloaded when in incorrect state.");
-                fatal!(effect_builder, "block downloaded in incorrect state").ignore()
-            }
-            State::SyncingTrustedHash {
-                highest_block_header,
-                ..
-            } => {
-                let should_start_downloading_deploys = highest_block_header
-                    .as_ref()
-                    .map(|hdr| hdr.hash() == *block.header().parent_hash())
-                    .unwrap_or(false)
-                    || block.header().is_genesis_child();
-                if should_start_downloading_deploys {
-                    info!("linear chain downloaded. Start downloading deploys.");
-                    effect_builder
-                        .immediately()
-                        .event(move |_| Event::StartDownloadingDeploys)
-                } else {
-                    self.fetch_next_block(effect_builder, rng, block)
-                }
-            }
-            State::SyncingDescendants { .. } => {
-                // When synchronizing descendants, we want to download block and execute it
-                // before trying to download the next block in linear chain.
-                self.fetch_next_block_deploys(effect_builder)
-            }
-        }
-    }
-
-    fn mark_done(&mut self, latest_block: Option<Block>) {
-        let latest_block = latest_block.map(Box::new);
-        self.state = State::Done(latest_block);
-    }
-
-    /// Handles an event indicating that a linear chain block has been executed and handled by
-    /// consensus component. This is a signal that we can safely continue with the next blocks,
-    /// without worrying about timing and/or ordering issues.
-    /// Returns effects that are created as a response to that event.
-    fn block_handled<REv>(
-        &mut self,
-        rng: &mut NodeRng,
-        effect_builder: EffectBuilder<REv>,
-        block: Block,
-    ) -> Effects<Event<I>>
-    where
-        I: Send + 'static,
-        REv: ReactorEventT<I>,
-    {
-        let height = block.height();
-        let hash = block.hash();
-        trace!(%hash, %height, "downloaded linear chain block.");
-        if block.header().is_switch_block() {
-            self.state.set_last_switch_block_height(block.height());
-        }
-        if block.header().is_switch_block() && self.should_upgrade(block.header().era_id()) {
-            info!(
-                era = block.header().era_id().value(),
-                "shutting down for upgrade"
-            );
-            return effect_builder
-                .immediately()
-                .event(|_| Event::InitUpgradeShutdown);
-        }
-        // Reset peers before creating new requests.
-        self.peers.reset(rng);
-        let block_height = block.height();
-        let curr_state = mem::replace(&mut self.state, State::None);
-        match curr_state {
-            State::None | State::Done(_) => {
-                error!(state=?self.state, "block handled when in incorrect state.");
-                fatal!(effect_builder, "block handled in incorrect state").ignore()
-            }
-            // Keep syncing from genesis if we haven't reached the trusted block hash
-            State::SyncingTrustedHash {
-                highest_block_seen,
-                ref latest_block,
-                ..
-            } if highest_block_seen != block_height => {
-                match latest_block.as_ref() {
-                    Some(expected) if expected != &block => {
-                        error!(
-                            ?expected, got=?block,
-                            "block execution result doesn't match received block"
-                        );
-                        return fatal!(effect_builder, "unexpected block execution result")
-                            .ignore();
-                    }
-                    None => {
-                        error!("block execution results received when not expected");
-                        return fatal!(effect_builder, "unexpected block execution results.")
-                            .ignore();
-                    }
-                    Some(_) => (),
-                }
-                self.state = curr_state;
-                self.fetch_next_block_deploys(effect_builder)
-            }
-            // Otherwise transition to State::SyncingDescendants
-            State::SyncingTrustedHash {
-                highest_block_seen,
-                trusted_hash,
-                ref latest_block,
-                last_switch_block_height,
-                ..
-            } => {
-                assert_eq!(highest_block_seen, block_height);
-                match latest_block.as_ref() {
-                    Some(expected) if expected != &block => {
-                        error!(
-                            ?expected, got=?block,
-                            "block execution result doesn't match received block"
-                        );
-                        return fatal!(effect_builder, "unexpected block execution result")
-                            .ignore();
-                    }
-                    None => {
-                        error!("block execution results received when not expected");
-                        return fatal!(effect_builder, "unexpected block execution results.")
-                            .ignore();
-                    }
-                    Some(_) => (),
-                }
-                info!(%block_height, "Finished synchronizing linear chain up until trusted hash.");
-                let peer = self.peers.random_unsafe();
-                // Kick off syncing trusted hash descendants.
-                self.state = State::sync_descendants(trusted_hash, block, last_switch_block_height);
-                fetch_block_at_height(effect_builder, peer, block_height + 1)
-            }
-            State::SyncingDescendants {
-                ref latest_block,
-                last_switch_block_height,
-                ..
-            } => {
-                if latest_block.as_ref() != &block {
-                    error!(
-                        expected=?*latest_block, got=?block,
-                        "block execution result doesn't match received block"
-                    );
-                    return fatal!(effect_builder, "unexpected block execution result").ignore();
-                }
-                if self.is_currently_active_era(latest_block, last_switch_block_height) {
-                    info!(
-                        hash=?block.hash(),
-                        height=?block.header().height(),
-                        era=block.header().era_id().value(),
-                        "downloaded a block in the current era. finished synchronization"
-                    );
-                    self.mark_done(Some(*latest_block.clone()));
-                    return Effects::new();
-                }
-                self.state = curr_state;
-                self.fetch_next_block(effect_builder, rng, &block)
-            }
-        }
-    }
-
-    // Returns whether we've just downloaded a block in a currently active era.
-    fn is_currently_active_era(
-        &self,
-        block: &Block,
-        last_switch_block_height: Option<u64>,
-    ) -> bool {
-        let last_switch_block_height = last_switch_block_height.unwrap_or(0);
-        // This is the number of blocks that have we already know of from the era the current block
-        // is in.
-        let past_blocks_in_this_era = block.height().saturating_sub(last_switch_block_height);
-        // `self.shortest_era - self.min_round_length * past_blocks_in_this_era` is the estimated
-        // time left to the end of the era the current block is in; if less time than that has
-        // passed since the current block, this is most likely still the current era and we can
-        // return `true`.
-        // We add `min_round_length * past_blocks_in_this_era` to the left side instead of
-        // subtracting it from the right side to avoid underflows (TimeDiffs can't represent values
-        // less than 0).
-        block.header().timestamp().elapsed() + self.min_round_length * past_blocks_in_this_era
-            < self.shortest_era
-    }
-
-    /// Returns effects for fetching next block's deploys.
-    fn fetch_next_block_deploys<REv>(
-        &mut self,
-        effect_builder: EffectBuilder<REv>,
-    ) -> Effects<Event<I>>
-    where
-        I: Send + 'static,
-        REv: ReactorEventT<I>,
-    {
-        let peer = self.peers.random_unsafe();
-
-        let next_block = match &mut self.state {
-            State::None | State::Done(_) => {
-                error!(state=?self.state, "tried fetching next block when in wrong state");
-                return fatal!(
-                    effect_builder,
-                    "tried fetching next block when in wrong state"
-                )
-                .ignore();
-            }
-            State::SyncingTrustedHash {
-                linear_chain,
-                latest_block,
-                ..
-            } => match linear_chain.pop() {
-                None => None,
-                Some(block) => {
-                    // Update `latest_block` so that we can verify whether result of execution
-                    // matches the expected value.
-                    latest_block.replace(block.clone());
-                    Some(block)
-                }
-            },
-            State::SyncingDescendants { latest_block, .. } => Some((**latest_block).clone()),
-        };
-
-        next_block.map_or_else(
-            || {
-                warn!("tried fetching next block deploys when there was no block.");
-                Effects::new()
-            },
-            |block| {
-                self.metrics.reset_start_time();
-                fetch_block_deploys(effect_builder, peer, block)
-            },
-        )
-    }
-
-    fn fetch_next_block<REv>(
-        &mut self,
-        effect_builder: EffectBuilder<REv>,
-        rng: &mut NodeRng,
-        block: &Block,
-    ) -> Effects<Event<I>>
-    where
-        I: Send + 'static,
-        REv: ReactorEventT<I>,
-    {
-        self.peers.reset(rng);
-        let peer = self.peers.random_unsafe();
-        match self.state {
-            State::SyncingTrustedHash { .. } => {
-                let parent_hash = *block.header().parent_hash();
-                self.metrics.reset_start_time();
-                fetch_block_by_hash(effect_builder, peer, parent_hash)
-            }
-            State::SyncingDescendants { .. } => {
-                let next_height = block.height() + 1;
-                self.metrics.reset_start_time();
-                fetch_block_at_height(effect_builder, peer, next_height)
-            }
-            State::Done(_) | State::None => {
-                error!(state=?self.state, "tried fetching next block when in wrong state");
-                fatal!(
-                    effect_builder,
-                    "tried fetching next block when in wrong state"
-                )
-                .ignore()
-            }
-        }
-    }
-
-    fn handle_upgrade_shutdown<REv>(
-        &mut self,
-        effect_builder: EffectBuilder<REv>,
-    ) -> Effects<Event<I>>
-    where
-        I: Send + 'static,
-        REv: ReactorEventT<I>,
-    {
-        if self.state.is_done() || self.state.is_none() {
-            error!(state=?self.state, "shutdown for upgrade initiated when in wrong state");
-            return fatal!(
-                effect_builder,
-                "shutdown for upgrade initiated when in wrong state"
-            )
-            .ignore();
-        }
-        effect_builder
-            .save_state(self.state_key.clone().into(), Some(self.state.clone()))
-            .event(|_| Event::Shutdown(StopReason::ForUpgrade))
-    }
-
-    pub(crate) fn latest_block(&self) -> Option<&Block> {
-        match &self.state {
-            State::SyncingTrustedHash { latest_block, .. } => Option::as_ref(&*latest_block),
-            State::SyncingDescendants { latest_block, .. } => Some(&*latest_block),
-            State::Done(latest_block) => latest_block.as_deref(),
-            State::None => None,
-        }
-    }
-
-    pub(crate) fn into_maybe_latest_block_header(self) -> Option<BlockHeader> {
-        match self.state {
-            State::SyncingTrustedHash { latest_block, .. } => latest_block.map(Block::take_header),
-            State::SyncingDescendants { latest_block, .. } => Some(latest_block.take_header()),
-            State::Done(maybe_latest_block) => {
-                maybe_latest_block.map(|latest_block| latest_block.take_header())
-            }
-            State::None => None,
-        }
-    }
-
-    fn should_upgrade(&self, era_id: EraId) -> bool {
-        match self.next_upgrade_activation_point {
-            None => false,
-            Some(activation_point) => activation_point.should_upgrade(&era_id),
-        }
-    }
-
-    fn set_last_block_if_syncing_trusted_hash(&mut self, block: &Block) {
-        if let State::SyncingTrustedHash {
-            ref mut latest_block,
-            ..
-        } = &mut self.state
-        {
-            *latest_block = Box::new(Some(block.clone()));
-        }
-        self.state.block_downloaded(block);
->>>>>>> 7d6100b3
-    }
-
-<<<<<<< HEAD
     pub fn into_maybe_latest_block_header(self) -> Option<BlockHeader> {
         match self {
             Self::Done(latest_block_header) => Some(*latest_block_header),
             Self::NotGoingToSync | Self::Syncing => None,
         }
     }
-=======
-impl<I, REv> Component<REv> for LinearChainSync<I>
-where
-    I: Display + Clone + Send + PartialEq + 'static,
-    REv: ReactorEventT<I>,
-{
-    type Event = Event<I>;
-    type ConstructionError = Infallible;
 
-    fn handle_event(
-        &mut self,
-        effect_builder: EffectBuilder<REv>,
-        rng: &mut NodeRng,
-        event: Self::Event,
-    ) -> Effects<Self::Event> {
-        match event {
-            Event::Start(init_peer) => {
-                match &self.state {
-                    State::None => {
-                        // No syncing configured.
-                        trace!("received `Start` event when in {} state.", self.state);
-                        Effects::new()
-                    }
-                    State::Done(_) => {
-                        // Illegal states for syncing start.
-                        error!("should not have received `Start` event when in `Done` state.",);
-                        Effects::new()
-                    }
-                    State::SyncingDescendants { latest_block, .. } => {
-                        let next_block_height = latest_block.height() + 1;
-                        info!(?next_block_height, "start synchronization");
-                        self.metrics.reset_start_time();
-                        fetch_block_at_height(effect_builder, init_peer, next_block_height)
-                    }
-                    State::SyncingTrustedHash { trusted_hash, .. } => {
-                        trace!(?trusted_hash, "start synchronization");
-                        // Start synchronization.
-                        self.metrics.reset_start_time();
-                        fetch_block_by_hash(effect_builder, init_peer, *trusted_hash)
-                    }
-                }
-            }
-            Event::GetBlockHeightResult(block_height, fetch_result) => {
-                match fetch_result {
-                    BlockByHeightResult::Absent(peer) => {
-                        self.metrics.observe_get_block_by_height();
-                        trace!(
-                            %block_height, %peer,
-                            "failed to download block by height. Trying next peer"
-                        );
-                        self.peers.failure(&peer);
-                        match self.peers.random() {
-                            None => {
-                                // `block_height` not found on any of the peers.
-                                // We have synchronized all, currently existing, descendants of
-                                // trusted hash.
-                                info!(
-                                    "finished synchronizing descendants of the trusted hash. \
-                                     cleaning state."
-                                );
-                                self.mark_done(self.latest_block().cloned());
-                                Effects::new()
-                            }
-                            Some(peer) => {
-                                self.metrics.reset_start_time();
-                                fetch_block_at_height(effect_builder, peer, block_height)
-                            }
-                        }
-                    }
-                    BlockByHeightResult::FromStorage(block) => {
-                        // We shouldn't get invalid data from the storage.
-                        // If we do, it's a bug.
-                        assert_eq!(block.height(), block_height, "Block height mismatch.");
-                        assert_eq!(
-                            block.protocol_version(),
-                            self.protocol_version,
-                            "block protocol version mismatch"
-                        );
-                        trace!(%block_height, "Linear block found in the local storage.");
-                        // When syncing descendants of a trusted hash, we might have some of
-                        // them in our local storage. If that's the case, just continue.
-                        self.block_downloaded(rng, effect_builder, &block)
-                    }
-                    BlockByHeightResult::FromPeer(block, peer) => {
-                        self.metrics.observe_get_block_by_height();
-                        trace!(%block_height, %peer, "linear chain block downloaded from a peer");
-                        if block.height() != block_height
-                            || *block.header().parent_hash() != *self.latest_block().unwrap().hash()
-                        {
-                            warn!(
-                                %peer,
-                                got_height = block.height(),
-                                expected_height = block_height,
-                                got_parent = %block.header().parent_hash(),
-                                expected_parent = %self.latest_block().unwrap().hash(),
-                                "block mismatch",
-                            );
-                            // NOTE: Signal misbehaving validator to networking layer.
-                            self.peers.ban(&peer);
-                            return self.handle_event(
-                                effect_builder,
-                                rng,
-                                Event::GetBlockHeightResult(
-                                    block_height,
-                                    BlockByHeightResult::Absent(peer),
-                                ),
-                            );
-                        }
-                        if block.protocol_version() != self.protocol_version {
-                            warn!(
-                                %peer,
-                                protocol_version = %self.protocol_version,
-                                block_version = %block.protocol_version(),
-                                "block protocol version mismatch",
-                            );
-                            // NOTE: Signal misbehaving validator to networking layer.
-                            self.peers.ban(&peer);
-                            return self.handle_event(
-                                effect_builder,
-                                rng,
-                                Event::GetBlockHeightResult(
-                                    block_height,
-                                    BlockByHeightResult::Absent(peer),
-                                ),
-                            );
-                        }
-                        self.peers.success(peer);
-                        self.block_downloaded(rng, effect_builder, &block)
-                    }
-                }
-            }
-            Event::GetBlockHashResult(block_hash, fetch_result) => {
-                match fetch_result {
-                    BlockByHashResult::Absent(peer) => {
-                        self.metrics.observe_get_block_by_hash();
-                        trace!(
-                            %block_hash, %peer,
-                            "failed to download block by hash. Trying next peer"
-                        );
-                        self.peers.failure(&peer);
-                        match self.peers.random() {
-                            None if self.started_syncing => {
-                                error!(
-                                    %block_hash,
-                                    "could not download linear block from any of the peers."
-                                );
-                                fatal!(effect_builder, "failed to synchronize linear chain")
-                                    .ignore()
-                            }
-                            None => {
-                                warn!(
-                                    "run out of peers before managed to start syncing. \
-                                    Resetting peers' list and continuing"
-                                );
-                                self.peers.reset(rng);
-                                self.metrics.reset_start_time();
-                                fetch_block_by_hash(effect_builder, peer, block_hash)
-                            }
-                            Some(peer) => {
-                                self.metrics.reset_start_time();
-                                fetch_block_by_hash(effect_builder, peer, block_hash)
-                            }
-                        }
-                    }
-                    BlockByHashResult::FromStorage(block) => {
-                        // We shouldn't get invalid data from the storage.
-                        // If we do, it's a bug.
-                        assert_eq!(*block.hash(), block_hash, "Block hash mismatch.");
-                        trace!(%block_hash, "Linear block found in the local storage.");
-                        // We hit a block that we already had in the storage - which should mean
-                        // that we also have all of its ancestors, so we switch to traversing the
-                        // chain forwards and downloading the deploys.
-                        // We don't want to download and execute a block we already have, so
-                        // instead of calling self.block_downloaded(), we take a shortcut:
-                        self.set_last_block_if_syncing_trusted_hash(&block);
-                        self.block_handled(rng, effect_builder, *block)
-                    }
-                    BlockByHashResult::FromPeer(block, peer) => {
-                        self.metrics.observe_get_block_by_hash();
-                        trace!(%block_hash, %peer, "linear chain block downloaded from a peer");
-                        let header_hash = block.header().hash();
-                        if header_hash != block_hash || header_hash != *block.hash() {
-                            warn!(
-                                "Block hash mismatch. Expected {} got {} from {}.\
-                                 Block claims to have hash {}. Disconnecting.",
-                                block_hash,
-                                header_hash,
-                                block.hash(),
-                                peer
-                            );
-                            // NOTE: Signal misbehaving validator to networking layer.
-                            self.peers.ban(&peer);
-                            return self.handle_event(
-                                effect_builder,
-                                rng,
-                                Event::GetBlockHashResult(
-                                    block_hash,
-                                    BlockByHashResult::Absent(peer),
-                                ),
-                            );
-                        }
-                        self.peers.success(peer);
-                        self.block_downloaded(rng, effect_builder, &block)
-                    }
-                }
-            }
-            Event::GetDeploysResult(fetch_result) => {
-                self.metrics.observe_get_deploys();
-                match fetch_result {
-                    event::DeploysResult::Found(block_to_execute) => {
-                        // Before we execute, check if the protocol version is correct - if not,
-                        // stop for an upgrade/downgrade
-                        match self
-                            .protocol_version
-                            .cmp(&block_to_execute.protocol_version())
-                        {
-                            Ordering::Less => {
-                                warn!(
-                                    block_hash = %block_to_execute.hash(),
-                                    our_version = %self.protocol_version,
-                                    block_version = %block_to_execute.protocol_version(),
-                                    "attempting to execute a block with a newer protocol version;\
-                                    shutting down to upgrade"
-                                );
-                                return effect_builder
-                                    .immediately()
-                                    .event(|_| Event::Shutdown(StopReason::ForUpgrade));
-                            }
-                            Ordering::Greater => {
-                                warn!(
-                                    block_hash = %block_to_execute.hash(),
-                                    our_version = %self.protocol_version,
-                                    block_version = %block_to_execute.protocol_version(),
-                                    "attempting to execute a block with an older protocol version;\
-                                    shutting down to downgrade"
-                                );
-                                return effect_builder
-                                    .immediately()
-                                    .event(|_| Event::Shutdown(StopReason::ForDowngrade));
-                            }
-                            _ => (),
-                        }
-                        let block_hash = block_to_execute.hash();
-                        trace!(%block_hash, "deploys for linear chain block found");
-                        // Reset used peers so we can download next block with the full set.
-                        self.peers.reset(rng);
-                        // Execute block
-                        execute_block(
-                            effect_builder,
-                            *block_to_execute,
-                            self.initial_execution_pre_state.clone(),
-                        )
-                        .ignore()
-                    }
-                    event::DeploysResult::NotFound(block, peer) => {
-                        let block_hash = block.hash();
-                        trace!(
-                            %block_hash, %peer,
-                            "deploy for linear chain block not found. Trying next peer"
-                        );
-                        self.peers.failure(&peer);
-                        match self.peers.random() {
-                            None => {
-                                error!(
-                                    %block_hash,
-                                    "could not download deploys from linear chain block."
-                                );
-                                fatal!(effect_builder, "failed to download linear chain deploys")
-                                    .ignore()
-                            }
-                            Some(peer) => {
-                                self.metrics.reset_start_time();
-                                fetch_block_deploys(effect_builder, peer, *block)
-                            }
-                        }
-                    }
-                }
-            }
-            Event::StartDownloadingDeploys => {
-                // Start downloading deploys from the first block of the linear chain.
-                self.peers.reset(rng);
-                self.fetch_next_block_deploys(effect_builder)
-            }
-            Event::NewPeerConnected(peer_id) => {
-                trace!(%peer_id, "new peer connected");
-                // Add to the set of peers we can request things from.
-                let mut effects = Effects::new();
-                if self.peers.is_empty() {
-                    // First peer connected, start downloading.
-                    let cloned_peer_id = peer_id.clone();
-                    effects.extend(
-                        effect_builder
-                            .immediately()
-                            .event(move |_| Event::Start(cloned_peer_id)),
-                    );
-                }
-                self.peers.push(peer_id);
-                effects
-            }
-            Event::BlockHandled(block) => {
-                let block_height = block.height();
-                let block_hash = *block.hash();
-                let effects = self.block_handled(rng, effect_builder, *block);
-                trace!(%block_height, %block_hash, "block handled");
-                effects
-            }
-            Event::GotUpgradeActivationPoint(next_upgrade_activation_point) => {
-                trace!(%next_upgrade_activation_point, "new activation point");
-                self.next_upgrade_activation_point = Some(next_upgrade_activation_point);
-                Effects::new()
-            }
-            Event::InitUpgradeShutdown => {
-                info!("shutdown initiated");
-                // Serialize and store state.
-                self.handle_upgrade_shutdown(effect_builder)
-            }
-            Event::Shutdown(reason) => {
-                info!(?reason, "ready for shutdown");
-                self.stop_reason = Some(reason);
-                Effects::new()
-            }
-            Event::InitializeTimeout => {
-                if !self.started_syncing {
-                    info!("hasn't downloaded any blocks in expected time window. Shutting down…");
-                    fatal!(effect_builder, "no syncing progress, shutting down…").ignore()
-                } else {
-                    Effects::new()
-                }
-            }
-        }
-    }
-}
-
-fn fetch_block_deploys<I: Clone + Send + 'static, REv>(
-    effect_builder: EffectBuilder<REv>,
-    peer: I,
-    block: Block,
-) -> Effects<Event<I>>
-where
-    REv: ReactorEventT<I>,
-{
-    effect_builder
-        .validate_block(peer.clone(), block.clone())
-        .event(move |valid| {
-            if valid {
-                Event::GetDeploysResult(DeploysResult::Found(Box::new(block)))
-            } else {
-                Event::GetDeploysResult(DeploysResult::NotFound(Box::new(block), peer))
-            }
-        })
-}
-
-fn fetch_block_by_hash<I: Clone + Send + 'static, REv>(
-    effect_builder: EffectBuilder<REv>,
-    peer: I,
-    block_hash: BlockHash,
-) -> Effects<Event<I>>
-where
-    REv: ReactorEventT<I>,
-{
-    let cloned = peer.clone();
-    effect_builder.fetch_block(block_hash, peer).map_or_else(
-        move |fetch_result| match fetch_result {
-            FetchResult::FromStorage(block) => {
-                Event::GetBlockHashResult(block_hash, BlockByHashResult::FromStorage(block))
-            }
-            FetchResult::FromPeer(block, peer) => {
-                Event::GetBlockHashResult(block_hash, BlockByHashResult::FromPeer(block, peer))
-            }
-        },
-        move || Event::GetBlockHashResult(block_hash, BlockByHashResult::Absent(cloned)),
-    )
-}
-
-fn fetch_block_at_height<I: Send + Clone + 'static, REv>(
-    effect_builder: EffectBuilder<REv>,
-    peer: I,
-    block_height: u64,
-) -> Effects<Event<I>>
-where
-    REv: ReactorEventT<I>,
-{
-    let cloned = peer.clone();
-    effect_builder
-        .fetch_block_by_height(block_height, peer.clone())
-        .map_or_else(
-            move |fetch_result| match fetch_result {
-                FetchResult::FromPeer(result, _) => match *result {
-                    BlockByHeight::Absent(ret_height) => {
-                        warn!(
-                            "Fetcher returned result for invalid height. Expected {}, got {}",
-                            block_height, ret_height
-                        );
-                        Event::GetBlockHeightResult(block_height, BlockByHeightResult::Absent(peer))
-                    }
-                    BlockByHeight::Block(block) => Event::GetBlockHeightResult(
-                        block_height,
-                        BlockByHeightResult::FromPeer(block, peer),
-                    ),
-                },
-                FetchResult::FromStorage(result) => match *result {
-                    BlockByHeight::Absent(_) => {
-                        // Fetcher should try downloading the block from a peer
-                        // when it can't find it in the storage.
-                        panic!("Should not return `Absent` in `FromStorage`.")
-                    }
-                    BlockByHeight::Block(block) => Event::GetBlockHeightResult(
-                        block_height,
-                        BlockByHeightResult::FromStorage(block),
-                    ),
-                },
-            },
-            move || Event::GetBlockHeightResult(block_height, BlockByHeightResult::Absent(cloned)),
-        )
-}
-
-/// Returns key in the database, under which the LinearChainSync's state is stored.
-fn create_state_key(chainspec: &Chainspec) -> Vec<u8> {
-    format!(
-        "linear_chain_sync:network_name={}",
-        chainspec.network_config.name.clone()
-    )
-    .into()
-}
-
-/// Deserialized vector of bytes into `LinearChainSync::State`.
-/// Panics on deserialization errors.
-fn deserialize_state(serialized_state: &[u8]) -> Option<State> {
-    bincode::deserialize(serialized_state).unwrap_or_else(|error| {
-        // Panicking here should not corrupt the state of any component as it's done in the
-        // constructor.
-        panic!(
-            "could not deserialize state from storage, error {:?}",
-            error
-        )
-    })
-}
-
-/// Reads the `LinearChainSync's` state from storage, if any.
-/// Panics on deserialization errors.
-pub(crate) fn read_init_state(
-    storage: &Storage,
-    chainspec: &Chainspec,
-) -> Result<Option<State>, storage::Error> {
-    let key = create_state_key(chainspec);
-    if let Some(bytes) = storage.read_state_store(&key)? {
-        Ok(deserialize_state(&bytes))
-    } else {
-        Ok(None)
-    }
-}
-
-/// Cleans the linear chain state storage.
-/// May fail with storage error.
-pub(crate) fn clean_linear_chain_state(
-    storage: &Storage,
-    chainspec: &Chainspec,
-) -> Result<bool, storage::Error> {
-    let key = create_state_key(chainspec);
-    storage.del_state_store(key)
-}
-
-async fn execute_block<REv>(
-    effect_builder: EffectBuilder<REv>,
-    block_to_execute: Block,
-    initial_execution_pre_state: ExecutionPreState,
-) where
-    REv: From<StorageRequest>
-        + From<ControlAnnouncement>
-        + From<ContractRuntimeRequest>
-        + From<ContractRuntimeAnnouncement>,
-{
-    let protocol_version = block_to_execute.protocol_version();
-    let execution_pre_state =
-        if block_to_execute.height() == initial_execution_pre_state.next_block_height() {
-            initial_execution_pre_state
-        } else {
-            match effect_builder
-                .get_block_at_height_from_storage(block_to_execute.height() - 1)
-                .await
-            {
-                None => {
-                    fatal!(
-                        effect_builder,
-                        "Could not get block at height {}",
-                        block_to_execute.height() - 1
-                    )
-                    .await;
-                    return;
-                }
-                Some(parent_block) => ExecutionPreState::from(parent_block.header()),
-            }
-        };
-    let finalized_block = FinalizedBlock::from(block_to_execute);
-
-    // Get the deploy hashes for the block.
-    let deploy_hashes = finalized_block
-        .deploy_hashes()
-        .iter()
-        .copied()
-        .collect::<Vec<_>>();
-
-    // Get all deploys in order they appear in the finalized block.
-    let mut deploys: Vec<Deploy> = Vec::with_capacity(deploy_hashes.len());
-    for maybe_deploy in effect_builder.get_deploys_from_storage(deploy_hashes).await {
-        if let Some(deploy) = maybe_deploy {
-            deploys.push(deploy)
-        } else {
-            fatal!(
-                effect_builder,
-                "Could not fetch deploys for finalized block: {:?}",
-                finalized_block
-            )
-            .await;
-            return;
-        }
-    }
-
-    // Get the transfer hashes for the block.
-    let transfer_hashes = finalized_block
-        .transfer_hashes()
-        .iter()
-        .copied()
-        .collect::<Vec<_>>();
-
-    // Get all deploys in order they appear in the finalized block.
-    let mut transfers: Vec<Deploy> = Vec::with_capacity(transfer_hashes.len());
-    for maybe_transfer in effect_builder
-        .get_deploys_from_storage(transfer_hashes)
-        .await
-    {
-        if let Some(transfer) = maybe_transfer {
-            transfers.push(transfer)
-        } else {
-            fatal!(
-                effect_builder,
-                "Could not fetch deploys for finalized block: {:?}",
-                finalized_block
-            )
-            .await;
-            return;
-        }
-    }
-
-    let BlockAndExecutionEffects {
-        block,
-        execution_results,
-        ..
-    } = match effect_builder
-        .execute_finalized_block(
-            protocol_version,
-            execution_pre_state,
-            finalized_block,
-            deploys,
-            transfers,
-        )
-        .await
-    {
-        Ok(child_block) => child_block,
-        Err(error) => {
-            fatal!(effect_builder, "Fatal error: {}", error).await;
-            return;
-        }
-    };
-    effect_builder
-        .announce_linear_chain_block(block, execution_results)
-        .await;
->>>>>>> 7d6100b3
 }