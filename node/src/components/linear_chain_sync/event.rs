--- conflicted
+++ resolved
@@ -8,18 +8,12 @@
 pub enum Event<I> {
     Start(BlockHash),
     GetBlockResult(BlockHash, Option<FetchResult<Block>>),
-<<<<<<< HEAD
     /// Deploys from the block have been found.
     DeploysFound(Box<Block>),
     /// Deploys from the block have not been found.
     DeploysNotFound(Box<Block>),
     LinearChainBlocksDownloaded,
-=======
-    DeployFound(DeployHash),
-    DeployNotFound(DeployHash),
-    LinearChainBlocksDownloaded(),
     NewPeerConnected(I),
->>>>>>> 9dee513e
 }
 
 impl<I> Display for Event<I>
@@ -29,7 +23,6 @@
     fn fmt(&self, f: &mut std::fmt::Formatter<'_>) -> std::fmt::Result {
         match self {
             Event::Start(block_hash) => write!(f, "Start syncing from {}.", block_hash),
-<<<<<<< HEAD
             Event::GetBlockResult(block_hash, r) => {
                 write!(f, "Get block result for {}: {:?}", block_hash, r)
             }
@@ -38,13 +31,7 @@
                 write!(f, "Deploy for block found: {}", block_hash.hash())
             }
             Event::LinearChainBlocksDownloaded => write!(f, "Linear chain blocks downloaded"),
-=======
-            Event::GetBlockResult(bh, r) => write!(f, "Get block result for {}: {:?}", bh, r),
-            Event::DeployFound(dh) => write!(f, "Deploy found: {}", dh),
-            Event::DeployNotFound(dh) => write!(f, "Deploy not found: {}", dh),
-            Event::LinearChainBlocksDownloaded() => write!(f, "Linear chain blocks downloaded"),
             Event::NewPeerConnected(peer_id) => write!(f, "A new peer connected: {}", peer_id),
->>>>>>> 9dee513e
         }
     }
 }