//! Tests for the `network` component.
//!
//! Calling these "unit tests" would be a bit of a misnomer, since they deal mostly with multiple
//! instances of `net` arranged in a network.

use std::{
    collections::{HashMap, HashSet},
    fmt::{self, Debug, Display, Formatter},
    sync::Arc,
    time::{Duration, Instant},
};

use derive_more::From;
use futures::FutureExt;
use muxink::backpressured::Ticket;
use prometheus::Registry;
use reactor::ReactorEvent;
use serde::{Deserialize, Serialize};
use smallvec::smallvec;
use tracing::{debug, info};

use casper_types::SecretKey;

use super::{
    chain_info::ChainInfo, unbounded_channels, Config, Event as NetworkEvent, FromIncoming,
    GossipedAddress, Identity, MessageKind, Network, Payload,
};
use crate::{
    components::{
        gossiper::{self, GossipItem, Gossiper},
        Component, InitializedComponent,
    },
    effect::{
        announcements::{ControlAnnouncement, GossiperAnnouncement, PeerBehaviorAnnouncement},
        incoming::GossiperIncoming,
        requests::{
            BeginGossipRequest, ChainspecRawBytesRequest, ContractRuntimeRequest, NetworkRequest,
            StorageRequest,
        },
        EffectBuilder, Effects,
    },
    protocol,
    reactor::{self, EventQueueHandle, Finalize, Reactor, Runner},
    testing::{
        self, init_logging,
        network::{NetworkedReactor, Nodes, TestingNetwork},
        ConditionCheckReactor,
    },
    types::{Chainspec, ChainspecRawBytes, NodeId, ValidatorMatrix},
    NodeRng,
};

/// Test-reactor event.
#[derive(Debug, From, Serialize)]
enum Event {
    #[from]
    Net(#[serde(skip_serializing)] NetworkEvent<Message>),
    #[from]
    AddressGossiper(#[serde(skip_serializing)] gossiper::Event<GossipedAddress>),
    #[from]
    NetworkRequest(#[serde(skip_serializing)] NetworkRequest<Message>),
    #[from]
    ControlAnnouncement(ControlAnnouncement),
    #[from]
    AddressGossiperAnnouncement(#[serde(skip_serializing)] GossiperAnnouncement<GossipedAddress>),
    #[from]
    BeginAddressGossipRequest(BeginGossipRequest<GossipedAddress>),
    /// An incoming network message with an address gossiper protocol message.
    AddressGossiperIncoming(GossiperIncoming<GossipedAddress>),
    #[from]
    BlocklistAnnouncement(PeerBehaviorAnnouncement),
}

impl ReactorEvent for Event {
    fn is_control(&self) -> bool {
        matches!(self, Event::ControlAnnouncement(_))
    }

    fn try_into_control(self) -> Option<ControlAnnouncement> {
        if let Self::ControlAnnouncement(ctrl_ann) = self {
            Some(ctrl_ann)
        } else {
            None
        }
    }
}

impl From<NetworkRequest<gossiper::Message<GossipedAddress>>> for Event {
    fn from(request: NetworkRequest<gossiper::Message<GossipedAddress>>) -> Self {
        Event::NetworkRequest(request.map_payload(Message::from))
    }
}

impl From<NetworkRequest<Message>> for NetworkEvent<Message> {
    fn from(request: NetworkRequest<Message>) -> NetworkEvent<Message> {
        NetworkEvent::NetworkRequest {
            req: Box::new(request),
        }
    }
}

impl From<NetworkRequest<protocol::Message>> for Event {
    fn from(_request: NetworkRequest<protocol::Message>) -> Self {
        unreachable!()
    }
}

impl From<StorageRequest> for Event {
    fn from(_request: StorageRequest) -> Self {
        unreachable!()
    }
}

impl From<ChainspecRawBytesRequest> for Event {
    fn from(_request: ChainspecRawBytesRequest) -> Self {
        unreachable!()
    }
}

impl From<ContractRuntimeRequest> for Event {
    fn from(_request: ContractRuntimeRequest) -> Self {
        unreachable!()
    }
}

impl FromIncoming<Message> for Event {
    fn from_incoming(sender: NodeId, payload: Message, ticket: Ticket) -> Self {
        match payload {
            Message::AddressGossiper(message) => Event::AddressGossiperIncoming(GossiperIncoming {
                sender,
<<<<<<< HEAD
                message,
                ticket: Arc::new(ticket),
=======
                message: Box::new(message),
>>>>>>> af9fa99c
            }),
        }
    }
}

impl Display for Event {
    fn fmt(&self, f: &mut Formatter<'_>) -> fmt::Result {
        Debug::fmt(self, f)
    }
}

#[derive(Clone, Debug, Deserialize, Serialize, From)]
enum Message {
    #[from]
    AddressGossiper(gossiper::Message<GossipedAddress>),
}

impl Display for Message {
    fn fmt(&self, f: &mut Formatter<'_>) -> fmt::Result {
        Debug::fmt(self, f)
    }
}

impl Payload for Message {
    #[inline]
    fn message_kind(&self) -> MessageKind {
        match self {
            Message::AddressGossiper(_) => MessageKind::AddressGossip,
        }
    }

    fn incoming_resource_estimate(&self, _weights: &super::EstimatorWeights) -> u32 {
        0
    }

    fn get_channel(&self) -> super::Channel {
        super::Channel::Network
    }
}

/// Test reactor.
///
/// Runs a single network.
#[derive(Debug)]
struct TestReactor {
    net: Network<Event, Message>,
    address_gossiper: Gossiper<{ GossipedAddress::ID_IS_COMPLETE_ITEM }, GossipedAddress>,
}

impl Reactor for TestReactor {
    type Event = Event;
    type Config = Config;
    type Error = anyhow::Error;

    fn new(
        cfg: Self::Config,
        _chainspec: Arc<Chainspec>,
        _chainspec_raw_bytes: Arc<ChainspecRawBytes>,
        our_identity: Identity,
        registry: &Registry,
        _event_queue: EventQueueHandle<Self::Event>,
        rng: &mut NodeRng,
    ) -> anyhow::Result<(Self, Effects<Self::Event>)> {
        let secret_key = SecretKey::random(rng);
        let mut net = Network::new(
            cfg,
            our_identity,
            None,
            registry,
            ChainInfo::create_for_testing(),
            ValidatorMatrix::new_with_validator(Arc::new(secret_key)),
        )?;
        let gossiper_config = gossiper::Config::new_with_small_timeouts();
        let address_gossiper = Gossiper::<{ GossipedAddress::ID_IS_COMPLETE_ITEM }, _>::new(
            "address_gossiper",
            gossiper_config,
            registry,
        )?;

        net.start_initialization();
        let effects = smallvec![async { smallvec![Event::Net(NetworkEvent::Initialize)] }.boxed()];

        Ok((
            TestReactor {
                net,
                address_gossiper,
            },
            effects,
        ))
    }

    fn dispatch_event(
        &mut self,
        effect_builder: EffectBuilder<Self::Event>,
        rng: &mut NodeRng,
        event: Self::Event,
    ) -> Effects<Self::Event> {
        match event {
            Event::Net(ev) => {
                reactor::wrap_effects(Event::Net, self.net.handle_event(effect_builder, rng, ev))
            }
            Event::AddressGossiper(event) => reactor::wrap_effects(
                Event::AddressGossiper,
                self.address_gossiper
                    .handle_event(effect_builder, rng, event),
            ),
            Event::NetworkRequest(req) => reactor::wrap_effects(
                Event::Net,
                self.net.handle_event(effect_builder, rng, req.into()),
            ),
            Event::ControlAnnouncement(ctrl_ann) => {
                unreachable!("unhandled control announcement: {}", ctrl_ann)
            }
            Event::AddressGossiperAnnouncement(GossiperAnnouncement::NewCompleteItem(
                gossiped_address,
            )) => reactor::wrap_effects(
                Event::Net,
                self.net.handle_event(
                    effect_builder,
                    rng,
                    NetworkEvent::PeerAddressReceived(gossiped_address),
                ),
            ),

            Event::AddressGossiperAnnouncement(GossiperAnnouncement::GossipReceived { .. }) => {
                // We do not care about the announcement of a new gossiped item in this test.
                Effects::new()
            }
            Event::AddressGossiperAnnouncement(GossiperAnnouncement::FinishedGossiping(_)) => {
                // We do not care about the announcement of gossiping finished in this test.
                Effects::new()
            }
            Event::AddressGossiperAnnouncement(GossiperAnnouncement::NewItemBody { .. }) => {
                // Addresses shouldn't have an item body when gossiped.
                Effects::new()
            }
            Event::BeginAddressGossipRequest(ev) => reactor::wrap_effects(
                Event::AddressGossiper,
                self.address_gossiper
                    .handle_event(effect_builder, rng, ev.into()),
            ),
            Event::AddressGossiperIncoming(incoming) => reactor::wrap_effects(
                Event::AddressGossiper,
                self.address_gossiper
                    .handle_event(effect_builder, rng, incoming.into()),
            ),
            Event::BlocklistAnnouncement(_announcement) => Effects::new(),
        }
    }
}

impl NetworkedReactor for TestReactor {
    fn node_id(&self) -> NodeId {
        self.net.node_id()
    }
}

impl Finalize for TestReactor {
    fn finalize(self) -> futures::future::BoxFuture<'static, ()> {
        self.net.finalize()
    }
}

/// Checks whether or not a given network with potentially blocked nodes is completely connected.
fn network_is_complete(
    blocklist: &HashSet<NodeId>,
    nodes: &HashMap<NodeId, Box<Runner<ConditionCheckReactor<TestReactor>>>>,
) -> bool {
    // Collect expected nodes.
    let expected: HashSet<_> = nodes
        .keys()
        .filter(|&node_id| !blocklist.contains(node_id))
        .copied()
        .collect();

    for (node_id, node) in nodes {
        let net = &node.reactor().inner().net;
        // TODO: Ensure the connections are symmetrical.
        let peers: HashSet<_> = net.peers().into_keys().collect();

        let mut missing = expected.difference(&peers);

        if let Some(first_missing) = missing.next() {
            // We only allow loopbacks to be missing.
            if first_missing != node_id {
                return false;
            }
        }

        if missing.next().is_some() {
            // We have at least two missing, which cannot be.
            return false;
        }
    }
    true
}

/// Checks whether or not a given network has at least one other node in it
fn network_started(net: &TestingNetwork<TestReactor>) -> bool {
    net.nodes()
        .iter()
        .map(|(_, runner)| runner.reactor().inner().net.peers())
        .all(|peers| !peers.is_empty())
}

/// Run a two-node network five times.
///
/// Ensures that network cleanup and basic networking works.
#[tokio::test]
async fn run_two_node_network_five_times() {
    let mut rng = crate::new_rng();

    // The networking port used by the tests for the root node.
    let first_node_port = testing::unused_port_on_localhost() + 1;

    init_logging();

    for i in 0..5 {
        info!("two-network test round {}", i);

        let mut net = TestingNetwork::new();

        let start = Instant::now();
        net.add_node_with_config(
            Config::default_local_net_first_node(first_node_port),
            &mut rng,
        )
        .await
        .unwrap();
        net.add_node_with_config(Config::default_local_net(first_node_port), &mut rng)
            .await
            .unwrap();
        let end = Instant::now();

        debug!(
            total_time_ms = (end - start).as_millis() as u64,
            "finished setting up networking nodes"
        );

        let timeout = Duration::from_secs(20);
        let blocklist = HashSet::new();
        net.settle_on(
            &mut rng,
            |nodes| network_is_complete(&blocklist, nodes),
            timeout,
        )
        .await;

        assert!(
            network_started(&net),
            "each node is connected to at least one other node"
        );

        let quiet_for = Duration::from_millis(25);
        let timeout = Duration::from_secs(2);
        net.settle(&mut rng, quiet_for, timeout).await;

        assert!(
            network_is_complete(&blocklist, net.nodes()),
            "network did not stay connected"
        );

        net.finalize().await;
    }
}

/// Sanity check that we can bind to a real network.
///
/// Very unlikely to ever fail on a real machine.
#[cfg(not(target_os = "macos"))]
#[tokio::test]
async fn bind_to_real_network_interface() {
    init_logging();

    let mut rng = crate::new_rng();

    let iface = pnet::datalink::interfaces()
        .into_iter()
        .find(|net| !net.ips.is_empty() && !net.ips.iter().any(|ip| ip.ip().is_loopback()))
        .expect("could not find a single networking interface that isn't localhost");

    let local_addr = iface
        .ips
        .into_iter()
        .next()
        .expect("found a interface with no ips")
        .ip();
    let port = testing::unused_port_on_localhost();

    let local_net_config = Config::new((local_addr, port).into());

    let mut net = TestingNetwork::<TestReactor>::new();
    net.add_node_with_config(local_net_config, &mut rng)
        .await
        .unwrap();

    // The network should be fully connected.
    let timeout = Duration::from_secs(2);
    let blocklist = HashSet::new();
    net.settle_on(
        &mut rng,
        |nodes| network_is_complete(&blocklist, nodes),
        timeout,
    )
    .await;

    net.finalize().await;
}

/// Check that a network of varying sizes will connect all nodes properly.
#[tokio::test]
async fn check_varying_size_network_connects() {
    init_logging();

    let mut rng = crate::new_rng();

    // Try with a few predefined sets of network sizes.
    for &number_of_nodes in &[2u16, 3, 5, 9, 15] {
        info!(
            number_of_nodes,
            "begin varying size network connection test"
        );
        let timeout = Duration::from_secs(3 * number_of_nodes as u64);

        let mut net = TestingNetwork::new();

        // Pick a random port in the higher ranges that is likely to be unused.
        let first_node_port = testing::unused_port_on_localhost();

        let _ = net
            .add_node_with_config(
                Config::default_local_net_first_node(first_node_port),
                &mut rng,
            )
            .await
            .unwrap();

        for _ in 1..number_of_nodes {
            net.add_node_with_config(Config::default_local_net(first_node_port), &mut rng)
                .await
                .unwrap();
        }

        // The network should be fully connected.
        let blocklist = HashSet::new();
        net.settle_on(
            &mut rng,
            |nodes| network_is_complete(&blocklist, nodes),
            timeout,
        )
        .await;

        let blocklist = HashSet::new();
        // This should not make a difference at all, but we're paranoid, so check again.
        assert!(
            network_is_complete(&blocklist, net.nodes()),
            "network did not stay connected after being settled"
        );

        // Now the network should have an appropriate number of peers.

        // This test will run multiple times, so ensure we cleanup all ports.
        net.finalize().await;

        info!(
            number_of_nodes,
            "finished varying size network connection test"
        );
    }
}

/// Check that a network of varying sizes will connect all nodes properly.
#[tokio::test]
async fn ensure_peers_metric_is_correct() {
    init_logging();

    let mut rng = crate::new_rng();

    // Larger networks can potentially become more unreliable, so we try with small sizes only.
    for &number_of_nodes in &[2u16, 3, 5] {
        let timeout = Duration::from_secs(3 * number_of_nodes as u64);

        let mut net = TestingNetwork::new();

        // Pick a random port in the higher ranges that is likely to be unused.
        let first_node_port = testing::unused_port_on_localhost();

        let _ = net
            .add_node_with_config(
                Config::default_local_net_first_node(first_node_port),
                &mut rng,
            )
            .await
            .unwrap();

        for _ in 1..number_of_nodes {
            net.add_node_with_config(Config::default_local_net(first_node_port), &mut rng)
                .await
                .unwrap();
        }

        net.settle_on(
            &mut rng,
            |nodes: &Nodes<TestReactor>| {
                nodes.values().all(|runner| {
                    runner.reactor().inner().net.net_metrics.peers.get()
                        == number_of_nodes as i64 - 1
                })
            },
            timeout,
        )
        .await;

        net.finalize().await;
    }
}

#[test]
fn unbounded_channels_wires_up_correctly() {
    let (senders, mut receivers) = unbounded_channels::<char, 3>();

    assert_eq!(senders.len(), 3);

    senders[0].send('A').unwrap();
    senders[0].send('a').unwrap();
    senders[1].send('B').unwrap();
    senders[2].send('C').unwrap();

    assert_eq!(receivers[0].recv().now_or_never().unwrap().unwrap(), 'A');
    assert_eq!(receivers[0].recv().now_or_never().unwrap().unwrap(), 'a');
    assert_eq!(receivers[1].recv().now_or_never().unwrap().unwrap(), 'B');
    assert_eq!(receivers[2].recv().now_or_never().unwrap().unwrap(), 'C');
    assert!(receivers[0].recv().now_or_never().is_none());
}<|MERGE_RESOLUTION|>--- conflicted
+++ resolved
@@ -128,12 +128,8 @@
         match payload {
             Message::AddressGossiper(message) => Event::AddressGossiperIncoming(GossiperIncoming {
                 sender,
-<<<<<<< HEAD
-                message,
+                message: Box::new(message),
                 ticket: Arc::new(ticket),
-=======
-                message: Box::new(message),
->>>>>>> af9fa99c
             }),
         }
     }
