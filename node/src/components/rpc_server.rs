//! JSON-RPC server
//!
//! The JSON-RPC server provides clients with an API for querying state and
//! sending commands to the node.
//!
//! The actual server is run in backgrounded tasks. RPCs requests are translated into reactor
//! requests to various components.
//!
//! This module currently provides both halves of what is required for an API server:
//! a component implementation that interfaces with other components via being plugged into a
//! reactor, and an external facing http server that exposes various uri routes and converts
//! JSON-RPC requests into the appropriate component events.
//!
//! For the list of supported RPC methods, see:
//! <https://github.com/CasperLabs/ceps/blob/master/text/0009-client-api.md#rpcs>

mod config;
mod event;
mod http_server;
pub mod rpcs;
mod speculative_exec_config;
mod speculative_exec_server;

use std::{fmt::Debug, time::Instant};

use datasize::DataSize;
use futures::join;
use tracing::{error, warn};

use casper_execution_engine::core::engine_state::{
    self, BalanceRequest, BalanceResult, GetBidsRequest, GetEraValidatorsError, QueryRequest,
    QueryResult,
};
use casper_hashing::Digest;
use casper_types::{system::auction::EraValidators, ExecutionResult, Key, ProtocolVersion, URef};

use self::rpcs::chain::BlockIdentifier;
use super::Component;
use crate::{
    components::{
        contract_runtime::EraValidatorsRequest, ComponentStatus, InitializedComponent,
        PortBoundComponent,
    },
    contract_runtime::SpeculativeExecutionState,
    effect::{
        announcements::RpcServerAnnouncement,
        requests::{
            BlockSynchronizerRequest, ChainspecRawBytesRequest, ConsensusRequest,
            ContractRuntimeRequest, MetricsRequest, NetworkInfoRequest, ReactorStatusRequest,
            RpcRequest, StorageRequest, UpgradeWatcherRequest,
        },
        EffectBuilder, EffectExt, Effects, Responder,
    },
    types::{BlockHeader, ChainspecInfo, Deploy, StatusFeed},
    utils::{self, ListeningError},
    NodeRng,
};
pub use config::Config;
pub(crate) use event::Event;
pub use speculative_exec_config::Config as SpeculativeExecConfig;

/// A helper trait capturing all of this components Request type dependencies.
pub(crate) trait ReactorEventT:
    From<Event>
    + From<RpcRequest>
    + From<RpcServerAnnouncement>
    + From<ChainspecRawBytesRequest>
    + From<UpgradeWatcherRequest>
    + From<ContractRuntimeRequest>
    + From<ConsensusRequest>
    + From<MetricsRequest>
    + From<NetworkInfoRequest>
    + From<StorageRequest>
    + From<ReactorStatusRequest>
    + From<BlockSynchronizerRequest>
    + Send
{
}

impl<REv> ReactorEventT for REv where
    REv: From<Event>
        + From<RpcRequest>
        + From<RpcServerAnnouncement>
        + From<ChainspecRawBytesRequest>
        + From<UpgradeWatcherRequest>
        + From<ContractRuntimeRequest>
        + From<ConsensusRequest>
        + From<MetricsRequest>
        + From<NetworkInfoRequest>
        + From<StorageRequest>
        + From<ReactorStatusRequest>
        + From<BlockSynchronizerRequest>
        + Send
        + 'static
{
}

#[derive(DataSize, Debug)]
pub(crate) struct RpcServer {
    /// The status.
    status: ComponentStatus,
    /// The config.
    config: Config,
    /// The config for speculative execution.
    speculative_exec_config: SpeculativeExecConfig,
    /// The api version.
    api_version: ProtocolVersion,
    /// The network name.
    network_name: String,
    /// The uptime start.
    node_startup_instant: Instant,
    /// Inner speculative execution JSON-RPC server is present only when enabled
    /// in the speculative execution JSON-RPC server config.
    /// The inner speculative execution JSON-RPC server as a struct would have
    /// no fields and no methods because all that is needed to operate it is the
    /// spawned tokio task, so a unit struct will suffice here.
    speculative_exec: Option<()>,
}

impl RpcServer {
    pub(crate) fn new(
        config: Config,
        speculative_exec_config: SpeculativeExecConfig,
        api_version: ProtocolVersion,
        network_name: String,
        node_startup_instant: Instant,
    ) -> Self {
        RpcServer {
            status: ComponentStatus::Uninitialized,
            config,
            speculative_exec_config,
            api_version,
            network_name,
            node_startup_instant,
            speculative_exec: None,
        }
    }
}

impl RpcServer {
    fn handle_query<REv: ReactorEventT>(
        &mut self,
        effect_builder: EffectBuilder<REv>,
        state_root_hash: Digest,
        base_key: Key,
        path: Vec<String>,
        responder: Responder<Result<QueryResult, engine_state::Error>>,
    ) -> Effects<Event> {
        let query = QueryRequest::new(state_root_hash, base_key, path);
        effect_builder
            .query_global_state(query)
            .event(move |result| Event::QueryGlobalStateResult {
                result,
                main_responder: responder,
            })
    }

    fn handle_era_validators<REv: ReactorEventT>(
        &mut self,
        effect_builder: EffectBuilder<REv>,
        state_root_hash: Digest,
        protocol_version: ProtocolVersion,
        responder: Responder<Result<EraValidators, GetEraValidatorsError>>,
    ) -> Effects<Event> {
        let request = EraValidatorsRequest::new(state_root_hash, protocol_version);
        effect_builder
            .get_era_validators_from_contract_runtime(request)
            .event(move |result| Event::QueryEraValidatorsResult {
                result,
                main_responder: responder,
            })
    }

    fn handle_get_balance<REv: ReactorEventT>(
        &mut self,
        effect_builder: EffectBuilder<REv>,
        state_root_hash: Digest,
        purse_uref: URef,
        responder: Responder<Result<BalanceResult, engine_state::Error>>,
    ) -> Effects<Event> {
        let query = BalanceRequest::new(state_root_hash, purse_uref);
        effect_builder
            .get_balance(query)
            .event(move |result| Event::GetBalanceResult {
                result,
                main_responder: responder,
            })
    }

    fn handle_execute_deploy<REv: ReactorEventT>(
        &mut self,
        effect_builder: EffectBuilder<REv>,
        block_header: BlockHeader,
        deploy: Deploy,
        responder: Responder<Result<Option<ExecutionResult>, engine_state::Error>>,
    ) -> Effects<Event> {
        async move {
            let execution_prestate = SpeculativeExecutionState {
                state_root_hash: *block_header.state_root_hash(),
                block_time: block_header.timestamp(),
                protocol_version: block_header.protocol_version(),
            };
            let result = effect_builder
                .speculative_execute_deploy(execution_prestate, deploy)
                .await;
            responder.respond(result).await
        }
        .ignore()
    }
}

impl<REv> Component<REv> for RpcServer
where
    REv: ReactorEventT,
{
    type Event = Event;

    fn handle_event(
        &mut self,
        effect_builder: EffectBuilder<REv>,
        _rng: &mut NodeRng,
        event: Self::Event,
    ) -> Effects<Self::Event> {
        match (self.status.clone(), event) {
            (ComponentStatus::Fatal(msg), _) => {
                error!(
                    msg,
                    "should not handle this event when this component has fatal error"
                );
                Effects::new()
            }
            (ComponentStatus::Uninitialized, Event::Initialize) => {
                let (effects, status) = self.bind(self.config.enable_server, effect_builder);
                self.status = status;
                effects
            }
            (ComponentStatus::Uninitialized, _) => {
                warn!("should not handle this event when component is uninitialized");
                Effects::new()
            }
            (ComponentStatus::Initialized, Event::Initialize) => {
                // noop
                Effects::new()
            }
            (
                ComponentStatus::Initialized,
                Event::RpcRequest(RpcRequest::SubmitDeploy { deploy, responder }),
            ) => effect_builder
                .announce_deploy_received(deploy, Some(responder))
                .ignore(),
            (
                ComponentStatus::Initialized,
                Event::RpcRequest(RpcRequest::GetBlock {
                    maybe_id: Some(BlockIdentifier::Hash(hash)),
                    only_from_available_block_range,
                    responder,
                }),
            ) => effect_builder
                .get_block_with_metadata_from_storage(hash, only_from_available_block_range)
                .event(move |result| Event::GetBlockResult {
                    maybe_id: Some(BlockIdentifier::Hash(hash)),
                    result: Box::new(result),
                    main_responder: responder,
                }),
            (
                ComponentStatus::Initialized,
                Event::RpcRequest(RpcRequest::GetBlock {
                    maybe_id: Some(BlockIdentifier::Height(height)),
                    only_from_available_block_range,
                    responder,
                }),
            ) => effect_builder
                .get_block_at_height_with_metadata_from_storage(
                    height,
                    only_from_available_block_range,
                )
                .event(move |result| Event::GetBlockResult {
                    maybe_id: Some(BlockIdentifier::Height(height)),
                    result: Box::new(result),
                    main_responder: responder,
                }),
            (
                ComponentStatus::Initialized,
                Event::RpcRequest(RpcRequest::GetBlock {
                    maybe_id: None,
                    only_from_available_block_range: _, /* Requesting for highest block cannot be
                                                         * restricted by block availability index */
                    responder,
                }),
            ) => effect_builder
                .get_highest_block_with_metadata_from_storage()
                .event(move |result| Event::GetBlockResult {
                    maybe_id: None,
                    result: Box::new(result),
                    main_responder: responder,
                }),
            (
                ComponentStatus::Initialized,
                Event::RpcRequest(RpcRequest::GetBlockTransfers {
                    block_hash,
                    responder,
                }),
            ) => effect_builder
                .get_block_transfers_from_storage(block_hash)
                .event(move |result| Event::GetBlockTransfersResult {
                    block_hash,
                    result: Box::new(result),
                    main_responder: responder,
                }),
            (
                ComponentStatus::Initialized,
                Event::RpcRequest(RpcRequest::QueryGlobalState {
                    state_root_hash,
                    base_key,
                    path,
                    responder,
                }),
            ) => self.handle_query(effect_builder, state_root_hash, base_key, path, responder),
            (
                ComponentStatus::Initialized,
                Event::RpcRequest(RpcRequest::QueryEraValidators {
                    state_root_hash,
                    protocol_version,
                    responder,
                }),
            ) => self.handle_era_validators(
                effect_builder,
                state_root_hash,
                protocol_version,
                responder,
            ),
            (
                ComponentStatus::Initialized,
                Event::RpcRequest(RpcRequest::GetBids {
                    state_root_hash,
                    responder,
                }),
            ) => {
                let get_bids_request = GetBidsRequest::new(state_root_hash);
                effect_builder
                    .get_bids(get_bids_request)
                    .event(move |result| Event::GetBidsResult {
                        result,
                        main_responder: responder,
                    })
            }
            (
                ComponentStatus::Initialized,
                Event::RpcRequest(RpcRequest::GetBalance {
                    state_root_hash,
                    purse_uref,
                    responder,
                }),
            ) => self.handle_get_balance(effect_builder, state_root_hash, purse_uref, responder),
            (
                ComponentStatus::Initialized,
                Event::RpcRequest(RpcRequest::GetDeploy {
                    hash,
                    responder,
                    finalized_approvals,
                }),
            ) => effect_builder
                .get_deploy_and_metadata_from_storage(hash)
                .event(move |result| Event::GetDeployResult {
                    hash,
                    result: Box::new(result.map(
                        |(deploy_with_finalized_approvals, metadata_ext)| {
                            if finalized_approvals {
                                (deploy_with_finalized_approvals.into_naive(), metadata_ext)
                            } else {
                                (
                                    deploy_with_finalized_approvals.discard_finalized_approvals(),
                                    metadata_ext,
                                )
                            }
                        },
                    )),
                    main_responder: responder,
                }),
            (
                ComponentStatus::Initialized,
                Event::RpcRequest(RpcRequest::GetPeers { responder }),
            ) => effect_builder
                .network_peers()
                .event(move |peers| Event::GetPeersResult {
                    peers,
                    main_responder: responder,
                }),
            (
                ComponentStatus::Initialized,
                Event::RpcRequest(RpcRequest::GetStatus { responder }),
            ) => {
                let node_uptime = self.node_startup_instant.elapsed();
                let network_name = self.network_name.clone();
                async move {
                    let (
                        last_added_block,
                        peers,
                        next_upgrade,
                        consensus_status,
                        (reactor_state, last_progress),
                        available_block_range,
                        block_sync,
                    ) = join!(
                        effect_builder.get_highest_complete_block_from_storage(),
                        effect_builder.network_peers(),
                        effect_builder.get_next_upgrade(),
                        effect_builder.consensus_status(),
                        effect_builder.get_reactor_status(),
                        effect_builder.get_available_block_range_from_storage(),
                        effect_builder.get_block_synchronizer_status(),
                    );
                    let starting_state_root_hash = effect_builder
                        .get_block_header_at_height_from_storage(available_block_range.low(), true)
                        .await
                        .map(|header| *header.state_root_hash());
                    let status_feed = StatusFeed::new(
                        last_added_block,
                        peers,
                        ChainspecInfo::new(network_name, next_upgrade),
                        consensus_status,
                        node_uptime,
                        reactor_state,
                        last_progress,
                        available_block_range,
                        block_sync,
                        starting_state_root_hash,
                    );
                    responder.respond(status_feed).await;
                }
                .ignore()
            }
            (
                ComponentStatus::Initialized,
                Event::RpcRequest(RpcRequest::GetAvailableBlockRange { responder }),
            ) => async move {
                responder
                    .respond(
                        effect_builder
                            .get_available_block_range_from_storage()
                            .await,
                    )
                    .await
            }
            .ignore(),
            (
                ComponentStatus::Initialized,
                Event::RpcRequest(RpcRequest::SpeculativeDeployExecute {
                    block_header,
                    deploy,
                    responder,
                }),
            ) => match self.speculative_exec {
                Some(_) => {
                    self.handle_execute_deploy(effect_builder, *block_header, *deploy, responder)
                }
                None => Effects::new(),
            },
            (
                ComponentStatus::Initialized,
                Event::GetBlockResult {
                    maybe_id: _,
                    result,
                    main_responder,
                },
            ) => main_responder.respond(*result).ignore(),
            (
                ComponentStatus::Initialized,
                Event::GetBlockTransfersResult {
                    result,
                    main_responder,
                    ..
                },
            ) => main_responder.respond(*result).ignore(),
            (
                ComponentStatus::Initialized,
                Event::QueryGlobalStateResult {
                    result,
                    main_responder,
                },
            ) => main_responder.respond(result).ignore(),
            (
                ComponentStatus::Initialized,
                Event::QueryEraValidatorsResult {
                    result,
                    main_responder,
                },
            ) => main_responder.respond(result).ignore(),
            (
                ComponentStatus::Initialized,
                Event::GetBidsResult {
                    result,
                    main_responder,
                },
            ) => main_responder.respond(result).ignore(),
            (
                ComponentStatus::Initialized,
                Event::GetBalanceResult {
                    result,
                    main_responder,
                },
            ) => main_responder.respond(result).ignore(),
            (
                ComponentStatus::Initialized,
                Event::GetDeployResult {
                    hash: _,
                    result,
                    main_responder,
                },
            ) => main_responder.respond(*result).ignore(),
            (
                ComponentStatus::Initialized,
                Event::GetPeersResult {
                    peers,
                    main_responder,
                },
            ) => main_responder.respond(peers).ignore(),
        }
    }
}

impl<REv> InitializedComponent<REv> for RpcServer
where
    REv: ReactorEventT,
{
    fn status(&self) -> ComponentStatus {
        self.status.clone()
    }

    fn name(&self) -> &str {
        "rpc_server"
    }
}

impl<REv> PortBoundComponent<REv> for RpcServer
where
    REv: ReactorEventT,
{
    type Error = ListeningError;
    type ComponentEvent = Event;

    fn listen(
        &mut self,
        effect_builder: EffectBuilder<REv>,
    ) -> Result<Effects<Self::ComponentEvent>, Self::Error> {
        // Set the speculative execution HTTP server up first. The speculative
        // execution server can operate independently from the JSON-RPC server,
        // so we save its state before we construct the `RpcServer`.
        self.speculative_exec = if self.speculative_exec_config.enable_server {
            let cfg = &self.speculative_exec_config;
            let builder = utils::start_listening(&cfg.address)?;
            tokio::spawn(speculative_exec_server::run(
                builder,
                effect_builder,
                self.api_version,
                cfg.qps_limit,
                cfg.max_body_bytes,
            ));
            Some(())
        } else {
            None
        };

        let cfg = &self.config;
        let builder = utils::start_listening(&cfg.address)?;
        tokio::spawn(http_server::run(
            builder,
            effect_builder,
            self.api_version,
            cfg.qps_limit,
            cfg.max_body_bytes,
        ));

        Ok(Effects::new())
    }
}

#[cfg(test)]
mod tests {
    use schemars::schema_for_value;

    use crate::{rpcs::docs::OPEN_RPC_SCHEMA, testing::assert_schema};

    #[test]
    fn schema() {
<<<<<<< HEAD
        // To generate the contents to replace the input JSON file, uncomment the `println!` and run
        // the test as follows:
        //
        // ```
        // cargo t components::rpc_server::tests::schema -- --nocapture
        // ```

        // println!(
        //     "{}",
        //     serde_json::to_string_pretty(&schema_for_value!(OPEN_RPC_SCHEMA.clone())).unwrap()
        // );

=======
>>>>>>> 0d8b781f
        let schema_path = format!(
            "{}/../resources/test/rpc_schema_hashing.json",
            env!("CARGO_MANIFEST_DIR")
        );
        assert_schema(schema_path, schema_for_value!(OPEN_RPC_SCHEMA.clone()));
    }
}<|MERGE_RESOLUTION|>--- conflicted
+++ resolved
@@ -583,21 +583,6 @@
 
     #[test]
     fn schema() {
-<<<<<<< HEAD
-        // To generate the contents to replace the input JSON file, uncomment the `println!` and run
-        // the test as follows:
-        //
-        // ```
-        // cargo t components::rpc_server::tests::schema -- --nocapture
-        // ```
-
-        // println!(
-        //     "{}",
-        //     serde_json::to_string_pretty(&schema_for_value!(OPEN_RPC_SCHEMA.clone())).unwrap()
-        // );
-
-=======
->>>>>>> 0d8b781f
         let schema_path = format!(
             "{}/../resources/test/rpc_schema_hashing.json",
             env!("CARGO_MANIFEST_DIR")
