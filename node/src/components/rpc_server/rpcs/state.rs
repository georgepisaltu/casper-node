--- conflicted
+++ resolved
@@ -16,13 +16,8 @@
 
 use casper_execution_engine::core::engine_state::{BalanceResult, GetBidsResult, QueryResult};
 use casper_types::{
-<<<<<<< HEAD
     bytesrepr::ToBytes, check_summed_hex, CLValue, Key, ProtocolVersion, PublicKey, SecretKey,
-    URef, U512,
-=======
-    bytesrepr::ToBytes, CLValue, Key, ProtocolVersion, PublicKey, SecretKey,
     StoredValue as DomainStoredValue, URef, U512,
->>>>>>> e628e0a1
 };
 
 use super::{
