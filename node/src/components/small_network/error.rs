use std::{error, io, net::SocketAddr, result};

use casper_hashing::Digest;
use casper_types::{crypto, ProtocolVersion};
use datasize::DataSize;
use openssl::{error::ErrorStack, ssl};
use serde::Serialize;
use thiserror::Error;

<<<<<<< HEAD
use crate::{tls::ValidationError, utils::ResolveAddressError};
=======
use crate::{
    tls::{LoadCertError, ValidationError},
    utils::{LoadError, Loadable, ResolveAddressError},
};
>>>>>>> 46a2803c

pub(super) type Result<T> = result::Result<T, Error>;

/// Error type returned by the `SmallNetwork` component.
#[derive(Debug, Error, Serialize)]
pub enum Error {
    /// We do not have any known hosts.
    #[error("could not resolve at least one known host (or none provided)")]
    EmptyKnownHosts,
    /// Failed to create a TCP listener.
    #[error("failed to create listener on {1}")]
    ListenerCreation(
        #[serde(skip_serializing)]
        #[source]
        io::Error,
        SocketAddr,
    ),
    /// Failed to get TCP listener address.
    #[error("failed to get listener addr")]
    ListenerAddr(
        #[serde(skip_serializing)]
        #[source]
        io::Error,
    ),
    /// Failed to set listener to non-blocking.
    #[error("failed to set listener to non-blocking")]
    ListenerSetNonBlocking(
        #[serde(skip_serializing)]
        #[source]
        io::Error,
    ),
    /// Failed to convert std TCP listener to tokio TCP listener.
    #[error("failed to convert listener to tokio")]
    ListenerConversion(
        #[serde(skip_serializing)]
        #[source]
        io::Error,
    ),
    /// Could not resolve root node address.
    #[error("failed to resolve network address")]
    ResolveAddr(
        #[serde(skip_serializing)]
        #[source]
        ResolveAddressError,
    ),
    /// Instantiating metrics failed.
    #[error(transparent)]
    Metrics(
        #[serde(skip_serializing)]
        #[from]
        prometheus::Error,
    ),
    /// Failed to load a certificate.
    #[error("failed to load a certificate: {0}")]
    LoadCertificate(
        #[serde(skip_serializing)]
        #[from]
        LoadCertError,
    ),
    /// Failed to validate a network CA certificate.
    #[error("failed to validate a cert against network CA: {0:?}")]
    CertValidationError(
        #[serde(skip_serializing)]
        #[source]
        ValidationError,
    ),
}

// Manual implementation for `DataSize` - the type contains too many FFI variants that are hard to
// size, so we give up on estimating it altogether.
impl DataSize for Error {
    const IS_DYNAMIC: bool = false;

    const STATIC_HEAP_SIZE: usize = 0;

    fn estimate_heap_size(&self) -> usize {
        0
    }
}

impl DataSize for ConnectionError {
    const IS_DYNAMIC: bool = false;

    const STATIC_HEAP_SIZE: usize = 0;

    fn estimate_heap_size(&self) -> usize {
        0
    }
}

/// An error related to an incoming or outgoing connection.
#[derive(Debug, Error, Serialize)]
pub enum ConnectionError {
    /// Failed to create TLS acceptor.
    #[error("failed to create TLS acceptor/connector")]
    TlsInitialization(
        #[serde(skip_serializing)]
        #[source]
        ErrorStack,
    ),
    /// TCP connection failed.
    #[error("TCP connection failed")]
    TcpConnection(
        #[serde(skip_serializing)]
        #[source]
        io::Error,
    ),
    /// Did not succeed setting TCP_NODELAY on the connection.
    #[error("Could not set TCP_NODELAY on outgoing connection")]
    TcpNoDelay(
        #[serde(skip_serializing)]
        #[source]
        io::Error,
    ),
    /// Handshaking error.
    #[error("TLS handshake error")]
    TlsHandshake(
        #[serde(skip_serializing)]
        #[source]
        ssl::Error,
    ),
    /// Remote failed to present a client/server certificate.
    #[error("no client certificate presented")]
    NoPeerCertificate,
    /// TLS validation error.
    #[error("TLS validation error of peer certificate")]
    PeerCertificateInvalid(#[source] ValidationError),
    /// Failed to send handshake.
    #[error("handshake send failed")]
    HandshakeSend(
        #[serde(skip_serializing)]
        #[source]
        IoError<io::Error>,
    ),
    /// Failed to receive handshake.
    #[error("handshake receive failed")]
    HandshakeRecv(
        #[serde(skip_serializing)]
        #[source]
        IoError<io::Error>,
    ),
    /// Peer reported a network name that does not match ours.
    #[error("peer is on different network: {0}")]
    WrongNetwork(String),
    /// Peer reported an incompatible version.
    #[error("peer is running incompatible version: {0}")]
    IncompatibleVersion(ProtocolVersion),
    /// Peer is using a different chainspec.
    #[error("peer is using a different chainspec, hash: {0}")]
    WrongChainspecHash(Digest),
    /// Peer should have included the chainspec hash in the handshake message,
    /// but didn't.
    #[error("peer did not include chainspec hash in the handshake when it was required")]
    MissingChainspecHash,
    /// Peer did not send any message, or a non-handshake as its first message.
    #[error("peer did not send handshake")]
    DidNotSendHandshake,
    /// Failed to encode our handshake.
    #[error("could not encode our handshake")]
    CouldNotEncodeOurHandshake(
        #[serde(skip_serializing)]
        #[source]
        io::Error,
    ),
    /// A background sender for our handshake panicked or crashed.
    ///
    /// This is usually a bug.
    #[error("handshake sender crashed")]
    HandshakeSenderCrashed(
        #[serde(skip_serializing)]
        #[source]
        tokio::task::JoinError,
    ),
    /// Could not deserialize the message that is supposed to contain the remotes handshake.
    #[error("could not decode remote handshake message")]
    InvalidRemoteHandshakeMessage(
        #[serde(skip_serializing)]
        #[source]
        io::Error,
    ),
    /// The peer sent a consensus certificate, but it was invalid.
    #[error("invalid consensus certificate")]
    InvalidConsensusCertificate(
        #[serde(skip_serializing)]
        #[source]
        crypto::Error,
    ),
    /// Failed to reunite handshake sink/stream.
    ///
    /// This is usually a bug.
    #[error("handshake sink/stream could not be reunited")]
    FailedToReuniteHandshakeSinkAndStream,
}

/// IO operation that can time out or close.
#[derive(Debug, Error)]
pub enum IoError<E>
where
    E: error::Error + 'static,
{
    /// IO operation timed out.
    #[error("io timeout")]
    Timeout,
    /// Non-timeout IO error.
    #[error(transparent)]
    Error(#[from] E),
    /// Unexpected close/end-of-file.
    #[error("closed unexpectedly")]
    UnexpectedEof,
}<|MERGE_RESOLUTION|>--- conflicted
+++ resolved
@@ -7,14 +7,11 @@
 use serde::Serialize;
 use thiserror::Error;
 
-<<<<<<< HEAD
 use crate::{tls::ValidationError, utils::ResolveAddressError};
-=======
 use crate::{
     tls::{LoadCertError, ValidationError},
     utils::{LoadError, Loadable, ResolveAddressError},
 };
->>>>>>> 46a2803c
 
 pub(super) type Result<T> = result::Result<T, Error>;
 
