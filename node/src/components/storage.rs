--- conflicted
+++ resolved
@@ -141,10 +141,7 @@
     "storage.lmdb-lock",
     "sse_index",
 ];
-<<<<<<< HEAD
-
-=======
->>>>>>> db81bcc3
+
 /// Storage component.
 #[derive(DataSize, Debug)]
 pub struct Storage {
@@ -208,10 +205,7 @@
     /// An in-memory pool of already loaded serialized items.
     ///
     /// Keyed by serialized item ID, contains the serialized item.
-<<<<<<< HEAD
     // Note: `DataSize` is skipped here to avoid incurring locking overhead.
-=======
->>>>>>> db81bcc3
     #[data_size(skip)]
     serialized_item_pool: RwLock<ObjectPool<Box<[u8]>>>,
     /// The fraction of validators, by weight, that have to sign a block to prove its finality.
@@ -409,20 +403,12 @@
     }
 
     /// Directly returns a deploy from internal store.
-<<<<<<< HEAD
-=======
     #[inline]
->>>>>>> db81bcc3
     pub fn read_deploy_by_hash(
         &self,
         deploy_hash: DeployHash,
     ) -> Result<Option<Deploy>, FatalStorageError> {
-<<<<<<< HEAD
-        let mut txn = self.storage.env.begin_ro_txn()?;
-        Ok(txn.get_value(self.storage.deploy_db, &deploy_hash)?)
-=======
         self.storage.read_deploy_by_hash(deploy_hash)
->>>>>>> db81bcc3
     }
 
     /// Put a single deploy into storage.
@@ -619,10 +605,6 @@
             transfer_db,
             state_store_db,
             finalized_approvals_db,
-<<<<<<< HEAD
-
-=======
->>>>>>> db81bcc3
             highest_block_at_startup,
             indices: RwLock::new(indices),
             enable_mem_deduplication: config.enable_mem_deduplication,
