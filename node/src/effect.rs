//! Effects subsystem.
//!
//! Effects describe things that the creator of the effect intends to happen, producing a value upon
//! completion (they actually are boxed futures).
//!
//! A pinned, boxed future returning an event is called an effect and typed as an `Effect<Ev>`,
//! where `Ev` is the event's type, as every effect must have its return value either wrapped in an
//! event through [`EffectExt::event`](crate::effect::EffectExt::event) or ignored using
//! [`EffectExt::ignore`](crate::effect::EffectExt::ignore). As an example, the
//! [`handle_event`](crate::components::Component::handle_event) function of a component always
//! returns `Effect<Self::Event>`.
//!
//! # A primer on events
//!
//! There are three distinct groups of events found around the node:
//!
//! * (unbound) events: These events are not associated with a particular reactor or component and
//!   represent information or requests by themselves. An example is the
//!   [`PeerBehaviorAnnouncement`](`crate::effect::announcements::PeerBehaviorAnnouncement`), it can
//!   be emitted through an effect by different components and contains the ID of a peer that should
//!   be shunned. It is not associated with a particular reactor or component though.
//!
//!   While the node is running, these unbound events cannot exist on their own, instead they are
//!   typically converted into a concrete reactor event by the effect builder as soon as they are
//!   created.
//!
//! * reactor events: A running reactor has a single event type that encompasses all possible
//!   unbound events that can occur during its operation and all component events of components it
//!   is made of. Usually they are implemented as one large `enum` with only newtype-variants.
//!
//! * component events: Every component defines its own set of events, typically for internal use.
//!   If the component is able to process unbound events like announcements or requests, it will
//!   have a `From` implementation that allows converting them into a suitable component event.
//!
//!   Component events are also created from the return values of effects: While effects do not
//!   return events themselves when called, their return values are turned first into component
//!   events through the [`event`](crate::effect::EffectExt) method. In a second step, inside the
//!   reactors routing code, `wrap_effect` will then convert from component to reactor event.
//!
//! # Using effects
//!
//! To create an effect, an `EffectBuilder` will be passed in by the calling reactor runner. For
//! example, given an effect builder `effect_builder`, we can create a `set_timeout` future and turn
//! it into an effect:
//!
//! ```ignore
//! use std::time::Duration;
//! use casper_node::effect::EffectExt;
//!
//! // Note: This is our "component" event.
//! enum Event {
//!     ThreeSecondsElapsed(Duration)
//! }
//!
//! effect_builder
//!     .set_timeout(Duration::from_secs(3))
//!     .event(Event::ThreeSecondsElapsed);
//! ```
//!
//! This example will produce an effect that, after three seconds, creates an
//! `Event::ThreeSecondsElapsed`. Note that effects do nothing on their own, they need to be passed
//! to a [`reactor`](../reactor/index.html) to be executed.
//!
//! # Arbitrary effects
//!
//! While it is technically possible to turn any future into an effect, it is in general advisable
//! to only use the methods on [`EffectBuilder`] or short, anonymous futures to create effects.
//!
//! # Announcements and requests
//!
//! Events are usually classified into either announcements or requests, although these properties
//! are not reflected in the type system.
//!
//! **Announcements** are events that are essentially "fire-and-forget"; the component that created
//! the effect resulting in the creation of the announcement will never expect an "answer".
//! Announcements are often dispatched to multiple components by the reactor; since that usually
//! involves a [`clone`](`Clone::clone`), they should be kept light.
//!
//! A good example is the arrival of a new deploy passed in by a client. Depending on the setup it
//! may be stored, buffered or, in certain testing setups, just discarded. None of this is a concern
//! of the component that talks to the client and deserializes the incoming deploy though, instead
//! it simply returns an effect that produces an announcement.
//!
//! **Requests** are complex events that are used when a component needs something from other
//! components. Typically, an effect (which uses [`EffectBuilder::make_request`] in its
//! implementation) is called resulting in the actual request being scheduled and handled. In
//! contrast to announcements, requests must always be handled by exactly one component.
//!
//! Every request has a [`Responder`]-typed field, which a handler of a request calls to produce
//! another effect that will send the return value to the original requesting component. Failing to
//! call the [`Responder::respond`] function will result in a runtime warning.

pub(crate) mod announcements;
pub(crate) mod diagnostics_port;
pub(crate) mod incoming;
pub(crate) mod requests;

use std::{
    any::type_name,
    borrow::Cow,
    collections::{BTreeMap, HashMap, HashSet},
    fmt::{self, Debug, Display, Formatter},
    future::Future,
    mem,
    sync::Arc,
    time::{Duration, Instant},
};

use datasize::DataSize;
use futures::{channel::oneshot, future::BoxFuture, FutureExt};
use once_cell::sync::Lazy;
use serde::{Serialize, Serializer};
use smallvec::{smallvec, SmallVec};
use tokio::{sync::Semaphore, time};
use tracing::{debug, error, warn};

use casper_execution_engine::{
    core::engine_state::{
        self, era_validators::GetEraValidatorsError, BalanceRequest, BalanceResult, GetBidsRequest,
        GetBidsResult, QueryRequest, QueryResult,
    },
    shared::execution_journal::ExecutionJournal,
    storage::trie::TrieRaw,
};
use casper_hashing::Digest;
use casper_types::{
    account::Account, bytesrepr::Bytes, system::auction::EraValidators, Contract, ContractPackage,
    EraId, ExecutionEffect, ExecutionResult, Key, PublicKey, TimeDiff, Timestamp, Transfer, URef,
    U512,
};

use crate::{
    components::{
        block_synchronizer::{
            BlockSynchronizerStatus, GlobalStateSynchronizerError, TrieAccumulatorError,
        },
        consensus::{ClContext, EraDump, ProposedBlock, ValidatorChange},
        contract_runtime::{ContractRuntimeError, EraValidatorsRequest},
        deploy_acceptor,
        diagnostics_port::StopAtSpec,
        fetcher::FetchResult,
<<<<<<< HEAD
        small_network::{blocklist::BlocklistJustification, FromIncoming, NetworkInsights},
    },
    contract_runtime::SpeculativeExecutionState,
    reactor::{EventQueueHandle, QueueKind},
=======
        network::{blocklist::BlocklistJustification, FromIncoming, NetworkInsights},
        upgrade_watcher::NextUpgrade,
    },
    contract_runtime::SpeculativeExecutionState,
    reactor::{main_reactor::ReactorState, EventQueueHandle, QueueKind},
>>>>>>> ea7d7b2b
    types::{
        appendable_block::AppendableBlock, ApprovalsHashes, AvailableBlockRange, Block,
        BlockExecutionResultsOrChunk, BlockExecutionResultsOrChunkId, BlockHash, BlockHeader,
        BlockSignatures, BlockWithMetadata, ChainspecRawBytes, Deploy, DeployHash, DeployHeader,
        DeployId, DeployMetadataExt, DeployWithFinalizedApprovals, FetcherItem, FinalitySignature,
        FinalitySignatureId, FinalizedApprovals, FinalizedBlock, GossiperItem, LegacyDeploy,
        MetaBlock, MetaBlockState, NodeId, TrieOrChunk, TrieOrChunkId,
    },
    utils::{fmt_limit::FmtLimit, SharedFuse, Source},
};
use announcements::{
    BlockAccumulatorAnnouncement, ConsensusAnnouncement, ContractRuntimeAnnouncement,
    ControlAnnouncement, DeployAcceptorAnnouncement, DeployBufferAnnouncement, FatalAnnouncement,
    GossiperAnnouncement, MetaBlockAnnouncement, PeerBehaviorAnnouncement, QueueDumpFormat,
    RpcServerAnnouncement, UpgradeWatcherAnnouncement,
};
use diagnostics_port::DumpConsensusStateRequest;
use requests::{
    BeginGossipRequest, BlockAccumulatorRequest, BlockCompleteConfirmationRequest,
    BlockSynchronizerRequest, BlockValidationRequest, ChainspecRawBytesRequest, ConsensusRequest,
    FetcherRequest, MakeBlockExecutableRequest, NetworkInfoRequest, NetworkRequest,
    ReactorStatusRequest, StorageRequest, SyncGlobalStateRequest, TrieAccumulatorRequest,
    UpgradeWatcherRequest,
};

use self::requests::{
    ContractRuntimeRequest, DeployBufferRequest, MetricsRequest, SetNodeStopRequest,
};

/// A resource that will never be available, thus trying to acquire it will wait forever.
static UNOBTAINABLE: Lazy<Semaphore> = Lazy::new(|| Semaphore::new(0));

/// A pinned, boxed future that produces one or more events.
pub(crate) type Effect<Ev> = BoxFuture<'static, Multiple<Ev>>;

/// Multiple effects in a container.
pub(crate) type Effects<Ev> = Multiple<Effect<Ev>>;

/// A small collection of rarely more than two items.
///
/// Stored in a `SmallVec` to avoid allocations in case there are less than three items grouped. The
/// size of two items is chosen because one item is the most common use case, and large items are
/// typically boxed. In the latter case two pointers and one enum variant discriminator is almost
/// the same size as an empty vec, which is two pointers.
pub(crate) type Multiple<T> = SmallVec<[T; 2]>;

/// The type of peers that should receive the gossip message.
#[derive(Debug, Serialize, PartialEq, Eq, Hash, Copy, Clone, DataSize)]
pub(crate) enum GossipTarget {
    /// Both validators and non validators.
    Mixed(EraId),
    /// Peers which are not validators in the given era.
    NonValidators(EraId),
    /// All peers.
    All,
}

impl Default for GossipTarget {
    fn default() -> Self {
        GossipTarget::All
    }
}

/// A responder satisfying a request.
#[must_use]
#[derive(DataSize)]
pub(crate) struct Responder<T> {
    /// Sender through which the response ultimately should be sent.
    sender: Option<oneshot::Sender<T>>,
    /// Reactor flag indicating shutdown.
    is_shutting_down: SharedFuse,
}

/// A responder that will automatically send a `None` on drop.
#[must_use]
#[derive(DataSize, Debug)]
pub(crate) struct AutoClosingResponder<T>(Responder<Option<T>>);

impl<T> AutoClosingResponder<T> {
    /// Creates a new auto closing responder from a responder of `Option<T>`.
    pub(crate) fn from_opt_responder(responder: Responder<Option<T>>) -> Self {
        AutoClosingResponder(responder)
    }

    /// Extracts the inner responder.
    fn into_inner(mut self) -> Responder<Option<T>> {
        let is_shutting_down = self.0.is_shutting_down;
        mem::replace(
            &mut self.0,
            Responder {
                sender: None,
                is_shutting_down,
            },
        )
    }
}

impl<T: Debug> AutoClosingResponder<T> {
    /// Send `Some(data)` to the origin of the request.
    pub(crate) async fn respond(self, data: T) {
        self.into_inner().respond(Some(data)).await
    }

    /// Send `None` to the origin of the request.
    pub(crate) async fn respond_none(self) {
        self.into_inner().respond(None).await
    }
}

impl<T> Drop for AutoClosingResponder<T> {
    fn drop(&mut self) {
        if let Some(sender) = self.0.sender.take() {
            debug!(
                sending_value = %self.0,
                "responding None by dropping auto-close responder"
            );
            // We still haven't answered, send an answer.
            if let Err(_unsent_value) = sender.send(None) {
                debug!(
                    unsent_value = %self.0,
                    "failed to auto-close responder, ignoring"
                )
            }
        }
    }
}

impl<T: 'static + Send> Responder<T> {
    /// Creates a new `Responder`.
    #[inline]
    fn new(sender: oneshot::Sender<T>, is_shutting_down: SharedFuse) -> Self {
        Responder {
            sender: Some(sender),
            is_shutting_down,
        }
    }

    /// Helper method for tests.
    ///
    /// Allows creating a responder manually, without observing the shutdown flag. This function
    /// should not be used, unless you are writing alternative infrastructure, e.g. for tests.
    #[cfg(test)]
    #[inline]
    pub(crate) fn without_shutdown(sender: oneshot::Sender<T>) -> Self {
        Responder::new(sender, SharedFuse::global_shared())
    }
}

impl<T: Debug> Responder<T> {
    /// Send `data` to the origin of the request.
    pub(crate) async fn respond(mut self, data: T) {
        if let Some(sender) = self.sender.take() {
            if let Err(data) = sender.send(data) {
                // If we cannot send a response down the channel, it means the original requester is
                // no longer interested in our response. This typically happens during shutdowns, or
                // in cases where an originating external request has been cancelled.

                debug!(
                    data=?FmtLimit::new(1000, &data),
                    "ignored failure to send response to request down oneshot channel"
                );
            }
        } else {
            error!(
                data=?FmtLimit::new(1000, &data),
                "tried to send a value down a responder channel, but it was already used"
            );
        }
    }
}

impl<T> Debug for Responder<T> {
    fn fmt(&self, formatter: &mut Formatter<'_>) -> fmt::Result {
        write!(formatter, "Responder<{}>", type_name::<T>(),)
    }
}

impl<T> Display for Responder<T> {
    fn fmt(&self, formatter: &mut Formatter<'_>) -> fmt::Result {
        write!(formatter, "responder({})", type_name::<T>(),)
    }
}

impl<T> Drop for Responder<T> {
    fn drop(&mut self) {
        if self.sender.is_some() {
            if self.is_shutting_down.is_set() {
                debug!(
                    responder=?self,
                    "ignored dropping of responder during shutdown"
                );
            } else {
                // This is usually a very serious error, as another component will now be stuck.
                //
                // See the code `make_request` for more details.
                error!(
                    responder=?self,
                    "dropped without being responded to outside of shutdown"
                );
            }
        }
    }
}

impl<T> Serialize for Responder<T> {
    fn serialize<S: Serializer>(&self, serializer: S) -> Result<S::Ok, S::Error> {
        serializer.serialize_str(&format!("{:?}", self))
    }
}

impl<T> Serialize for AutoClosingResponder<T> {
    fn serialize<S: Serializer>(&self, serializer: S) -> Result<S::Ok, S::Error> {
        self.0.serialize(serializer)
    }
}

/// Effect extension for futures, used to convert futures into actual effects.
pub(crate) trait EffectExt: Future + Send {
    /// Finalizes a future into an effect that returns a single event.
    ///
    /// The function `f` is used to translate the returned value from an effect into an event.
    fn event<U, F>(self, f: F) -> Effects<U>
    where
        F: FnOnce(Self::Output) -> U + 'static + Send,
        U: 'static,
        Self: Sized;

    /// Finalizes a future into an effect that returns an iterator of events.
    ///
    /// The function `f` is used to translate the returned value from an effect into an iterator of
    /// events.
    fn events<U, F, I>(self, f: F) -> Effects<U>
    where
        F: FnOnce(Self::Output) -> I + 'static + Send,
        U: 'static,
        I: Iterator<Item = U>,
        Self: Sized;

    /// Finalizes a future into an effect that runs but drops the result.
    fn ignore<Ev>(self) -> Effects<Ev>;
}

/// Effect extension for futures, used to convert futures returning a `Result` into two different
/// effects.
pub(crate) trait EffectResultExt {
    /// The type the future will return if `Ok`.
    type Value;
    /// The type the future will return if `Err`.
    type Error;

    /// Finalizes a future returning a `Result` into two different effects.
    ///
    /// The function `f_ok` is used to translate the returned value from an effect into an event,
    /// while the function `f_err` does the same for a potential error.
    fn result<U, F, G>(self, f_ok: F, f_err: G) -> Effects<U>
    where
        F: FnOnce(Self::Value) -> U + 'static + Send,
        G: FnOnce(Self::Error) -> U + 'static + Send,
        U: 'static;
}

/// Effect extension for futures, used to convert futures returning an `Option` into two different
/// effects.
pub(crate) trait EffectOptionExt {
    /// The type the future will return if `Some`.
    type Value;

    /// Finalizes a future returning an `Option` into two different effects.
    ///
    /// The function `f_some` is used to translate the returned value from an effect into an event,
    /// while the function `f_none` does the same for a returned `None`.
    fn map_or_else<U, F, G>(self, f_some: F, f_none: G) -> Effects<U>
    where
        F: FnOnce(Self::Value) -> U + 'static + Send,
        G: FnOnce() -> U + 'static + Send,
        U: 'static;

    /// Finalizes a future returning an `Option` into two different effects.
    ///
    /// The function `f` is used to translate the returned value from an effect into an event,
    /// In the case of `None`, empty vector of effects is returned.
    fn map_some<U, F>(self, f: F) -> Effects<U>
    where
        F: FnOnce(Self::Value) -> U + 'static + Send,
        U: 'static;
}

impl<T: ?Sized> EffectExt for T
where
    T: Future + Send + 'static + Sized,
{
    fn event<U, F>(self, f: F) -> Effects<U>
    where
        F: FnOnce(Self::Output) -> U + 'static + Send,
        U: 'static,
    {
        smallvec![self.map(f).map(|item| smallvec![item]).boxed()]
    }

    fn events<U, F, I>(self, f: F) -> Effects<U>
    where
        F: FnOnce(Self::Output) -> I + 'static + Send,
        U: 'static,
        I: Iterator<Item = U>,
    {
        smallvec![self.map(f).map(|iter| iter.collect()).boxed()]
    }

    fn ignore<Ev>(self) -> Effects<Ev> {
        smallvec![self.map(|_| Multiple::new()).boxed()]
    }
}

impl<T, V, E> EffectResultExt for T
where
    T: Future<Output = Result<V, E>> + Send + 'static + Sized,
    T: ?Sized,
{
    type Value = V;
    type Error = E;

    fn result<U, F, G>(self, f_ok: F, f_err: G) -> Effects<U>
    where
        F: FnOnce(V) -> U + 'static + Send,
        G: FnOnce(E) -> U + 'static + Send,
        U: 'static,
    {
        smallvec![self
            .map(|result| result.map_or_else(f_err, f_ok))
            .map(|item| smallvec![item])
            .boxed()]
    }
}

impl<T, V> EffectOptionExt for T
where
    T: Future<Output = Option<V>> + Send + 'static + Sized,
    T: ?Sized,
{
    type Value = V;

    fn map_or_else<U, F, G>(self, f_some: F, f_none: G) -> Effects<U>
    where
        F: FnOnce(V) -> U + 'static + Send,
        G: FnOnce() -> U + 'static + Send,
        U: 'static,
    {
        smallvec![self
            .map(|option| option.map_or_else(f_none, f_some))
            .map(|item| smallvec![item])
            .boxed()]
    }

    /// Finalizes a future returning an `Option`.
    ///
    /// The function `f` is used to translate the returned value from an effect into an event,
    /// In the case of `None`, empty vector is returned.
    fn map_some<U, F>(self, f: F) -> Effects<U>
    where
        F: FnOnce(Self::Value) -> U + 'static + Send,
        U: 'static,
    {
        smallvec![self
            .map(|option| option
                .map(|el| smallvec![f(el)])
                .unwrap_or_else(|| smallvec![]))
            .boxed()]
    }
}

/// A builder for [`Effect`](type.Effect.html)s.
///
/// Provides methods allowing the creation of effects which need to be scheduled on the reactor's
/// event queue, without giving direct access to this queue.
///
/// The `REv` type parameter indicates which reactor event effects created by this builder will
/// produce as side-effects.
#[derive(Debug)]
pub(crate) struct EffectBuilder<REv: 'static> {
    /// A handle to the referenced event queue.
    event_queue: EventQueueHandle<REv>,
}

// Implement `Clone` and `Copy` manually, as `derive` will make it depend on `REv` otherwise.
impl<REv> Clone for EffectBuilder<REv> {
    fn clone(&self) -> Self {
        EffectBuilder {
            event_queue: self.event_queue,
        }
    }
}

impl<REv> Copy for EffectBuilder<REv> {}

impl<REv> EffectBuilder<REv> {
    /// Creates a new effect builder.
    pub(crate) fn new(event_queue: EventQueueHandle<REv>) -> Self {
        EffectBuilder { event_queue }
    }

    /// Extract the event queue handle out of the effect builder.
    pub(crate) fn into_inner(self) -> EventQueueHandle<REv> {
        self.event_queue
    }

    /// Performs a request.
    ///
    /// Given a request `Q`, that when completed will yield a result of `T`, produces a future that
    /// will
    ///
    /// 1. create an event to send the request to the respective component (thus `Q: Into<REv>`),
    /// 2. wait for a response and return it.
    ///
    /// This function is usually only used internally by effects implemented on the effects builder,
    /// but IO components may also make use of it.
    ///
    /// # Cancellation safety
    ///
    /// This future is cancellation safe: If it is dropped without being polled, it merely indicates
    /// the original requester is not longer interested in the result, which will be discarded.
    pub(crate) async fn make_request<T, Q, F>(self, f: F, queue_kind: QueueKind) -> T
    where
        T: Send + 'static,
        Q: Into<REv>,
        F: FnOnce(Responder<T>) -> Q,
    {
        let (event, wait_future) = self.create_request_parts(f);

        // Schedule the request before awaiting the response.
        self.event_queue.schedule(event, queue_kind).await;
        wait_future.await
    }

    /// Creates the part necessary to make a request.
    ///
    /// A request usually consists of two parts: The request event that needs to be scheduled on the
    /// reactor queue and associated future that allows waiting for the response. This function
    /// creates both of them without processing or spawning either.
    ///
    /// Usually you will want to call the higher level `make_request` function.
    pub(crate) fn create_request_parts<T, Q, F>(self, f: F) -> (REv, impl Future<Output = T>)
    where
        T: Send + 'static,
        Q: Into<REv>,
        F: FnOnce(Responder<T>) -> Q,
    {
        // Prepare a channel.
        let (sender, receiver) = oneshot::channel();

        // Create response function.
        let responder = Responder::new(sender, self.event_queue.shutdown_flag());

        // Now inject the request event into the event loop.
        let request_event = f(responder).into();

        let fut = async move {
            match receiver.await {
                Ok(value) => value,
                Err(err) => {
                    // The channel should usually not be closed except during shutdowns, as it
                    // indicates a panic or disappearance of the remote that is
                    // supposed to process the request.
                    //
                    // If it does happen, we pretend nothing happened instead of crashing.
                    if self.event_queue.shutdown_flag().is_set() {
                        debug!(%err, channel=?type_name::<T>(), "ignoring closed channel due to shutdown")
                    } else {
                        error!(%err, channel=?type_name::<T>(), "request for channel closed, this may be a bug? \
                            check if a component is stuck from now on");
                    }

                    // We cannot produce any value to satisfy the request, so we just abandon this
                    // task by waiting on a resource we can never acquire.
                    let _ = UNOBTAINABLE.acquire().await;
                    panic!("should never obtain unobtainable semaphore");
                }
            }
        };

        (request_event, fut)
    }

    /// Run and end effect immediately.
    ///
    /// Can be used to trigger events from effects when combined with `.event`. Do not use this to
    /// "do nothing", as it will still cause a task to be spawned.
    #[inline(always)]
    #[allow(clippy::manual_async_fn)]
    pub(crate) fn immediately(self) -> impl Future<Output = ()> + Send {
        // Note: This function is implemented manually without `async` sugar because the `Send`
        // inference seems to not work in all cases otherwise.
        async {}
    }

    /// Reports a fatal error.  Normally called via the `crate::fatal!()` macro.
    ///
    /// Usually causes the node to cease operations quickly and exit/crash.
    pub(crate) async fn fatal(self, file: &'static str, line: u32, msg: String)
    where
        REv: From<FatalAnnouncement>,
    {
        self.event_queue
            .schedule(FatalAnnouncement { file, line, msg }, QueueKind::Control)
            .await
    }

    /// Sets a timeout.
    pub(crate) async fn set_timeout(self, timeout: Duration) -> Duration {
        let then = Instant::now();
        time::sleep(timeout).await;
        Instant::now() - then
    }

    /// Retrieve a snapshot of the nodes current metrics formatted as string.
    ///
    /// If an error occurred producing the metrics, `None` is returned.
    pub(crate) async fn get_metrics(self) -> Option<String>
    where
        REv: From<MetricsRequest>,
    {
        self.make_request(
            |responder| MetricsRequest::RenderNodeMetricsText { responder },
            QueueKind::Api,
        )
        .await
    }

    /// Sends a network message.
    ///
    /// The message is queued and sent, but no delivery guaranteed. Will return after the message
    /// has been buffered in the outgoing kernel buffer and thus is subject to backpressure.
    pub(crate) async fn send_message<P>(self, dest: NodeId, payload: P)
    where
        REv: From<NetworkRequest<P>>,
    {
        self.make_request(
            |responder| NetworkRequest::SendMessage {
                dest: Box::new(dest),
                payload: Box::new(payload),
                respond_after_queueing: false,
                auto_closing_responder: AutoClosingResponder::from_opt_responder(responder),
            },
            QueueKind::Network,
        )
        .await;
    }

    /// Enqueues a network message.
    ///
    /// The message is queued in "fire-and-forget" fashion, there is no guarantee that the peer
    /// will receive it. Returns as soon as the message is queued inside the networking component.
    pub(crate) async fn enqueue_message<P>(self, dest: NodeId, payload: P)
    where
        REv: From<NetworkRequest<P>>,
    {
        self.make_request(
            |responder| NetworkRequest::SendMessage {
                dest: Box::new(dest),
                payload: Box::new(payload),
                respond_after_queueing: true,
                auto_closing_responder: AutoClosingResponder::from_opt_responder(responder),
            },
            QueueKind::Network,
        )
        .await;
    }

    /// Broadcasts a network message to validator peers in the given era.
    pub(crate) async fn broadcast_message_to_validators<P>(self, payload: P, era_id: EraId)
    where
        REv: From<NetworkRequest<P>>,
    {
        self.make_request(
            |responder| {
                debug!("validator broadcast for {}", era_id);
                NetworkRequest::ValidatorBroadcast {
                    payload: Box::new(payload),
                    era_id,
                    auto_closing_responder: AutoClosingResponder::from_opt_responder(responder),
                }
            },
            QueueKind::Network,
        )
        .await;
    }

    /// Gossips a network message.
    ///
    /// A low-level "gossip" function, selects `count` randomly chosen nodes on the network,
    /// excluding the indicated ones, and sends each a copy of the message.
    ///
    /// Returns the IDs of the chosen nodes.
    pub(crate) async fn gossip_message<P>(
        self,
        payload: P,
        gossip_target: GossipTarget,
        count: usize,
        exclude: HashSet<NodeId>,
    ) -> HashSet<NodeId>
    where
        REv: From<NetworkRequest<P>>,
        P: Send,
    {
        self.make_request(
            |responder| NetworkRequest::Gossip {
                payload: Box::new(payload),
                gossip_target,
                count,
                exclude,
                auto_closing_responder: AutoClosingResponder::from_opt_responder(responder),
            },
            QueueKind::Network,
        )
        .await
        .unwrap_or_default()
    }

    /// Gets a structure describing the current network status.
    pub(crate) async fn get_network_insights(self) -> NetworkInsights
    where
        REv: From<NetworkInfoRequest>,
    {
        self.make_request(
            |responder| NetworkInfoRequest::Insight { responder },
            QueueKind::Regular,
        )
        .await
    }

    /// Gets a map of the current network peers to their socket addresses.
    pub(crate) async fn network_peers(self) -> BTreeMap<NodeId, String>
    where
        REv: From<NetworkInfoRequest>,
    {
        self.make_request(
            |responder| NetworkInfoRequest::Peers { responder },
            QueueKind::Api,
        )
        .await
    }

<<<<<<< HEAD
    /// Gets the current network peers in random order.
    pub async fn get_fully_connected_peers(self) -> Vec<NodeId>
=======
    /// Gets up to `count` fully-connected network peers in random order.
    pub async fn get_fully_connected_peers(self, count: usize) -> Vec<NodeId>
>>>>>>> ea7d7b2b
    where
        REv: From<NetworkInfoRequest>,
    {
        self.make_request(
<<<<<<< HEAD
            |responder| NetworkInfoRequest::FullyConnectedPeers { responder },
            QueueKind::Regular,
=======
            |responder| NetworkInfoRequest::FullyConnectedPeers { count, responder },
            QueueKind::NetworkInfo,
>>>>>>> ea7d7b2b
        )
        .await
    }

    /// Announces which deploys have expired.
    pub(crate) async fn announce_expired_deploys(self, hashes: Vec<DeployHash>)
    where
        REv: From<DeployBufferAnnouncement>,
    {
        self.event_queue
            .schedule(
                DeployBufferAnnouncement::DeploysExpired(hashes),
                QueueKind::Validation,
            )
            .await;
    }

    /// Announces an incoming network message.
    pub(crate) async fn announce_incoming<P>(self, sender: NodeId, payload: P)
    where
        REv: FromIncoming<P>,
    {
        self.event_queue
            .schedule(
                <REv as FromIncoming<P>>::from_incoming(sender, payload),
                QueueKind::NetworkIncoming,
            )
            .await
    }

    /// Announces that a gossiper has received a new item, where the item's ID is the complete item.
    pub(crate) async fn announce_complete_item_received_via_gossip<T: GossiperItem>(
        self,
        item: T::Id,
    ) where
        REv: From<GossiperAnnouncement<T>>,
    {
        assert!(
            T::ID_IS_COMPLETE_ITEM,
            "{} must be an item where the ID _is_ the complete item",
            item
        );
        self.event_queue
            .schedule(
                GossiperAnnouncement::NewCompleteItem(item),
                QueueKind::Gossip,
            )
            .await;
    }

    /// Announces that a gossiper has received a full item, where the item's ID is NOT the complete
    /// item.
    pub(crate) async fn announce_item_body_received_via_gossip<T: GossiperItem>(
        self,
        item: Box<T>,
        sender: NodeId,
    ) where
        REv: From<GossiperAnnouncement<T>>,
    {
        self.event_queue
            .schedule(
                GossiperAnnouncement::NewItemBody { item, sender },
                QueueKind::Gossip,
            )
            .await;
    }

    /// Announces that the block accumulator has received and stored a new finality signature.
    pub(crate) async fn announce_finality_signature_accepted(
        self,
        finality_signature: Box<FinalitySignature>,
    ) where
        REv: From<BlockAccumulatorAnnouncement>,
    {
        self.event_queue
            .schedule(
                BlockAccumulatorAnnouncement::AcceptedNewFinalitySignature { finality_signature },
                QueueKind::FinalitySignature,
            )
            .await;
    }

    /// Request that a block be made executable (i.e. produce a FinalizedBlock plus any Deploys),
    /// if able to.
    ///
    /// Completion means that the block can be enqueued for processing by the execution engine via
    /// the contract_runtime component.
    pub(crate) async fn make_block_executable(
        self,
        block_hash: BlockHash,
    ) -> Option<(FinalizedBlock, Vec<Deploy>)>
    where
        REv: From<MakeBlockExecutableRequest>,
    {
        self.make_request(
            |responder| MakeBlockExecutableRequest {
                block_hash,
                responder,
            },
            QueueKind::FromStorage,
        )
        .await
    }

    /// Request that a block with a specific height be marked completed.
    ///
    /// Completion means that the block itself (along with its header) and all of its deploys have
    /// been persisted to storage and its global state root hash is missing no dependencies in the
    /// global state.
    pub(crate) async fn mark_block_completed(self, block_height: u64) -> bool
    where
        REv: From<BlockCompleteConfirmationRequest>,
    {
        self.make_request(
            |responder| BlockCompleteConfirmationRequest {
                block_height,
                responder,
            },
            QueueKind::FromStorage,
        )
        .await
    }

    /// Announces that the HTTP API server has received a deploy.
    pub(crate) async fn announce_deploy_received(
        self,
        deploy: Box<Deploy>,
        responder: Option<Responder<Result<(), deploy_acceptor::Error>>>,
    ) where
        REv: From<RpcServerAnnouncement>,
    {
        self.event_queue
            .schedule(
                RpcServerAnnouncement::DeployReceived { deploy, responder },
                QueueKind::Api,
            )
            .await;
    }

    /// Announces that a deploy not previously stored has now been accepted and stored.
    pub(crate) fn announce_new_deploy_accepted(
        self,
        deploy: Box<Deploy>,
        source: Source,
    ) -> impl Future<Output = ()>
    where
        REv: From<DeployAcceptorAnnouncement>,
    {
        self.event_queue.schedule(
            DeployAcceptorAnnouncement::AcceptedNewDeploy { deploy, source },
            QueueKind::Validation,
        )
    }

    /// Announces that we have received a gossip message from this peer,
    /// implying the peer holds the indicated item.
    pub(crate) async fn announce_gossip_received<T>(self, item_id: T::Id, sender: NodeId)
    where
        REv: From<GossiperAnnouncement<T>>,
        T: GossiperItem,
    {
        self.event_queue
            .schedule(
                GossiperAnnouncement::GossipReceived { item_id, sender },
                QueueKind::Gossip,
            )
            .await;
    }

    /// Announces that we have finished gossiping the indicated item.
    pub(crate) async fn announce_finished_gossiping<T>(self, item_id: T::Id)
    where
        REv: From<GossiperAnnouncement<T>>,
        T: GossiperItem,
    {
        self.event_queue
            .schedule(
                GossiperAnnouncement::FinishedGossiping(item_id),
                QueueKind::Gossip,
            )
            .await;
    }

    /// Announces that an invalid deploy has been received.
    pub(crate) fn announce_invalid_deploy(
        self,
        deploy: Box<Deploy>,
        source: Source,
    ) -> impl Future<Output = ()>
    where
        REv: From<DeployAcceptorAnnouncement>,
    {
        self.event_queue.schedule(
            DeployAcceptorAnnouncement::InvalidDeploy { deploy, source },
            QueueKind::Validation,
        )
    }

    /// Announces upgrade activation point read.
    pub(crate) async fn announce_upgrade_activation_point_read(self, next_upgrade: NextUpgrade)
    where
        REv: From<UpgradeWatcherAnnouncement>,
    {
        self.event_queue
            .schedule(
                UpgradeWatcherAnnouncement::UpgradeActivationPointRead(next_upgrade),
                QueueKind::Control,
            )
            .await
    }

    /// Announces a committed Step success.
    pub(crate) async fn announce_commit_step_success(
        self,
        era_id: EraId,
        execution_journal: ExecutionJournal,
    ) where
        REv: From<ContractRuntimeAnnouncement>,
    {
        self.event_queue
            .schedule(
                ContractRuntimeAnnouncement::CommitStepSuccess {
                    era_id,
                    execution_effect: ExecutionEffect::from(&execution_journal),
                },
                QueueKind::ContractRuntime,
            )
            .await
    }

    /// Announces validators for upcoming era.
    pub(crate) async fn announce_upcoming_era_validators(
        self,
        era_that_is_ending: EraId,
        upcoming_era_validators: BTreeMap<EraId, BTreeMap<PublicKey, U512>>,
    ) where
        REv: From<ContractRuntimeAnnouncement>,
    {
        self.event_queue
            .schedule(
                ContractRuntimeAnnouncement::UpcomingEraValidators {
                    era_that_is_ending,
                    upcoming_era_validators,
                },
                QueueKind::ContractRuntime,
            )
            .await
    }

    /// Begins gossiping an item.
    pub(crate) async fn begin_gossip<T>(self, item_id: T::Id, source: Source)
    where
        T: GossiperItem,
        REv: From<BeginGossipRequest<T>>,
    {
        self.make_request(
            |responder| BeginGossipRequest {
                item_id,
                source,
                responder,
            },
            QueueKind::Gossip,
        )
        .await
    }

    /// Puts the given block into the linear block store.
    pub(crate) async fn put_block_to_storage(self, block: Arc<Block>) -> bool
    where
        REv: From<StorageRequest>,
    {
        self.make_request(
            |responder| StorageRequest::PutBlock { block, responder },
            QueueKind::ToStorage,
        )
        .await
    }

    /// Puts the given approvals hashes into the linear block store.
    pub(crate) async fn put_approvals_hashes_to_storage(
        self,
        approvals_hashes: Box<ApprovalsHashes>,
    ) -> bool
    where
        REv: From<StorageRequest>,
    {
        self.make_request(
            |responder| StorageRequest::PutApprovalsHashes {
                approvals_hashes,
                responder,
            },
            QueueKind::ToStorage,
        )
        .await
    }

    /// Puts the given block and approvals hashes into the linear block store.
    pub(crate) async fn put_executed_block_to_storage(
        self,
        block: Arc<Block>,
        approvals_hashes: Box<ApprovalsHashes>,
        execution_results: HashMap<DeployHash, ExecutionResult>,
    ) -> bool
    where
        REv: From<StorageRequest>,
    {
        self.make_request(
            |responder| StorageRequest::PutExecutedBlock {
                block,
                approvals_hashes,
                execution_results,
                responder,
            },
            QueueKind::ToStorage,
        )
        .await
    }

    /// Gets the requested block from the linear block store.
    pub(crate) async fn get_block_from_storage(self, block_hash: BlockHash) -> Option<Block>
    where
        REv: From<StorageRequest>,
    {
        self.make_request(
            |responder| StorageRequest::GetBlock {
                block_hash,
                responder,
            },
            QueueKind::FromStorage,
        )
        .await
    }

    /// Gets the requested `ApprovalsHashes` from storage.
    pub(crate) async fn get_approvals_hashes_from_storage(
        self,
        block_hash: BlockHash,
    ) -> Option<ApprovalsHashes>
    where
        REv: From<StorageRequest>,
    {
        self.make_request(
            |responder| StorageRequest::GetApprovalsHashes {
                block_hash,
                responder,
            },
            QueueKind::FromStorage,
        )
        .await
    }

    /// Gets the requested block header from the linear block store.
    pub(crate) async fn get_block_header_from_storage(
        self,
        block_hash: BlockHash,
        only_from_available_block_range: bool,
    ) -> Option<BlockHeader>
    where
        REv: From<StorageRequest>,
    {
        self.make_request(
            |responder| StorageRequest::GetBlockHeader {
                block_hash,
                only_from_available_block_range,
                responder,
            },
            QueueKind::FromStorage,
        )
        .await
    }

    pub(crate) async fn get_block_header_at_height_from_storage(
        self,
        block_height: u64,
        only_from_available_block_range: bool,
    ) -> Option<BlockHeader>
    where
        REv: From<StorageRequest>,
    {
        self.make_request(
            |responder| StorageRequest::GetBlockHeaderByHeight {
                block_height,
                only_from_available_block_range,
                responder,
            },
            QueueKind::FromStorage,
        )
        .await
    }

    /// Gets the requested signature for a given block hash.
    pub(crate) async fn get_signature_from_storage(
        self,
        block_hash: BlockHash,
        public_key: PublicKey,
    ) -> Option<FinalitySignature>
    where
        REv: From<StorageRequest>,
    {
        self.make_request(
            |responder| StorageRequest::GetBlockSignature {
                block_hash,
                public_key: Box::new(public_key),
                responder,
            },
            QueueKind::FromStorage,
        )
        .await
    }

    pub(crate) async fn get_execution_results_from_storage(
        self,
        block_hash: BlockHash,
    ) -> Option<Vec<(DeployHash, DeployHeader, ExecutionResult)>>
    where
        REv: From<StorageRequest>,
    {
        self.make_request(
            |responder| StorageRequest::GetExecutionResults {
                block_hash,
                responder,
            },
            QueueKind::FromStorage,
        )
        .await
    }

    /// Puts a block header to storage.
    pub(crate) async fn put_block_header_to_storage(self, block_header: Box<BlockHeader>) -> bool
    where
        REv: From<StorageRequest>,
    {
        self.make_request(
            |responder| StorageRequest::PutBlockHeader {
                block_header,
                responder,
            },
            QueueKind::ToStorage,
        )
        .await
    }

    /// Puts the requested block signatures into storage.
    ///
    /// If `signatures.proofs` is empty, no attempt to store will be made, an error will be logged,
    /// and this function will return `false`.
    pub(crate) async fn put_signatures_to_storage(self, signatures: BlockSignatures) -> bool
    where
        REv: From<StorageRequest>,
    {
        self.make_request(
            |responder| StorageRequest::PutBlockSignatures {
                signatures,
                responder,
            },
            QueueKind::ToStorage,
        )
        .await
    }

    pub(crate) async fn put_finality_signature_to_storage(
        self,
        signature: FinalitySignature,
    ) -> bool
    where
        REv: From<StorageRequest>,
    {
        self.make_request(
            |responder| StorageRequest::PutFinalitySignature {
                signature: Box::new(signature),
                responder,
            },
            QueueKind::ToStorage,
        )
        .await
    }

    /// Gets the requested block's transfers from storage.
    pub(crate) async fn get_block_transfers_from_storage(
        self,
        block_hash: BlockHash,
    ) -> Option<Vec<Transfer>>
    where
        REv: From<StorageRequest>,
    {
        self.make_request(
            |responder| StorageRequest::GetBlockTransfers {
                block_hash,
                responder,
            },
            QueueKind::FromStorage,
        )
        .await
    }

    /// Requests the header of the block containing the given deploy.
    pub(crate) async fn get_block_header_for_deploy_from_storage(
        self,
        deploy_hash: DeployHash,
    ) -> Option<BlockHeader>
    where
        REv: From<StorageRequest>,
    {
        self.make_request(
            |responder| StorageRequest::GetBlockHeaderForDeploy {
                deploy_hash,
                responder,
            },
            QueueKind::FromStorage,
        )
        .await
    }

    /// Requests the highest complete block.
    pub(crate) async fn get_highest_complete_block_from_storage(self) -> Option<Block>
    where
        REv: From<StorageRequest>,
    {
        self.make_request(
            |responder| StorageRequest::GetHighestCompleteBlock { responder },
            QueueKind::FromStorage,
        )
        .await
    }

    /// Requests the highest complete block header.
    pub(crate) async fn get_highest_complete_block_header_from_storage(self) -> Option<BlockHeader>
    where
        REv: From<StorageRequest>,
    {
        self.make_request(
            |responder| StorageRequest::GetHighestCompleteBlockHeader { responder },
            QueueKind::FromStorage,
        )
        .await
    }

    /// Requests the height range of fully available blocks (not just block headers).
    pub(crate) async fn get_available_block_range_from_storage(self) -> AvailableBlockRange
    where
        REv: From<StorageRequest>,
    {
        self.make_request(
            |responder| StorageRequest::GetAvailableBlockRange { responder },
            QueueKind::FromStorage,
        )
        .await
    }

    /// Synchronize global state under the given root hash.
    pub(crate) async fn sync_global_state(
        self,
        block_hash: BlockHash,
        state_root_hash: Digest,
        peers: HashSet<NodeId>,
    ) -> Result<Digest, GlobalStateSynchronizerError>
    where
        REv: From<SyncGlobalStateRequest>,
    {
        self.make_request(
            |responder| SyncGlobalStateRequest {
                block_hash,
                state_root_hash,
                peers,
                responder,
            },
            QueueKind::SyncGlobalState,
        )
        .await
    }

    /// Get a trie or chunk by its ID.
    pub(crate) async fn get_trie(
        self,
        trie_or_chunk_id: TrieOrChunkId,
    ) -> Result<Option<TrieOrChunk>, ContractRuntimeError>
    where
        REv: From<ContractRuntimeRequest>,
    {
        self.make_request(
            |responder| ContractRuntimeRequest::GetTrie {
                trie_or_chunk_id,
                responder,
            },
            QueueKind::ContractRuntime,
        )
        .await
    }

    pub(crate) async fn get_reactor_status(self) -> (ReactorState, Timestamp)
    where
        REv: From<ReactorStatusRequest>,
    {
        self.make_request(ReactorStatusRequest, QueueKind::Regular)
            .await
    }

    pub(crate) async fn get_block_synchronizer_status(self) -> BlockSynchronizerStatus
    where
        REv: From<BlockSynchronizerRequest>,
    {
        self.make_request(
            |responder| BlockSynchronizerRequest::Status { responder },
            QueueKind::Regular,
        )
        .await
    }

    /// Get a trie by its hash key.
    pub(crate) async fn get_trie_full(
        self,
        trie_key: Digest,
    ) -> Result<Option<Bytes>, engine_state::Error>
    where
        REv: From<ContractRuntimeRequest>,
    {
        self.make_request(
            |responder| ContractRuntimeRequest::GetTrieFull {
                trie_key,
                responder,
            },
            QueueKind::ContractRuntime,
        )
        .await
    }

    /// Puts a trie into the trie store; succeeds only if all the children of the trie are already
    /// present in the store.
    /// Returns the digest under which the trie was stored if successful.
    pub(crate) async fn put_trie_if_all_children_present(
        self,
        trie_bytes: TrieRaw,
    ) -> Result<Digest, engine_state::Error>
    where
        REv: From<ContractRuntimeRequest>,
    {
        self.make_request(
            |responder| ContractRuntimeRequest::PutTrie {
                trie_bytes,
                responder,
            },
            QueueKind::ContractRuntime,
        )
        .await
    }

    /// Puts the given deploy into the deploy store.
    pub(crate) async fn put_deploy_to_storage(self, deploy: Box<Deploy>) -> bool
    where
        REv: From<StorageRequest>,
    {
        self.make_request(
            |responder| StorageRequest::PutDeploy { deploy, responder },
            QueueKind::ToStorage,
        )
        .await
    }

    /// Gets the requested deploys from the deploy store.
    ///
    /// Returns the "original" deploys, which are the first received by the node, along with a
    /// potentially different set of approvals used during execution of the recorded block.
    pub(crate) async fn get_deploys_from_storage(
        self,
        deploy_hashes: Vec<DeployHash>,
    ) -> SmallVec<[Option<DeployWithFinalizedApprovals>; 1]>
    where
        REv: From<StorageRequest>,
    {
        self.make_request(
            |responder| StorageRequest::GetDeploys {
                deploy_hashes,
                responder,
            },
            QueueKind::FromStorage,
        )
        .await
    }

    /// Gets the requested deploy from the deploy store by DeployHash only.
    ///
    /// Returns the legacy deploy containing the set of approvals used during execution of the
    /// recorded block, if known.
    pub(crate) async fn get_stored_legacy_deploy(
        self,
        deploy_hash: DeployHash,
    ) -> Option<LegacyDeploy>
    where
        REv: From<StorageRequest>,
    {
        self.make_request(
            |responder| StorageRequest::GetLegacyDeploy {
                deploy_hash,
                responder,
            },
            QueueKind::FromStorage,
        )
        .await
    }

    /// Gets the requested deploy from the deploy store by DeployId.
    ///
    /// Returns the "original" deploy, which are the first received by the node, along with a
    /// potentially different set of approvals used during execution of the recorded block.
    pub(crate) async fn get_stored_deploy(self, deploy_id: DeployId) -> Option<Deploy>
    where
        REv: From<StorageRequest>,
    {
        self.make_request(
            |responder| StorageRequest::GetDeploy {
                deploy_id,
                responder,
            },
            QueueKind::FromStorage,
        )
        .await
    }

    /// Stores the given execution results for the deploys in the given block in the linear block
    /// store.
    pub(crate) async fn put_execution_results_to_storage(
        self,
        block_hash: BlockHash,
        execution_results: HashMap<DeployHash, ExecutionResult>,
    ) where
        REv: From<StorageRequest>,
    {
        self.make_request(
            |responder| StorageRequest::PutExecutionResults {
                block_hash: Box::new(block_hash),
                execution_results,
                responder,
            },
            QueueKind::ToStorage,
        )
        .await
    }

    /// Gets the requested deploys from the deploy store.
    pub(crate) async fn get_deploy_and_metadata_from_storage(
        self,
        deploy_hash: DeployHash,
    ) -> Option<(DeployWithFinalizedApprovals, DeployMetadataExt)>
    where
        REv: From<StorageRequest>,
    {
        self.make_request(
            |responder| StorageRequest::GetDeployAndMetadata {
                deploy_hash,
                responder,
            },
            QueueKind::FromStorage,
        )
        .await
    }

    /// Gets the requested block and its finality signatures.
    pub(crate) async fn get_block_at_height_with_metadata_from_storage(
        self,
        block_height: u64,
        only_from_available_block_range: bool,
    ) -> Option<BlockWithMetadata>
    where
        REv: From<StorageRequest>,
    {
        self.make_request(
            |responder| StorageRequest::GetBlockAndMetadataByHeight {
                block_height,
                only_from_available_block_range,
                responder,
            },
            QueueKind::FromStorage,
        )
        .await
    }

    /// Gets the requested finality signature from storage.
    pub(crate) async fn get_finality_signature_from_storage(
        self,
        id: FinalitySignatureId,
    ) -> Option<FinalitySignature>
    where
        REv: From<StorageRequest>,
    {
        self.make_request(
            |responder| StorageRequest::GetFinalitySignature {
                id: Box::new(id),
                responder,
            },
            QueueKind::FromStorage,
        )
        .await
    }

    /// Gets the requested block by hash with its associated metadata.
    pub(crate) async fn get_block_with_metadata_from_storage(
        self,
        block_hash: BlockHash,
        only_from_available_block_range: bool,
    ) -> Option<BlockWithMetadata>
    where
        REv: From<StorageRequest>,
    {
        self.make_request(
            |responder| StorageRequest::GetBlockAndMetadataByHash {
                block_hash,
                only_from_available_block_range,
                responder,
            },
            QueueKind::FromStorage,
        )
        .await
    }

    /// Gets the highest block with its associated metadata.
    pub(crate) async fn get_highest_block_with_metadata_from_storage(
        self,
    ) -> Option<BlockWithMetadata>
    where
        REv: From<StorageRequest>,
    {
        self.make_request(
            |responder| StorageRequest::GetHighestBlockWithMetadata { responder },
            QueueKind::FromStorage,
        )
        .await
    }

    /// Fetches an item from a fetcher.
    pub(crate) async fn fetch<T>(
        self,
        id: T::Id,
        peer: NodeId,
        validation_metadata: T::ValidationMetadata,
    ) -> FetchResult<T>
    where
        REv: From<FetcherRequest<T>>,
        T: FetcherItem + 'static,
    {
        self.make_request(
            |responder| FetcherRequest {
                id,
                peer,
                validation_metadata,
                responder,
            },
            QueueKind::Fetch,
        )
        .await
    }

    pub(crate) async fn fetch_trie(
        self,
        hash: Digest,
        peers: Vec<NodeId>,
    ) -> Result<Box<TrieRaw>, TrieAccumulatorError>
    where
        REv: From<TrieAccumulatorRequest>,
    {
        self.make_request(
            |responder| TrieAccumulatorRequest {
                hash,
                peers,
                responder,
            },
            QueueKind::SyncGlobalState,
        )
        .await
    }

    /// Passes the timestamp of a future block for which deploys are to be proposed.
    pub(crate) async fn request_appendable_block(self, timestamp: Timestamp) -> AppendableBlock
    where
        REv: From<DeployBufferRequest>,
    {
        self.make_request(
            |responder| DeployBufferRequest::GetAppendableBlock {
                timestamp,
                responder,
            },
            QueueKind::Consensus,
        )
        .await
    }

    /// Enqueues a finalized block execution.
    pub(crate) async fn enqueue_block_for_execution(
        self,
        finalized_block: FinalizedBlock,
        deploys: Vec<Deploy>,
        meta_block_state: MetaBlockState,
    ) where
        REv: From<ContractRuntimeRequest>,
    {
        self.event_queue
            .schedule(
                ContractRuntimeRequest::EnqueueBlockForExecution {
                    finalized_block,
                    deploys,
                    meta_block_state,
                },
                QueueKind::ContractRuntime,
            )
            .await
    }

    /// Checks whether the deploys included in the block exist on the network and the block is
    /// valid.
    pub(crate) async fn validate_block(
        self,
        sender: NodeId,
        block: ProposedBlock<ClContext>,
    ) -> bool
    where
        REv: From<BlockValidationRequest>,
    {
        self.make_request(
            |responder| BlockValidationRequest {
                block,
                sender,
                responder,
            },
            QueueKind::Regular,
        )
        .await
    }

    /// Announces that a block has been proposed.
    pub(crate) async fn announce_proposed_block(self, proposed_block: ProposedBlock<ClContext>)
    where
        REv: From<ConsensusAnnouncement>,
    {
        self.event_queue
            .schedule(
                ConsensusAnnouncement::Proposed(Box::new(proposed_block)),
                QueueKind::Consensus,
            )
            .await
    }

    /// Announces that a block has been finalized.
    pub(crate) async fn announce_finalized_block(self, finalized_block: FinalizedBlock)
    where
        REv: From<ConsensusAnnouncement>,
    {
        self.event_queue
            .schedule(
                ConsensusAnnouncement::Finalized(Box::new(finalized_block)),
                QueueKind::Consensus,
            )
            .await
    }

    /// Announces that a meta block has been created or its state has changed.
    pub(crate) async fn announce_meta_block(self, meta_block: MetaBlock)
    where
        REv: From<MetaBlockAnnouncement>,
    {
        self.event_queue
            .schedule(MetaBlockAnnouncement(meta_block), QueueKind::Regular)
            .await
    }

    /// An equivocation has been detected.
    pub(crate) async fn announce_fault_event(
        self,
        era_id: EraId,
        public_key: PublicKey,
        timestamp: Timestamp,
    ) where
        REv: From<ConsensusAnnouncement>,
    {
        self.event_queue
            .schedule(
                ConsensusAnnouncement::Fault {
                    era_id,
                    public_key: Box::new(public_key),
                    timestamp,
                },
<<<<<<< HEAD
                QueueKind::Regular,
=======
                QueueKind::Consensus,
>>>>>>> ea7d7b2b
            )
            .await
    }

    /// Blocks a specific peer due to a transgression.
    ///
    /// This function will also emit a log message for the block.
    pub(crate) async fn announce_block_peer_with_justification(
        self,
        offender: NodeId,
        justification: BlocklistJustification,
    ) where
<<<<<<< HEAD
        REv: From<BlocklistAnnouncement>,
    {
        warn!(%offender, %justification, "peer will be blocked");
        self.event_queue
            .schedule(
                BlocklistAnnouncement::OffenseCommitted {
                    offender: Box::new(offender),
                    justification: Box::new(justification),
                },
                QueueKind::Regular,
            )
            .await
    }

    /// The linear chain has stored a newly-created block.
    pub(crate) async fn announce_block_added(self, block: Box<Block>)
    where
        REv: From<LinearChainAnnouncement>,
=======
        REv: From<PeerBehaviorAnnouncement>,
>>>>>>> ea7d7b2b
    {
        warn!(%offender, %justification, "banning peer");
        self.event_queue
            .schedule(
                PeerBehaviorAnnouncement::OffenseCommitted {
                    offender: Box::new(offender),
                    justification: Box::new(justification),
                },
                QueueKind::NetworkInfo,
            )
            .await
    }

    /// Gets the next scheduled upgrade, if any.
    pub(crate) async fn get_next_upgrade(self) -> Option<NextUpgrade>
    where
        REv: From<UpgradeWatcherRequest> + Send,
    {
        self.make_request(UpgradeWatcherRequest, QueueKind::Control)
            .await
    }

    /// Requests a query be executed on the Contract Runtime component.
    pub(crate) async fn query_global_state(
        self,
        query_request: QueryRequest,
    ) -> Result<QueryResult, engine_state::Error>
    where
        REv: From<ContractRuntimeRequest>,
    {
        self.make_request(
            |responder| ContractRuntimeRequest::Query {
                query_request,
                responder,
            },
            QueueKind::ContractRuntime,
        )
        .await
    }

    /// Retrieves an `Account` from global state if present.
    pub(crate) async fn get_account_from_global_state(
        self,
        prestate_hash: Digest,
        account_key: Key,
    ) -> Option<Account>
    where
        REv: From<ContractRuntimeRequest>,
    {
        let query_request = QueryRequest::new(prestate_hash, account_key, vec![]);
        match self.query_global_state(query_request).await {
            Ok(QueryResult::Success { value, .. }) => value.as_account().cloned(),
            Ok(_) | Err(_) => None,
        }
    }

    /// Retrieves the balance of a purse, returns `None` if no purse is present.
    pub(crate) async fn check_purse_balance(
        self,
        prestate_hash: Digest,
        main_purse: URef,
    ) -> Option<U512>
    where
        REv: From<ContractRuntimeRequest>,
    {
        let balance_request = BalanceRequest::new(prestate_hash, main_purse);
        match self.get_balance(balance_request).await {
            Ok(balance_result) => {
                if let Some(motes) = balance_result.motes() {
                    return Some(*motes);
                }
                None
            }
            Err(_) => None,
        }
    }

    /// Retrieves an `Contract` from global state if present.
    pub(crate) async fn get_contract_for_validation(
        self,
        prestate_hash: Digest,
        query_key: Key,
        path: Vec<String>,
    ) -> Option<Contract>
    where
        REv: From<ContractRuntimeRequest>,
    {
        let query_request = QueryRequest::new(prestate_hash, query_key, path);
        match self.query_global_state(query_request).await {
            Ok(QueryResult::Success { value, .. }) => value.as_contract().cloned(),
            Ok(_) | Err(_) => None,
        }
    }

    /// Retrieves an `ContractPackage` from global state if present.
    pub(crate) async fn get_contract_package_for_validation(
        self,
        prestate_hash: Digest,
        query_key: Key,
        path: Vec<String>,
    ) -> Option<ContractPackage>
    where
        REv: From<ContractRuntimeRequest>,
    {
        let query_request = QueryRequest::new(prestate_hash, query_key, path);
        match self.query_global_state(query_request).await {
            Ok(QueryResult::Success { value, .. }) => value.as_contract_package().cloned(),
            Ok(_) | Err(_) => None,
        }
    }

    /// Requests a query be executed on the Contract Runtime component.
    pub(crate) async fn get_balance(
        self,
        balance_request: BalanceRequest,
    ) -> Result<BalanceResult, engine_state::Error>
    where
        REv: From<ContractRuntimeRequest>,
    {
        self.make_request(
            |responder| ContractRuntimeRequest::GetBalance {
                balance_request,
                responder,
            },
            QueueKind::ContractRuntime,
        )
        .await
    }

    /// Returns a map of validators weights for all eras as known from `root_hash`.
    ///
    /// This operation is read only.
    pub(crate) async fn get_era_validators_from_contract_runtime(
        self,
        request: EraValidatorsRequest,
    ) -> Result<EraValidators, GetEraValidatorsError>
    where
        REv: From<ContractRuntimeRequest>,
    {
        self.make_request(
            |responder| ContractRuntimeRequest::GetEraValidators { request, responder },
            QueueKind::ContractRuntime,
        )
        .await
    }

    /// Requests a query be executed on the Contract Runtime component.
    pub(crate) async fn get_bids(
        self,
        get_bids_request: GetBidsRequest,
    ) -> Result<GetBidsResult, engine_state::Error>
    where
        REv: From<ContractRuntimeRequest>,
    {
        self.make_request(
            |responder| ContractRuntimeRequest::GetBids {
                get_bids_request,
                responder,
            },
            QueueKind::ContractRuntime,
        )
        .await
    }

    /// Returns the value of the execution results checksum stored in the ChecksumRegistry for the
    /// given state root hash.
    pub(crate) async fn get_execution_results_checksum(
        self,
        state_root_hash: Digest,
    ) -> Result<Option<Digest>, engine_state::Error>
    where
        REv: From<ContractRuntimeRequest>,
    {
        self.make_request(
            |responder| ContractRuntimeRequest::GetExecutionResultsChecksum {
                state_root_hash,
                responder,
            },
            QueueKind::ContractRuntime,
        )
        .await
    }

    /// Get our public key from consensus, and if we're a validator, the next round length.
    pub(crate) async fn consensus_status(self) -> Option<(PublicKey, Option<TimeDiff>)>
    where
        REv: From<ConsensusRequest>,
    {
        self.make_request(ConsensusRequest::Status, QueueKind::Consensus)
            .await
    }

    /// Returns a list of validator status changes, by public key.
    pub(crate) async fn get_consensus_validator_changes(
        self,
    ) -> BTreeMap<PublicKey, Vec<(EraId, ValidatorChange)>>
    where
        REv: From<ConsensusRequest>,
    {
        self.make_request(ConsensusRequest::ValidatorChanges, QueueKind::Consensus)
            .await
    }

    /// Dump consensus state for a specific era, using the supplied function to serialize the
    /// output.
    pub(crate) async fn diagnostics_port_dump_consensus_state(
        self,
        era_id: Option<EraId>,
        serialize: fn(&EraDump<'_>) -> Result<Vec<u8>, Cow<'static, str>>,
    ) -> Result<Vec<u8>, Cow<'static, str>>
    where
        REv: From<DumpConsensusStateRequest>,
    {
        self.make_request(
            |responder| DumpConsensusStateRequest {
                era_id,
                serialize,
                responder,
            },
            QueueKind::Control,
        )
        .await
    }

    /// Dump the event queue contents to the diagnostics port, using the given serializer.
    pub(crate) async fn diagnostics_port_dump_queue(self, dump_format: QueueDumpFormat)
    where
        REv: From<ControlAnnouncement>,
    {
        self.make_request(
            |responder| ControlAnnouncement::QueueDumpRequest {
                dump_format,
                finished: responder,
            },
            QueueKind::Control,
        )
        .await
    }

    /// Announce that the node be shut down due to a request from a user.
    pub(crate) async fn announce_user_shutdown_request(self)
    where
        REv: From<ControlAnnouncement>,
    {
        self.event_queue
            .schedule(
                ControlAnnouncement::ShutdownDueToUserRequest,
                QueueKind::Control,
            )
            .await;
    }

    /// Get the bytes for the chainspec file and genesis_accounts
    /// and global_state bytes if the files are present.
    pub(crate) async fn get_chainspec_raw_bytes(self) -> Arc<ChainspecRawBytes>
    where
        REv: From<ChainspecRawBytesRequest> + Send,
    {
        self.make_request(
            ChainspecRawBytesRequest::GetChainspecRawBytes,
            QueueKind::NetworkInfo,
        )
        .await
    }

    /// Stores a set of given finalized approvals in storage.
    ///
    /// Any previously stored finalized approvals for the given hash are quietly overwritten
    pub(crate) async fn store_finalized_approvals(
        self,
        deploy_hash: DeployHash,
        finalized_approvals: FinalizedApprovals,
    ) -> bool
    where
        REv: From<StorageRequest>,
    {
        self.make_request(
            |responder| StorageRequest::StoreFinalizedApprovals {
                deploy_hash,
                finalized_approvals,
                responder,
            },
            QueueKind::ToStorage,
        )
        .await
    }

    /// Requests execution of a single deploy, without commiting its effects.
    /// Inteded to be used for debugging & discovery purposes.
    pub(crate) async fn speculative_execute_deploy(
        self,
        execution_prestate: SpeculativeExecutionState,
        deploy: Deploy,
    ) -> Result<Option<ExecutionResult>, engine_state::Error>
    where
        REv: From<ContractRuntimeRequest>,
    {
        self.make_request(
            |responder| ContractRuntimeRequest::SpeculativeDeployExecution {
                execution_prestate,
                deploy: Box::new(deploy),
                responder,
            },
            QueueKind::ContractRuntime,
        )
        .await
    }

    /// Reads block execution results (or chunk) from Storage component.
    pub(crate) async fn get_block_execution_results_or_chunk_from_storage(
        self,
        id: BlockExecutionResultsOrChunkId,
    ) -> Option<BlockExecutionResultsOrChunk>
    where
        REv: From<StorageRequest>, // TODO: Extract to a separate component for caching.
    {
        self.make_request(
            |responder| StorageRequest::GetBlockExecutionResultsOrChunk { id, responder },
            QueueKind::FromStorage,
        )
        .await
    }

    /// Gets peers for a given block from the block accumulator.
    pub(crate) async fn get_block_accumulated_peers(
        self,
        block_hash: BlockHash,
    ) -> Option<Vec<NodeId>>
    where
        REv: From<BlockAccumulatorRequest>,
    {
        self.make_request(
            |responder| BlockAccumulatorRequest::GetPeersForBlock {
                block_hash,
                responder,
            },
            QueueKind::NetworkInfo,
        )
        .await
    }

    /// Set a new stopping point for the node.
    ///
    /// Returns a potentially previously set stop-at spec.
    pub(crate) async fn set_node_stop_at(self, stop_at: Option<StopAtSpec>) -> Option<StopAtSpec>
    where
        REv: From<SetNodeStopRequest>,
    {
        self.make_request(
            |responder| SetNodeStopRequest { stop_at, responder },
            QueueKind::Control,
        )
        .await
    }
}

/// Construct a fatal error effect.
///
/// This macro is a convenient wrapper around `EffectBuilder::fatal` that inserts the `file!()` and
/// `line!()` number automatically.
#[macro_export]
macro_rules! fatal {
    ($effect_builder:expr, $($arg:tt)*) => {
        $effect_builder.fatal(file!(), line!(), format!($($arg)*))
    };
}<|MERGE_RESOLUTION|>--- conflicted
+++ resolved
@@ -139,18 +139,11 @@
         deploy_acceptor,
         diagnostics_port::StopAtSpec,
         fetcher::FetchResult,
-<<<<<<< HEAD
-        small_network::{blocklist::BlocklistJustification, FromIncoming, NetworkInsights},
-    },
-    contract_runtime::SpeculativeExecutionState,
-    reactor::{EventQueueHandle, QueueKind},
-=======
         network::{blocklist::BlocklistJustification, FromIncoming, NetworkInsights},
         upgrade_watcher::NextUpgrade,
     },
     contract_runtime::SpeculativeExecutionState,
     reactor::{main_reactor::ReactorState, EventQueueHandle, QueueKind},
->>>>>>> ea7d7b2b
     types::{
         appendable_block::AppendableBlock, ApprovalsHashes, AvailableBlockRange, Block,
         BlockExecutionResultsOrChunk, BlockExecutionResultsOrChunkId, BlockHash, BlockHeader,
@@ -792,24 +785,14 @@
         .await
     }
 
-<<<<<<< HEAD
-    /// Gets the current network peers in random order.
-    pub async fn get_fully_connected_peers(self) -> Vec<NodeId>
-=======
     /// Gets up to `count` fully-connected network peers in random order.
     pub async fn get_fully_connected_peers(self, count: usize) -> Vec<NodeId>
->>>>>>> ea7d7b2b
     where
         REv: From<NetworkInfoRequest>,
     {
         self.make_request(
-<<<<<<< HEAD
-            |responder| NetworkInfoRequest::FullyConnectedPeers { responder },
-            QueueKind::Regular,
-=======
             |responder| NetworkInfoRequest::FullyConnectedPeers { count, responder },
             QueueKind::NetworkInfo,
->>>>>>> ea7d7b2b
         )
         .await
     }
@@ -1789,11 +1772,7 @@
                     public_key: Box::new(public_key),
                     timestamp,
                 },
-<<<<<<< HEAD
-                QueueKind::Regular,
-=======
                 QueueKind::Consensus,
->>>>>>> ea7d7b2b
             )
             .await
     }
@@ -1806,28 +1785,7 @@
         offender: NodeId,
         justification: BlocklistJustification,
     ) where
-<<<<<<< HEAD
-        REv: From<BlocklistAnnouncement>,
-    {
-        warn!(%offender, %justification, "peer will be blocked");
-        self.event_queue
-            .schedule(
-                BlocklistAnnouncement::OffenseCommitted {
-                    offender: Box::new(offender),
-                    justification: Box::new(justification),
-                },
-                QueueKind::Regular,
-            )
-            .await
-    }
-
-    /// The linear chain has stored a newly-created block.
-    pub(crate) async fn announce_block_added(self, block: Box<Block>)
-    where
-        REv: From<LinearChainAnnouncement>,
-=======
         REv: From<PeerBehaviorAnnouncement>,
->>>>>>> ea7d7b2b
     {
         warn!(%offender, %justification, "banning peer");
         self.event_queue
