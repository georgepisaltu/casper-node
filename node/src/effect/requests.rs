//! Request effects.
//!
//! Requests typically ask other components to perform a service and report back the result. See the
//! top-level module documentation for details.

use std::{
    borrow::Cow,
    collections::{BTreeMap, HashMap, HashSet},
    fmt::{self, Debug, Display, Formatter},
    mem,
    sync::Arc,
};

use datasize::DataSize;
use serde::Serialize;
use smallvec::SmallVec;

use casper_execution_engine::{
    core::engine_state::{
        self,
        balance::{BalanceRequest, BalanceResult},
        era_validators::GetEraValidatorsError,
        genesis::GenesisSuccess,
        get_bids::{GetBidsRequest, GetBidsResult},
        query::{QueryRequest, QueryResult},
        UpgradeConfig, UpgradeSuccess,
    },
    storage::trie::TrieRaw,
};
use casper_hashing::Digest;
use casper_types::{
    bytesrepr::Bytes, system::auction::EraValidators, EraId, ExecutionResult, Key, ProtocolVersion,
    PublicKey, TimeDiff, Timestamp, Transfer, URef,
};

use crate::{
    components::{
        block_synchronizer::{GlobalStateSynchronizerError, TrieAccumulatorError},
        consensus::{BlockContext, ClContext, ProposedBlock, ValidatorChange},
        contract_runtime::EraValidatorsRequest,
        deploy_acceptor::Error,
        fetcher::FetchResult,
        small_network::NetworkInsights,
        upgrade_watcher::NextUpgrade,
    },
    contract_runtime::{ContractRuntimeError, SpeculativeExecutionState},
    effect::{AutoClosingResponder, Responder},
    rpcs::{chain::BlockIdentifier, docs::OpenRpcSchema},
    types::{
        appendable_block::AppendableBlock, ApprovalsHashes, AvailableBlockRange, Block,
        BlockAndDeploys, BlockExecutionResultsOrChunk, BlockExecutionResultsOrChunkId, BlockHash,
        BlockHeader, BlockHeaderWithMetadata, BlockPayload, BlockSignatures, BlockWithMetadata,
        Chainspec, ChainspecRawBytes, Deploy, DeployHash, DeployId, DeployMetadataExt,
        DeployWithFinalizedApprovals, FetcherItem, FinalitySignature, FinalitySignatureId,
        FinalizedApprovals, FinalizedBlock, GossiperItem, LegacyDeploy, NodeId, StatusFeed,
        TrieOrChunk, TrieOrChunkId,
    },
    utils::{DisplayIter, Source},
};

use super::GossipTarget;
// Redirection for reactor macro.
#[allow(unused_imports)]
pub(crate) use super::diagnostics_port::DumpConsensusStateRequest;

const _STORAGE_REQUEST_SIZE: usize = mem::size_of::<StorageRequest>();
// const_assert!(_STORAGE_REQUEST_SIZE < 89);

#[test]
fn size() {
    todo!("fix _STORAGE_REQUEST_SIZE check")
}

/// A metrics request.
#[derive(Debug)]
pub(crate) enum MetricsRequest {
    /// Render current node metrics as prometheus-formatted string.
    RenderNodeMetricsText {
        /// Responder returning the rendered metrics or `None`, if an internal error occurred.
        responder: Responder<Option<String>>,
    },
}

impl Display for MetricsRequest {
    fn fmt(&self, formatter: &mut Formatter<'_>) -> fmt::Result {
        match self {
            MetricsRequest::RenderNodeMetricsText { .. } => write!(formatter, "get metrics text"),
        }
    }
}

const _NETWORK_EVENT_SIZE: usize = mem::size_of::<NetworkRequest<String>>();
//const_assert!(_NETWORK_EVENT_SIZE < 92);

#[test]
fn poop() {
    eprintln!("{}", mem::size_of::<NetworkRequest<String>>());
    panic!("poop is a bad name");
}

// #[derive(Debug, Serialize)]
// pub(crate) enum Excluded {
//     Empty,
//     Explicit(HashSet<NodeId>),
//     ActiveValidators {
//         era_id: EraId,
//         peer_set: HashSet<NodeId>,
//     },
// }

/// A networking request.
#[derive(Debug, Serialize)]
#[must_use]
pub(crate) enum NetworkRequest<P> {
    /// Send a message on the network to a specific peer.
    SendMessage {
        /// Message destination.
        dest: Box<NodeId>,
        /// Message payload.
        payload: Box<P>,
        /// If `true`, the responder will be called early after the message has been queued, not
        /// waiting until it has passed to the kernel.
        respond_after_queueing: bool,
        /// Responder to be called when the message has been *buffered for sending*.
        #[serde(skip_serializing)]
        auto_closing_responder: AutoClosingResponder<()>,
    },
    /// Send a message on the network to validator peers in the given era.
    ValidatorBroadcast {
        /// Message payload.
        payload: Box<P>,
        /// Era whose validators are recipients.
        era_id: EraId,
        /// Responder to be called when all messages are queued.
        #[serde(skip_serializing)]
        auto_closing_responder: AutoClosingResponder<()>,
    },
    /// Gossip a message to a random subset of peers.
    Gossip {
        /// Payload to gossip.
        payload: Box<P>,
        /// Type of peers that should receive the gossip message.
        gossip_target: GossipTarget,
        /// Number of peers to gossip to. This is an upper bound, otherwise best-effort.
        count: usize,
        /// Node IDs of nodes to exclude from gossiping to.
        #[serde(skip_serializing)]
        exclude: HashSet<NodeId>,
        // ///
        // gossip_to_validators: bool,
        /// Responder to be called when all messages are queued.
        #[serde(skip_serializing)]
        auto_closing_responder: AutoClosingResponder<HashSet<NodeId>>,
    },
}

impl<P> NetworkRequest<P> {
    /// Transform a network request by mapping the contained payload.
    ///
    /// This is a replacement for a `From` conversion that is not possible without specialization.
    pub(crate) fn map_payload<F, P2>(self, wrap_payload: F) -> NetworkRequest<P2>
    where
        F: FnOnce(P) -> P2,
    {
        match self {
            NetworkRequest::SendMessage {
                dest,
                payload,
                respond_after_queueing,
                auto_closing_responder,
            } => NetworkRequest::SendMessage {
                dest,
                payload: Box::new(wrap_payload(*payload)),
                respond_after_queueing,
                auto_closing_responder,
            },
            NetworkRequest::ValidatorBroadcast {
                payload,
                era_id,
                auto_closing_responder,
            } => NetworkRequest::ValidatorBroadcast {
                payload: Box::new(wrap_payload(*payload)),
                era_id,
                auto_closing_responder,
            },
            NetworkRequest::Gossip {
                payload,
                gossip_target,
                count,
                exclude,
                auto_closing_responder,
            } => NetworkRequest::Gossip {
                payload: Box::new(wrap_payload(*payload)),
                gossip_target,
                count,
                exclude,
                auto_closing_responder,
            },
        }
    }
}

impl<P> Display for NetworkRequest<P>
where
    P: Display,
{
    fn fmt(&self, formatter: &mut Formatter<'_>) -> fmt::Result {
        match self {
            NetworkRequest::SendMessage { dest, payload, .. } => {
                write!(formatter, "send to {}: {}", dest, payload)
            }
            NetworkRequest::ValidatorBroadcast { payload, .. } => {
                write!(formatter, "broadcast: {}", payload)
            }
            NetworkRequest::Gossip { payload, .. } => write!(formatter, "gossip: {}", payload),
        }
    }
}

/// A networking info request.
#[derive(Debug, Serialize)]
pub(crate) enum NetworkInfoRequest {
    /// Get incoming and outgoing peers.
    Peers {
        /// Responder to be called with all connected peers.
        /// Responds with a map from [NodeId]s to a socket address, represented as a string.
        responder: Responder<BTreeMap<NodeId, String>>,
    },
    /// Get up to `count` fully-connected peers in random order.
    FullyConnectedPeers {
        count: usize,
        /// Responder to be called with the peers.
        responder: Responder<Vec<NodeId>>,
    },
    /// Get only non-syncing peers in random order.
    FullyConnectedNonSyncingPeers {
        /// Responder to be called with all connected non-syncing peers in random order.
        responder: Responder<Vec<NodeId>>,
    },
    /// Get detailed insights into the nodes networking.
    Insight {
        responder: Responder<NetworkInsights>,
    },
}

impl Display for NetworkInfoRequest {
    fn fmt(&self, formatter: &mut Formatter<'_>) -> fmt::Result {
        match self {
            NetworkInfoRequest::Peers { responder: _ } => {
                formatter.write_str("get peers-to-socket-address map")
            }
<<<<<<< HEAD
            NetworkInfoRequest::FullyConnectedPeers {
                count,
                responder: _,
            } => {
                write!(formatter, "get up to {} fully connected peers", count)
=======
            NetworkInfoRequest::FullyConnectedPeers { responder: _ } => {
                formatter.write_str("get fully connected peers")
>>>>>>> b7df3407
            }
            NetworkInfoRequest::FullyConnectedNonSyncingPeers { responder: _ } => {
                formatter.write_str("get fully connected non-syncing peers")
            }
            NetworkInfoRequest::Insight { responder: _ } => {
                formatter.write_str("get networking insights")
            }
        }
    }
}

/// A gossip request.
///
/// This request usually initiates gossiping process of the specified item. Note that the gossiper
/// will fetch the item itself, so only the ID is needed.
///
/// The responder will be called as soon as the gossiper has initiated the process.
// Note: This request should eventually entirely replace `ItemReceived`.
#[derive(Debug, Serialize)]
#[must_use]
pub(crate) struct BeginGossipRequest<T>
where
    T: GossiperItem,
{
    /// The ID of the item received.
    pub(crate) item_id: T::Id,
    /// The origin of this request.
    pub(crate) source: Source,
    /// Responder to notify that gossiping is complete.
    pub(crate) responder: Responder<()>,
}

impl<T> Display for BeginGossipRequest<T>
where
    T: GossiperItem,
{
    fn fmt(&self, f: &mut Formatter<'_>) -> fmt::Result {
        write!(f, "begin gossip of {} from {}", self.item_id, self.source)
    }
}

#[derive(Debug, Serialize)]
/// A storage request.
pub(crate) enum StorageRequest {
    /// Store given block.
    PutBlock {
        /// Block to be stored.
        block: Box<Block>,
        /// Responder to call with the result.  Returns true if the block was stored on this
        /// attempt or false if it was previously stored.
        responder: Responder<bool>,
    },
    /// Store the approvals hashes.
    PutApprovalsHashes {
        /// Approvals hashes to store.
        approvals_hashes: Box<ApprovalsHashes>,
        responder: Responder<bool>,
    },
    /// Store the block and approvals hashes.
    PutExecutedBlock {
        /// Block to be stored.
        block: Box<Block>,
        /// Approvals hashes to store.
        approvals_hashes: Box<ApprovalsHashes>,
        execution_results: HashMap<DeployHash, ExecutionResult>,
        responder: Responder<bool>,
    },
    /// Retrieve block with given hash.
    GetBlock {
        /// Hash of block to be retrieved.
        block_hash: BlockHash,
        /// Responder to call with the result.  Returns `None` if the block doesn't exist in local
        /// storage.
        responder: Responder<Option<Block>>,
    },
    /// Retrieve the approvals hashes.
    GetApprovalsHashes {
        /// Hash of the block for which to retrieve approvals hashes.
        block_hash: BlockHash,
        /// Responder to call with the result.  Returns `None` if the approvals hashes don't exist
        /// in local storage.
        responder: Responder<Option<ApprovalsHashes>>,
    },
    /// Retrieve block and finalized deploys with given hash.
    GetBlockAndFinalizedDeploys {
        /// Hash of block to be retrieved.
        block_hash: BlockHash,
        /// Responder to call with the result.  Returns `None` if the block doesn't exist in local
        /// storage.
        responder: Responder<Option<BlockAndDeploys>>,
    },
    /// Retrieve highest block.
    GetHighestBlock {
        /// Responder.
        responder: Responder<Option<Block>>,
    },
    /// Retrieve highest complete block header.
    GetHighestCompleteBlockHeader {
        /// Responder.
        responder: Responder<Option<BlockHeader>>,
    },
    /// Retrieve switch block header with given era ID.
    GetSwitchBlockHeaderAtEraId {
        /// Era ID of the switch block.
        era_id: EraId,
        /// Responder.
        responder: Responder<Option<BlockHeader>>,
    },
    /// Retrieve the header of the block containing the deploy.
    GetBlockHeaderForDeploy {
        /// Hash of the deploy.
        deploy_hash: DeployHash,
        /// Responder.
        responder: Responder<Option<BlockHeader>>,
    },
    /// Retrieve block header with given hash.
    GetBlockHeader {
        /// Hash of block to get header of.
        block_hash: BlockHash,
        /// Flag indicating whether storage should check the block availability before trying to
        /// retrieve it.
        only_from_available_block_range: bool,
        /// Responder to call with the result.  Returns `None` if the block header doesn't exist in
        /// local storage.
        responder: Responder<Option<BlockHeader>>,
    },
    GetBlockHeaderByHeight {
        /// Height of block to get header of.
        block_height: u64,
        /// Flag indicating whether storage should check the block availability before trying to
        /// retrieve it.
        only_from_available_block_range: bool,
        /// Responder to call with the result.  Returns `None` if the block header doesn't exist in
        /// local storage.
        responder: Responder<Option<BlockHeader>>,
    },
    /// Checks if a block header at the given height exists in storage.
    CheckBlockHeaderExistence {
        /// Height of the block to check.
        block_height: u64,
        /// Responder to call with the result.
        responder: Responder<bool>,
    },
    /// Retrieve all transfers in a block with given hash.
    GetBlockTransfers {
        /// Hash of block to get transfers of.
        block_hash: BlockHash,
        /// Responder to call with the result.  Returns `None` if the transfers do not exist in
        /// local storage under the block_hash provided.
        responder: Responder<Option<Vec<Transfer>>>,
    },
    /// Store given deploy.
    PutDeploy {
        /// Deploy to store.
        deploy: Box<Deploy>,
        /// Responder to call with the result.  Returns `true` if the deploy was stored on this
        /// attempt or false if it was previously stored.
        responder: Responder<bool>,
    },
    /// Retrieve deploys with given hashes.
    GetDeploys {
        /// Hashes of deploys to be retrieved.
        deploy_hashes: Vec<DeployHash>,
        /// Responder to call with the results.
        responder: Responder<SmallVec<[Option<DeployWithFinalizedApprovals>; 1]>>,
    },
    /// Retrieve legacy deploy with given hash.
    GetLegacyDeploy {
        deploy_hash: DeployHash,
        responder: Responder<Option<LegacyDeploy>>,
    },
    /// Retrieve deploy with given ID.
    GetDeploy {
        deploy_id: DeployId,
        responder: Responder<Option<Deploy>>,
    },
    /// Store execution results for a set of deploys of a single block.
    ///
    /// Will return a fatal error if there are already execution results known for a specific
    /// deploy/block combination and a different result is inserted.
    ///
    /// Inserting the same block/deploy combination multiple times with the same execution results
    /// is not an error and will silently be ignored.
    PutExecutionResults {
        /// Hash of block.
        block_hash: Box<BlockHash>,
        /// Mapping of deploys to execution results of the block.
        execution_results: HashMap<DeployHash, ExecutionResult>,
        /// Responder to call when done storing.
        responder: Responder<()>,
    },
    GetBlockExecutionResultsOrChunk {
        /// Request ID.
        id: BlockExecutionResultsOrChunkId,
        /// Responder to call with the execution results.
        /// None is returned when we don't have the block in the storage.
        responder: Responder<Option<BlockExecutionResultsOrChunk>>,
    },
    /// Retrieve deploy and its metadata.
    GetDeployAndMetadata {
        /// Hash of deploy to be retrieved.
        deploy_hash: DeployHash,
        /// Responder to call with the results.
        responder: Responder<Option<(DeployWithFinalizedApprovals, DeployMetadataExt)>>,
    },
    /// Retrieve block and its metadata by its hash.
    GetBlockAndMetadataByHash {
        /// The hash of the block.
        block_hash: BlockHash,
        /// Flag indicating whether storage should check the block availability before trying to
        /// retrieve it.
        only_from_available_block_range: bool,
        /// The responder to call with the results.
        responder: Responder<Option<BlockWithMetadata>>,
    },
    /// Retrieves deploy hashes for block.
    GetDeployHashesForBlock {
        /// The hash of the block.
        block_hash: BlockHash,
        /// The responder.
        responder: Responder<Option<Vec<DeployHash>>>,
    },
    /// Retrieve block header and its metadata by its hash.
    GetBlockHeaderAndMetadataByHash {
        /// The hash of the block.
        block_hash: BlockHash,
        /// Flag indicating whether storage should check the block availability before trying to
        /// retrieve it.
        only_from_available_block_range: bool,
        /// The responder to call with the results.
        responder: Responder<Option<BlockHeaderWithMetadata>>,
    },
    /// Retrieve a finality signature by block hash and public key.
    GetFinalitySignature {
        id: FinalitySignatureId,
        responder: Responder<Option<FinalitySignature>>,
    },
    /// Retrieve block and its metadata at a given height.
    GetBlockAndMetadataByHeight {
        /// The height of the block.
        block_height: BlockHeight,
        /// Flag indicating whether storage should check the block availability before trying to
        /// retrieve it.
        only_from_available_block_range: bool,
        /// The responder to call with the results.
        responder: Responder<Option<BlockWithMetadata>>,
    },
    /// Retrieve block header and its metadata at a given height.
    GetBlockHeaderAndMetadataByHeight {
        /// The height of the block.
        block_height: BlockHeight,
        /// Flag indicating whether storage should check the block availability before trying to
        /// retrieve it.
        only_from_available_block_range: bool,
        /// The responder to call with the results.
        responder: Responder<Option<BlockHeaderWithMetadata>>,
    },
    /// Get the highest block and its metadata.
    GetHighestBlockWithMetadata {
        /// The responder to call the results with.
        responder: Responder<Option<BlockWithMetadata>>,
    },
    /// Get finality signatures for a Block hash.
    GetBlockSignatures {
        /// The hash for the request.
        block_hash: BlockHash,
        /// Responder to call with the result.
        responder: Responder<Option<BlockSignatures>>,
    },
    /// Get a single finality signature for a block hash.
    GetBlockSignature {
        /// The hash for the request.
        block_hash: BlockHash,
        /// The public key of the signer.
        public_key: PublicKey,
        /// Responder to call with the result.
        responder: Responder<Option<FinalitySignature>>,
    },
    /// Store finality signatures.
    PutBlockSignatures {
        /// Signatures that are to be stored.
        signatures: BlockSignatures,
        /// Responder to call with the result, if true then the signatures were successfully
        /// stored.
        responder: Responder<bool>,
    },
    PutFinalitySignature {
        signature: Box<FinalitySignature>,
        responder: Responder<bool>,
    },
    /// Store a block header.
    PutBlockHeader {
        /// Block header that is to be stored.
        block_header: Box<BlockHeader>,
        /// Responder to call with the result, if true then the block header was successfully
        /// stored.
        responder: Responder<bool>,
    },
    /// Retrieve the height range of fully available blocks (not just block headers). Returns
    /// `[u64::MAX, u64::MAX]` when there are no sequences.
    GetAvailableBlockRange {
        /// Responder to call with the result.
        responder: Responder<AvailableBlockRange>,
    },
    /// Store a set of finalized approvals for a specific deploy.
    StoreFinalizedApprovals {
        /// The deploy hash to store the finalized approvals for.
        deploy_hash: DeployHash,
        /// The set of finalized approvals.
        finalized_approvals: FinalizedApprovals,
        /// Responder, responded to once the approvals are written.
        responder: Responder<()>,
    },
}

impl Display for StorageRequest {
    fn fmt(&self, formatter: &mut Formatter<'_>) -> fmt::Result {
        match self {
            StorageRequest::PutBlock { block, .. } => write!(formatter, "put {}", block),
            StorageRequest::PutApprovalsHashes {
                approvals_hashes, ..
            } => {
                write!(formatter, "put {}", approvals_hashes)
            }
            StorageRequest::GetBlock { block_hash, .. } => {
                write!(formatter, "get block {}", block_hash)
            }
            StorageRequest::GetApprovalsHashes { block_hash, .. } => {
                write!(formatter, "get approvals hashes {}", block_hash)
            }
            StorageRequest::GetBlockAndFinalizedDeploys { block_hash, .. } => {
                write!(formatter, "get block and finalized deploys {}", block_hash)
            }
            StorageRequest::GetHighestBlock { .. } => write!(formatter, "get highest block"),
            StorageRequest::GetHighestCompleteBlockHeader { .. } => {
                write!(formatter, "get highest complete block header")
            }
            StorageRequest::GetSwitchBlockHeaderAtEraId { era_id, .. } => {
                write!(formatter, "get switch block header at era id {}", era_id)
            }
            StorageRequest::GetBlockHeaderForDeploy { deploy_hash, .. } => {
                write!(formatter, "get block header for deploy {}", deploy_hash)
            }
            StorageRequest::GetBlockHeader { block_hash, .. } => {
                write!(formatter, "get {}", block_hash)
            }
            StorageRequest::GetBlockHeaderByHeight { block_height, .. } => {
                write!(formatter, "get header for height {}", block_height)
            }
            StorageRequest::CheckBlockHeaderExistence { block_height, .. } => {
                write!(formatter, "check existence {}", block_height)
            }
            StorageRequest::GetBlockTransfers { block_hash, .. } => {
                write!(formatter, "get transfers for {}", block_hash)
            }
            StorageRequest::PutDeploy { deploy, .. } => write!(formatter, "put {}", deploy),
            StorageRequest::GetDeploys { deploy_hashes, .. } => {
                write!(formatter, "get {}", DisplayIter::new(deploy_hashes.iter()))
            }
            StorageRequest::GetLegacyDeploy { deploy_hash, .. } => {
                write!(formatter, "get legacy deploy {}", deploy_hash)
            }
            StorageRequest::GetDeploy { deploy_id, .. } => {
                write!(formatter, "get deploy {}", deploy_id)
            }
            StorageRequest::PutExecutionResults { block_hash, .. } => {
                write!(formatter, "put execution results for {}", block_hash)
            }
            StorageRequest::GetBlockExecutionResultsOrChunk { id, .. } => {
                write!(formatter, "get execution results for {}", id)
            }

            StorageRequest::GetDeployAndMetadata { deploy_hash, .. } => {
                write!(formatter, "get deploy and metadata for {}", deploy_hash)
            }
            StorageRequest::GetFinalitySignature { id, .. } => {
                write!(formatter, "get finality signature {}", id)
            }
            StorageRequest::GetBlockAndMetadataByHash { block_hash, .. } => {
                write!(
                    formatter,
                    "get block and metadata for block with hash: {}",
                    block_hash
                )
            }
            StorageRequest::GetBlockHeaderAndMetadataByHash { block_hash, .. } => {
                write!(
                    formatter,
                    "get block header and metadata for block with hash: {}",
                    block_hash
                )
            }
            StorageRequest::GetBlockAndMetadataByHeight { block_height, .. } => {
                write!(
                    formatter,
                    "get block and metadata for block at height: {}",
                    block_height
                )
            }
            StorageRequest::GetBlockHeaderAndMetadataByHeight { block_height, .. } => {
                write!(
                    formatter,
                    "get block header and metadata for block at height: {}",
                    block_height
                )
            }
            StorageRequest::GetHighestBlockWithMetadata { .. } => {
                write!(formatter, "get highest block with metadata")
            }
            StorageRequest::GetBlockSignatures { block_hash, .. } => {
                write!(
                    formatter,
                    "get finality signatures for block hash {}",
                    block_hash
                )
            }
            StorageRequest::GetBlockSignature {
                block_hash,
                public_key,
                ..
            } => {
                write!(
                    formatter,
                    "get finality signature for block hash {} from {}",
                    block_hash, public_key
                )
            }
            StorageRequest::PutBlockSignatures { .. } => {
                write!(formatter, "put finality signatures")
            }
            StorageRequest::PutFinalitySignature { .. } => {
                write!(formatter, "put finality signature")
            }
            StorageRequest::PutBlockHeader { block_header, .. } => {
                write!(formatter, "put block header: {}", block_header)
            }
            StorageRequest::GetAvailableBlockRange { .. } => {
                write!(formatter, "get available block range",)
            }
            StorageRequest::StoreFinalizedApprovals { deploy_hash, .. } => {
                write!(formatter, "finalized approvals for deploy {}", deploy_hash)
            }
            StorageRequest::GetDeployHashesForBlock { block_hash, .. } => {
                write!(formatter, "get deploy hashes for block {}", block_hash)
            }
            StorageRequest::PutExecutedBlock { block, .. } => {
                write!(formatter, "put executed block {}", block.hash(),)
            }
        }
    }
}

/// A request to mark a block at a specific height completed.
///
/// A block is considered complete if
///
/// * the block header and the actual block are persisted in storage,
/// * all of its deploys are persisted in storage, and
/// * the global state root the block refers to has no missing dependencies locally.

// Note - this is a request rather than an announcement as the chain synchronizer needs to ensure
// the request has been completed before it can exit, i.e. it awaits the response. Otherwise, the
// joiner reactor might exit before handling the announcement and it would go un-actioned.
#[derive(Debug, Serialize)]
pub(crate) struct BlockCompleteConfirmationRequest {
    /// Height of the block that was completed.
    pub block_height: u64,
    /// Responder indicating that the change has been recorded.
    pub responder: Responder<()>,
}

impl Display for BlockCompleteConfirmationRequest {
    fn fmt(&self, f: &mut Formatter<'_>) -> fmt::Result {
        write!(f, "block completed: height {}", self.block_height)
    }
}

/// Application state CRUD management request.
#[derive(DataSize, Debug, Serialize)]
#[repr(u8)]
pub(crate) enum AppStateRequest {
    /// Stores a piece of state to storage.
    Save {
        /// Key to store under.
        key: Cow<'static, [u8]>,
        /// Value to store, already serialized.
        #[serde(skip_serializing)]
        data: Vec<u8>,
        /// Notification when storing is complete.
        responder: Responder<()>,
    },
    /// Loads a piece of state from storage.
    Load {
        /// Key to load from.
        key: Cow<'static, [u8]>,
        /// Responder for value, if found, returning the previously passed in serialization form.
        responder: Responder<Option<Vec<u8>>>,
    },
}

impl Display for AppStateRequest {
    fn fmt(&self, f: &mut Formatter<'_>) -> fmt::Result {
        match self {
            AppStateRequest::Save { key, data, .. } => {
                write!(
                    f,
                    "save data under {} ({} bytes)",
                    base16::encode_lower(key),
                    data.len()
                )
            }
            AppStateRequest::Load { key, .. } => {
                write!(f, "load data from key {}", base16::encode_lower(key))
            }
        }
    }
}

/// Details of a request for a list of deploys to propose in a new block.
#[derive(DataSize, Debug)]
pub(crate) struct BlockPayloadRequest {
    /// The context in which the new block will be proposed.
    pub(crate) context: BlockContext<ClContext>,
    /// The height of the next block to be finalized at the point the request was made.
    /// This is _only_ a way of expressing how many blocks have been finalized at the moment the
    /// request was made. Block Proposer uses this in order to determine if there might be any
    /// deploys that are neither in `past_deploys`, nor among the finalized deploys it knows of.
    pub(crate) next_finalized: u64,
    /// A list of validators reported as malicious in this block.
    pub(crate) accusations: Vec<PublicKey>,
    /// Random bit with which to construct the `BlockPayload` requested.
    pub(crate) random_bit: bool,
    /// Responder to call with the result.
    pub(crate) responder: Responder<Arc<BlockPayload>>,
}

#[derive(DataSize, Debug, Serialize)]
pub(crate) enum DeployBufferRequest {
    GetAppendableBlock {
        timestamp: Timestamp,
        responder: Responder<AppendableBlock>,
    },
}

impl Display for DeployBufferRequest {
    fn fmt(&self, formatter: &mut Formatter<'_>) -> fmt::Result {
        match self {
            DeployBufferRequest::GetAppendableBlock { timestamp, .. } => {
                write!(
                    formatter,
                    "request for appendable block at instant {}",
                    timestamp
                )
            }
        }
    }
}

/// Abstract RPC request.
///
/// An RPC request is an abstract request that does not concern itself with serialization or
/// transport.
#[derive(Debug)]
#[must_use]
pub(crate) enum RpcRequest {
    /// Submit a deploy to be announced.
    SubmitDeploy {
        /// The deploy to be announced.
        deploy: Box<Deploy>,
        /// Responder to call.
        responder: Responder<Result<(), Error>>,
    },
    /// If `maybe_identifier` is `Some`, return the specified block if it exists, else `None`.  If
    /// `maybe_identifier` is `None`, return the latest block.
    GetBlock {
        /// The identifier (can either be a hash or the height) of the block to be retrieved.
        maybe_id: Option<BlockIdentifier>,
        /// Flag indicating whether storage should check the block availability before trying to
        /// retrieve it.
        only_from_available_block_range: bool,
        /// Responder to call with the result.
        responder: Responder<Option<BlockWithMetadata>>,
    },
    /// Return transfers for block by hash (if any).
    GetBlockTransfers {
        /// The hash of the block to retrieve transfers for.
        block_hash: BlockHash,
        /// Responder to call with the result.
        responder: Responder<Option<Vec<Transfer>>>,
    },
    /// Query the global state at the given root hash.
    QueryGlobalState {
        /// The state root hash.
        state_root_hash: Digest,
        /// Hex-encoded `casper_types::Key`.
        base_key: Key,
        /// The path components starting from the key as base.
        path: Vec<String>,
        /// Responder to call with the result.
        responder: Responder<Result<QueryResult, engine_state::Error>>,
    },
    /// Query the global state at the given root hash.
    QueryEraValidators {
        /// The global state hash.
        state_root_hash: Digest,
        /// The protocol version.
        protocol_version: ProtocolVersion,
        /// Responder to call with the result.
        responder: Responder<Result<EraValidators, GetEraValidatorsError>>,
    },
    /// Get the bids at the given root hash.
    GetBids {
        /// The global state hash.
        state_root_hash: Digest,
        /// Responder to call with the result.
        responder: Responder<Result<GetBidsResult, engine_state::Error>>,
    },

    /// Query the global state at the given root hash.
    GetBalance {
        /// The state root hash.
        state_root_hash: Digest,
        /// The purse URef.
        purse_uref: URef,
        /// Responder to call with the result.
        responder: Responder<Result<BalanceResult, engine_state::Error>>,
    },
    /// Return the specified deploy and metadata if it exists, else `None`.
    GetDeploy {
        /// The hash of the deploy to be retrieved.
        hash: DeployHash,
        /// Whether to return finalized approvals.
        finalized_approvals: bool,
        /// Responder to call with the result.
        responder: Responder<Option<(Deploy, DeployMetadataExt)>>,
    },
    /// Return the connected peers.
    GetPeers {
        /// Responder to call with the result.
        responder: Responder<BTreeMap<NodeId, String>>,
    },
    /// Return string formatted status or `None` if an error occurred.
    GetStatus {
        /// Responder to call with the result.
        responder: Responder<StatusFeed>,
    },
    /// Return the height range of fully available blocks.
    GetAvailableBlockRange {
        /// Responder to call with the result.
        responder: Responder<AvailableBlockRange>,
    },
    /// Executs a deploy against a specified block, returning the effects.
    /// Does not commit the effects. This is a "read-only" action.
    SpeculativeDeployExecute {
        /// Block header representing the state on top of which we will run the deploy.
        block_header: Box<BlockHeader>,
        /// Deploy to execute.
        deploy: Box<Deploy>,
        /// Responder.
        responder: Responder<Result<Option<ExecutionResult>, engine_state::Error>>,
    },
}

impl Display for RpcRequest {
    fn fmt(&self, formatter: &mut Formatter<'_>) -> fmt::Result {
        match self {
            RpcRequest::SubmitDeploy { deploy, .. } => write!(formatter, "submit {}", *deploy),
            RpcRequest::GetBlock {
                maybe_id: Some(BlockIdentifier::Hash(hash)),
                ..
            } => write!(formatter, "get {}", hash),
            RpcRequest::GetBlock {
                maybe_id: Some(BlockIdentifier::Height(height)),
                ..
            } => write!(formatter, "get {}", height),
            RpcRequest::GetBlock { maybe_id: None, .. } => write!(formatter, "get latest block"),
            RpcRequest::GetBlockTransfers { block_hash, .. } => {
                write!(formatter, "get transfers {}", block_hash)
            }

            RpcRequest::QueryGlobalState {
                state_root_hash,
                base_key,
                path,
                ..
            } => write!(
                formatter,
                "query {}, base_key: {}, path: {:?}",
                state_root_hash, base_key, path
            ),
            RpcRequest::QueryEraValidators {
                state_root_hash, ..
            } => write!(formatter, "auction {}", state_root_hash),
            RpcRequest::GetBids {
                state_root_hash, ..
            } => {
                write!(formatter, "bids {}", state_root_hash)
            }
            RpcRequest::GetBalance {
                state_root_hash,
                purse_uref,
                ..
            } => write!(
                formatter,
                "balance {}, purse_uref: {}",
                state_root_hash, purse_uref
            ),
            RpcRequest::GetDeploy {
                hash,
                finalized_approvals,
                ..
            } => write!(
                formatter,
                "get {} (finalized approvals: {})",
                hash, finalized_approvals
            ),
            RpcRequest::GetPeers { .. } => write!(formatter, "get peers"),
            RpcRequest::GetStatus { .. } => write!(formatter, "get status"),
            RpcRequest::GetAvailableBlockRange { .. } => {
                write!(formatter, "get available block range")
            }
            RpcRequest::SpeculativeDeployExecute { .. } => write!(formatter, "execute deploy"),
        }
    }
}

/// Abstract REST request.
///
/// An REST request is an abstract request that does not concern itself with serialization or
/// transport.
#[derive(Debug)]
#[must_use]
pub(crate) enum RestRequest {
    /// Return string formatted status or `None` if an error occurred.
    Status {
        /// Responder to call with the result.
        responder: Responder<StatusFeed>,
    },
    /// Return string formatted, prometheus compatible metrics or `None` if an error occurred.
    Metrics {
        /// Responder to call with the result.
        responder: Responder<Option<String>>,
    },
    /// Returns schema of client-facing JSON-RPCs in OpenRPC format.
    RpcSchema {
        /// Responder to call with the result
        responder: Responder<OpenRpcSchema>,
    },
}

impl Display for RestRequest {
    fn fmt(&self, formatter: &mut Formatter<'_>) -> fmt::Result {
        match self {
            RestRequest::Status { .. } => write!(formatter, "get status"),
            RestRequest::Metrics { .. } => write!(formatter, "get metrics"),
            RestRequest::RpcSchema { .. } => write!(formatter, "get openrpc"),
        }
    }
}

/// A contract runtime request.
#[derive(Debug, Serialize)]
#[must_use]
pub(crate) enum ContractRuntimeRequest {
    /// A request to enqueue a `FinalizedBlock` for execution.
    EnqueueBlockForExecution {
        /// A `FinalizedBlock` to enqueue.
        finalized_block: FinalizedBlock,
        /// The deploys for that `FinalizedBlock`
        deploys: Vec<Deploy>,
    },
    /// Commit genesis chainspec.
    CommitGenesis {
        /// The chainspec.
        chainspec: Arc<Chainspec>,
        /// The chainspec files' raw bytes.
        chainspec_raw_bytes: Arc<ChainspecRawBytes>,
        /// Responder to call with the result.
        responder: Responder<Result<GenesisSuccess, engine_state::Error>>,
    },
    /// A request to run upgrade.
    Upgrade {
        /// Upgrade config.
        #[serde(skip_serializing)]
        upgrade_config: Box<UpgradeConfig>,
        /// Responder to call with the upgrade result.
        responder: Responder<Result<UpgradeSuccess, engine_state::Error>>,
    },
    /// A query request.
    Query {
        /// Query request.
        #[serde(skip_serializing)]
        query_request: QueryRequest,
        /// Responder to call with the query result.
        responder: Responder<Result<QueryResult, engine_state::Error>>,
    },
    /// A balance request.
    GetBalance {
        /// Balance request.
        #[serde(skip_serializing)]
        balance_request: BalanceRequest,
        /// Responder to call with the balance result.
        responder: Responder<Result<BalanceResult, engine_state::Error>>,
    },
    /// Returns validator weights.
    GetEraValidators {
        /// Get validators weights request.
        #[serde(skip_serializing)]
        request: EraValidatorsRequest,
        /// Responder to call with the result.
        responder: Responder<Result<EraValidators, GetEraValidatorsError>>,
    },
    /// Return bids at a given state root hash
    GetBids {
        /// Get bids request.
        #[serde(skip_serializing)]
        get_bids_request: GetBidsRequest,
        /// Responder to call with the result.
        responder: Responder<Result<GetBidsResult, engine_state::Error>>,
    },
    /// Returns the value of the deploys' approvals checksum stored in the ChecksumRegistry for
    /// the given state root hash.
    GetApprovalsChecksum {
        state_root_hash: Digest,
        responder: Responder<Result<Option<Digest>, engine_state::Error>>,
    },
    /// Returns the value of the execution results checksum stored in the ChecksumRegistry for the
    /// given state root hash.
    GetExecutionResultsChecksum {
        state_root_hash: Digest,
        responder: Responder<Result<Option<Digest>, engine_state::Error>>,
    },
    /// Check if validator is bonded in the future era (identified by `era_id`).
    IsBonded {
        /// State root hash of the LFB.
        state_root_hash: Digest,
        /// Validator public key.
        public_key: PublicKey,
        /// Era ID in which validator should be bonded in.
        era_id: EraId,
        /// Protocol version at the `state_root_hash`.
        protocol_version: ProtocolVersion,
        /// Responder,
        responder: Responder<Result<bool, GetEraValidatorsError>>,
    },
    /// Get a trie or chunk by its ID.
    GetTrie {
        /// The ID of the trie (or chunk of a trie) to be read.
        trie_or_chunk_id: TrieOrChunkId,
        /// Responder to call with the result.
        responder: Responder<Result<Option<TrieOrChunk>, ContractRuntimeError>>,
    },
    /// Get a trie by its ID.
    GetTrieFull {
        /// The ID of the trie to be read.
        trie_key: Digest,
        /// Responder to call with the result.
        responder: Responder<Result<Option<Bytes>, engine_state::Error>>,
    },
    /// Insert a trie into global storage
    PutTrie {
        /// The hash of the value to get from the `TrieStore`
        trie_bytes: TrieRaw,
        /// Responder to call with the result. Contains the missing descendants of the inserted
        /// trie.
        responder: Responder<Result<Vec<Digest>, engine_state::Error>>,
    },
    /// Find the missing descendants for a trie key
    FindMissingDescendantTrieKeys {
        /// The trie key to find the missing descendants for.
        trie_key: Digest,
        /// The responder to call with the result.
        responder: Responder<Result<Vec<Digest>, engine_state::Error>>,
    },
    /// Execute deploys without commiting results
    SpeculativeDeployExecution {
        /// Hash of a block on top of which to execute the deploy.
        execution_prestate: SpeculativeExecutionState,
        /// Deploy to execute.
        deploy: Box<Deploy>,
        /// Results
        responder: Responder<Result<Option<ExecutionResult>, engine_state::Error>>,
    },
}

impl Display for ContractRuntimeRequest {
    fn fmt(&self, formatter: &mut Formatter<'_>) -> fmt::Result {
        match self {
            ContractRuntimeRequest::EnqueueBlockForExecution {
                finalized_block,
                deploys: _,
            } => {
                write!(formatter, "finalized_block: {}", finalized_block)
            }

            ContractRuntimeRequest::CommitGenesis { chainspec, .. } => {
                write!(
                    formatter,
                    "commit genesis {}",
                    chainspec.protocol_config.version
                )
            }

            ContractRuntimeRequest::Upgrade { upgrade_config, .. } => {
                write!(formatter, "upgrade request: {:?}", upgrade_config)
            }

            ContractRuntimeRequest::Query { query_request, .. } => {
                write!(formatter, "query request: {:?}", query_request)
            }

            ContractRuntimeRequest::GetBalance {
                balance_request, ..
            } => write!(formatter, "balance request: {:?}", balance_request),

            ContractRuntimeRequest::GetEraValidators { request, .. } => {
                write!(formatter, "get era validators: {:?}", request)
            }

            ContractRuntimeRequest::GetBids {
                get_bids_request, ..
            } => {
                write!(formatter, "get bids request: {:?}", get_bids_request)
            }

            ContractRuntimeRequest::GetApprovalsChecksum {
                state_root_hash, ..
            } => write!(
                formatter,
                "get approvals root hash under {}",
                state_root_hash
            ),

            ContractRuntimeRequest::GetExecutionResultsChecksum {
                state_root_hash, ..
            } => write!(
                formatter,
                "get execution results checksum under {}",
                state_root_hash
            ),

            ContractRuntimeRequest::IsBonded {
                public_key, era_id, ..
            } => {
                write!(formatter, "is {} bonded in era {}", public_key, era_id)
            }
            ContractRuntimeRequest::GetTrie {
                trie_or_chunk_id, ..
            } => {
                write!(formatter, "get trie_or_chunk_id: {}", trie_or_chunk_id)
            }
            ContractRuntimeRequest::GetTrieFull { trie_key, .. } => {
                write!(formatter, "get trie_key: {}", trie_key)
            }
            ContractRuntimeRequest::PutTrie { trie_bytes, .. } => {
                write!(formatter, "trie: {:?}", trie_bytes)
            }
            ContractRuntimeRequest::FindMissingDescendantTrieKeys { trie_key, .. } => {
                write!(formatter, "Find missing descendant trie keys: {}", trie_key)
            }
            ContractRuntimeRequest::SpeculativeDeployExecution {
                execution_prestate,
                deploy,
                ..
            } => {
                write!(
                    formatter,
                    "Execute {} on {}",
                    deploy.hash(),
                    execution_prestate.state_root_hash
                )
            }
        }
    }
}

/// Fetcher related requests.
#[derive(Debug, Serialize)]
#[must_use]
pub(crate) struct FetcherRequest<T: FetcherItem> {
    /// The ID of the item to be retrieved.
    pub(crate) id: T::Id,
    /// The peer id of the peer to be asked if the item is not held locally
    pub(crate) peer: NodeId,
    /// Metadata used during validation of the fetched item.
    pub(crate) validation_metadata: T::ValidationMetadata,
    /// Responder to call with the result.
    pub(crate) responder: Responder<FetchResult<T>>,
}

impl<T: FetcherItem> Display for FetcherRequest<T> {
    fn fmt(&self, formatter: &mut Formatter<'_>) -> fmt::Result {
        write!(formatter, "request item by id {}", self.id)
    }
}

/// TrieAccumulator related requests.
#[derive(Debug, Serialize, DataSize)]
#[must_use]
pub(crate) struct TrieAccumulatorRequest {
    /// The hash of the trie node.
    pub(crate) hash: Digest,
    /// The peers to try to fetch from.
    pub(crate) peers: Vec<NodeId>,
    /// Responder to call with the result.
    pub(crate) responder: Responder<Result<Box<TrieRaw>, TrieAccumulatorError>>,
}

impl Display for TrieAccumulatorRequest {
    fn fmt(&self, formatter: &mut Formatter<'_>) -> fmt::Result {
        write!(formatter, "request trie by hash {}", self.hash)
    }
}

#[derive(Debug, Serialize)]
pub(crate) struct SyncGlobalStateRequest {
    pub(crate) block_hash: BlockHash,
    pub(crate) state_root_hash: Digest,
    pub(crate) peers: HashSet<NodeId>,
    #[serde(skip)]
    pub(crate) responder: Responder<Result<Digest, GlobalStateSynchronizerError>>,
}

impl Display for SyncGlobalStateRequest {
    fn fmt(&self, formatter: &mut Formatter<'_>) -> fmt::Result {
        write!(
            formatter,
            "request to sync global state at {}",
            self.block_hash
        )
    }
}

/// A block validator request.
#[derive(Debug)]
#[must_use]
pub(crate) struct BlockValidationRequest {
    /// The block to be validated.
    pub(crate) block: ProposedBlock<ClContext>,
    /// The sender of the block, which will be asked to provide all missing deploys.
    pub(crate) sender: NodeId,
    /// Responder to call with the result.
    ///
    /// Indicates whether or not validation was successful.
    pub(crate) responder: Responder<bool>,
}

impl Display for BlockValidationRequest {
    fn fmt(&self, f: &mut Formatter<'_>) -> fmt::Result {
        let BlockValidationRequest { block, sender, .. } = self;
        write!(f, "validate block {} from {}", block, sender)
    }
}

type BlockHeight = u64;

#[derive(DataSize, Debug)]
#[must_use]
/// Consensus component requests.
pub(crate) enum ConsensusRequest {
    /// Request for our public key, and if we're a validator, the next round length.
    Status(Responder<Option<(PublicKey, Option<TimeDiff>)>>),
    /// Request for a list of validator status changes, by public key.
    ValidatorChanges(Responder<BTreeMap<PublicKey, Vec<(EraId, ValidatorChange)>>>),
}

/// ChainspecLoader component requests.
#[derive(Debug, Serialize)]
pub(crate) enum ChainspecRawBytesRequest {
    /// Request for the chainspec file bytes with the genesis_accounts and global_state bytes, if
    /// they are present.
    GetChainspecRawBytes(Responder<Arc<ChainspecRawBytes>>),
}

impl Display for ChainspecRawBytesRequest {
    fn fmt(&self, f: &mut Formatter<'_>) -> fmt::Result {
        match self {
            ChainspecRawBytesRequest::GetChainspecRawBytes(_) => {
                write!(f, "get chainspec raw bytes")
            }
        }
    }
}

/// UpgradeWatcher component request to get the next scheduled upgrade, if any.
#[derive(Debug, Serialize)]
pub(crate) struct UpgradeWatcherRequest(pub(crate) Responder<Option<NextUpgrade>>);

impl Display for UpgradeWatcherRequest {
    fn fmt(&self, f: &mut Formatter<'_>) -> fmt::Result {
        write!(f, "get next upgrade")
    }
}

#[derive(Debug, Serialize)]
pub(crate) enum BlockAccumulatorRequest {
    GetPeersForBlock {
        block_hash: BlockHash,
        responder: Responder<Option<Vec<NodeId>>>,
    },
}

impl Display for BlockAccumulatorRequest {
    fn fmt(&self, f: &mut Formatter<'_>) -> fmt::Result {
        write!(f, "block accumulator request")
    }
}

#[derive(Debug, Serialize)]
pub(crate) enum BlockSynchronizerRequest {
    NeedNext,
    DishonestPeers,
    BlockExecuted { block_hash: BlockHash, height: u64 },
}

impl Display for BlockSynchronizerRequest {
    fn fmt(&self, f: &mut Formatter<'_>) -> fmt::Result {
        match self {
            BlockSynchronizerRequest::NeedNext => {
                write!(f, "block synchronizer request: need next")
            }
            BlockSynchronizerRequest::DishonestPeers => {
                write!(f, "block synchronizer request: dishonest peers")
            }
            BlockSynchronizerRequest::BlockExecuted { block_hash, height } => {
                write!(
                    f,
                    "block synchronizer request: executed block {} at height {}",
                    block_hash, height
                )
            }
        }
    }
}<|MERGE_RESOLUTION|>--- conflicted
+++ resolved
@@ -249,16 +249,11 @@
             NetworkInfoRequest::Peers { responder: _ } => {
                 formatter.write_str("get peers-to-socket-address map")
             }
-<<<<<<< HEAD
             NetworkInfoRequest::FullyConnectedPeers {
                 count,
                 responder: _,
             } => {
                 write!(formatter, "get up to {} fully connected peers", count)
-=======
-            NetworkInfoRequest::FullyConnectedPeers { responder: _ } => {
-                formatter.write_str("get fully connected peers")
->>>>>>> b7df3407
             }
             NetworkInfoRequest::FullyConnectedNonSyncingPeers { responder: _ } => {
                 formatter.write_str("get fully connected non-syncing peers")
