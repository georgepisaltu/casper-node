--- conflicted
+++ resolved
@@ -10,14 +10,10 @@
 use thiserror::Error;
 
 use casper_execution_engine::core::engine_state;
-<<<<<<< HEAD
-use tracing::{error, warn};
-=======
 use casper_types::{
     bytesrepr::{U64_SERIALIZED_LENGTH, U8_SERIALIZED_LENGTH},
     KEY_HASH_LENGTH,
 };
->>>>>>> a7f6a648
 
 use crate::{
     components::{
@@ -272,8 +268,6 @@
                 .chainspec()
                 .core_config
                 .max_runtime_call_stack_height,
-<<<<<<< HEAD
-=======
             chainspec_loader
                 .chainspec()
                 .core_config
@@ -283,7 +277,6 @@
                 .chainspec()
                 .core_config
                 .minimum_delegation_amount,
->>>>>>> a7f6a648
             registry,
             chainspec_loader
                 .chainspec()
@@ -410,13 +403,6 @@
 #[cfg(test)]
 pub(crate) mod tests {
     use super::*;
-<<<<<<< HEAD
-    use crate::{
-        testing::network::NetworkedReactor,
-        types::{Chainspec, ChainspecRawBytes, NodeId},
-    };
-    use std::sync::Arc;
-=======
     use crate::{testing::network::NetworkedReactor, types::Chainspec};
     use casper_execution_engine::core::engine_state::engine_config::DEFAULT_MAX_STORED_VALUE_SIZE;
     use casper_types::{
@@ -428,7 +414,6 @@
         EraId, PublicKey, SecretKey, U256, U512,
     };
     use std::{collections::BTreeMap, sync::Arc};
->>>>>>> a7f6a648
 
     impl Reactor {
         pub(crate) fn new_with_chainspec(
