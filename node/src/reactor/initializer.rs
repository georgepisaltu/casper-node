//! Reactor used to initialize a node.

use std::fmt::{self, Display, Formatter};

use datasize::DataSize;
use derive_more::From;
use prometheus::Registry;
use reactor::ReactorEvent;
use serde::Serialize;
use thiserror::Error;
use tracing::{error, info, warn};

use casper_execution_engine::core::engine_state;

use crate::{
    components::{
        chainspec_loader::{self, ChainspecLoader},
<<<<<<< HEAD
        contract_runtime::{self, ContractRuntime},
        gossiper,
        small_network::{GossipedAddress, SmallNetworkIdentity, SmallNetworkIdentityError},
=======
        contract_runtime::{self, ContractRuntime, ContractRuntimeAnnouncement},
        small_network::{SmallNetworkIdentity, SmallNetworkIdentityError},
>>>>>>> 39bfa811
        storage::{self, Storage},
        Component,
    },
    effect::{
<<<<<<< HEAD
        announcements::{
            ChainspecLoaderAnnouncement, ContractRuntimeAnnouncement, ControlAnnouncement,
        },
        requests::{
            ConsensusRequest, ContractRuntimeRequest, NetworkRequest, RestRequest, StorageRequest,
        },
=======
        announcements::{ChainspecLoaderAnnouncement, ControlAnnouncement},
        requests::{ContractRuntimeRequest, StateStoreRequest, StorageRequest},
>>>>>>> 39bfa811
        EffectBuilder, Effects,
    },
    reactor::{self, participating, EventQueueHandle, ReactorExit},
    types::chainspec,
    utils::WithDir,
    NodeRng,
};

/// Top-level event for the reactor.
#[derive(Debug, From, Serialize)]
#[must_use]
pub(crate) enum Event {
    /// Chainspec handler event.
    #[from]
    Chainspec(chainspec_loader::Event),

    /// Storage event.
    #[from]
    Storage(storage::Event),

    /// Contract runtime event.
    #[from]
    ContractRuntime(contract_runtime::Event),

    /// Control announcement.
    #[from]
    ControlAnnouncement(ControlAnnouncement),
<<<<<<< HEAD
=======

    /// Chainspec loader announcement.
    #[from]
    ChainspecLoaderAnnouncement(#[serde(skip_serializing)] ChainspecLoaderAnnouncement),

    /// Contract runtime announcement.
    #[from]
    ContractRuntimeAnnouncement(#[serde(skip_serializing)] ContractRuntimeAnnouncement),
}
>>>>>>> 39bfa811

    /// Storage request.
    #[from]
    StorageRequest(StorageRequest),

    /// Contract runtime request.
    #[from]
    ContractRuntimeRequest(ContractRuntimeRequest),
}

impl ReactorEvent for Event {
    fn as_control(&self) -> Option<&ControlAnnouncement> {
        if let Self::ControlAnnouncement(ref ctrl_ann) = self {
            Some(ctrl_ann)
        } else {
            None
        }
    }

    fn description(&self) -> &'static str {
        match self {
            Event::Chainspec(_) => "Chainspec",
            Event::Storage(_) => "Storage",
            Event::ContractRuntimeRequest(_) => "ContractRuntimeRequest",
            Event::ControlAnnouncement(_) => "ControlAnnouncement",
<<<<<<< HEAD
            Event::StorageRequest(_) => "StorageRequest",
            Event::ContractRuntime(_) => "ContractRuntime",
        }
    }
}

impl From<NetworkRequest<Message>> for Event {
    fn from(_request: NetworkRequest<Message>) -> Self {
        unreachable!("no network traffic happens during initialization")
    }
}

impl From<ChainspecLoaderAnnouncement> for Event {
    fn from(_announcement: ChainspecLoaderAnnouncement) -> Self {
        unreachable!("no chainspec announcements happen during initialization")
    }
}

impl From<NetworkRequest<gossiper::Message<GossipedAddress>>> for Event {
    fn from(_request: NetworkRequest<gossiper::Message<GossipedAddress>>) -> Self {
        unreachable!("no gossiper events happen during initialization")
    }
}

impl From<ConsensusRequest> for Event {
    fn from(_request: ConsensusRequest) -> Self {
        unreachable!("no chainspec announcements happen during initialization")
    }
}

impl From<RestRequest> for Event {
    fn from(_request: RestRequest) -> Self {
        unreachable!("no rest requests happen during initialization")
    }
}

impl From<ContractRuntimeAnnouncement> for Event {
    fn from(_request: ContractRuntimeAnnouncement) -> Self {
        unreachable!("no block executor requests happen during initialization")
=======
            Event::ChainspecLoaderAnnouncement(_) => "ChainspecLoaderAnnouncement",
            Event::ContractRuntimeAnnouncement(_) => "ContractRuntimeAnnouncement",
        }
    }
}

impl From<StorageRequest> for Event {
    fn from(request: StorageRequest) -> Self {
        Event::Storage(storage::Event::StorageRequest(request))
>>>>>>> 39bfa811
    }
}

impl Display for Event {
    fn fmt(&self, formatter: &mut Formatter<'_>) -> fmt::Result {
        match self {
            Event::Chainspec(event) => write!(formatter, "chainspec: {}", event),
            Event::Storage(event) => write!(formatter, "storage: {}", event),
            Event::ContractRuntimeRequest(event) => {
                write!(formatter, "contract runtime request: {:?}", event)
            }
            Event::ControlAnnouncement(ctrl_ann) => write!(formatter, "control: {}", ctrl_ann),
<<<<<<< HEAD
            Event::StorageRequest(req) => write!(formatter, "storage request: {}", req),
            Event::ContractRuntime(event) => write!(formatter, "contract runtime event: {}", event),
=======
            Event::ChainspecLoaderAnnouncement(ann) => {
                write!(formatter, "chainspec loader announcement: {}", ann)
            }
            Event::ContractRuntimeAnnouncement(ann) => {
                write!(formatter, "contract runtime announcement: {}", ann)
            }
>>>>>>> 39bfa811
        }
    }
}

/// Error type returned by the initializer reactor.
#[derive(Debug, Error)]
pub(crate) enum Error {
    /// Metrics-related error
    #[error("prometheus (metrics) error: {0}")]
    Metrics(#[from] prometheus::Error),

    /// `ChainspecHandler` component error.
    #[error("chainspec error: {0}")]
    Chainspec(#[from] chainspec::Error),

    /// `Storage` component error.
    #[error("storage error: {0}")]
    Storage(#[from] storage::FatalStorageError),

    /// `ContractRuntime` component error.
    #[error("contract runtime config error: {0}")]
    ContractRuntime(#[from] contract_runtime::ConfigError),

    /// An error that occurred when creating a `SmallNetworkIdentity`.
    #[error(transparent)]
    SmallNetworkIdentity(#[from] SmallNetworkIdentityError),

    /// An execution engine state error.
    #[error(transparent)]
    EngineState(#[from] engine_state::Error),

    /// Trie key store is corrupted (missing trie keys).
    #[error(
        "Missing trie keys. Number of state roots: {state_root_count}, \
         Number of missing trie keys: {missing_trie_key_count}"
    )]
    MissingTrieKeys {
        /// The number of state roots in all of the block headers.
        state_root_count: usize,
        /// The number of trie keys we could not find.
        missing_trie_key_count: usize,
    },
}

/// Initializer node reactor.
#[derive(DataSize, Debug)]
pub(crate) struct Reactor {
    pub(super) config: WithDir<participating::Config>,
    pub(super) chainspec_loader: ChainspecLoader,
    pub(super) storage: Storage,
    pub(super) contract_runtime: ContractRuntime,
    pub(super) small_network_identity: SmallNetworkIdentity,
}

impl Reactor {
    fn new_with_chainspec_loader(
        (should_check_integrity, config): <Self as reactor::Reactor>::Config,
        registry: &Registry,
        chainspec_loader: ChainspecLoader,
        chainspec_effects: Effects<chainspec_loader::Event>,
    ) -> Result<(Self, Effects<Event>), Error> {
        let hard_reset_to_start_of_era = chainspec_loader.hard_reset_to_start_of_era();

        let storage_config = config.map_ref(|cfg| cfg.storage.clone());
        let storage = Storage::new(
            &storage_config,
            hard_reset_to_start_of_era,
            chainspec_loader.chainspec().protocol_config.version,
            should_check_integrity,
            &chainspec_loader.chainspec().network_config.name,
            chainspec_loader
                .chainspec()
                .highway_config
                .finality_threshold_fraction,
            chainspec_loader
                .chainspec()
                .protocol_config
                .last_emergency_restart,
            chainspec_loader
                .chainspec()
                .protocol_config
                .verifiable_chunked_hash_activation,
        )?;

        let contract_runtime = ContractRuntime::new(
            chainspec_loader.chainspec().protocol_config.version,
            storage.root_path(),
            &config.value().contract_runtime,
            chainspec_loader.chainspec().wasm_config,
            chainspec_loader.chainspec().system_costs_config,
            chainspec_loader.chainspec().core_config.max_associated_keys,
            chainspec_loader
                .chainspec()
                .core_config
                .max_runtime_call_stack_height,
            registry,
            chainspec_loader
                .chainspec()
                .protocol_config
                .verifiable_chunked_hash_activation,
        )?;

        if should_check_integrity {
            info!("running trie-store integrity check, this may take a while");
            let state_roots = storage.read_state_root_hashes_for_trie_check()?;
            let missing_trie_keys = contract_runtime.trie_store_check(state_roots.clone())?;
            if !missing_trie_keys.is_empty() {
                return Err(Error::MissingTrieKeys {
                    state_root_count: state_roots.len(),
                    missing_trie_key_count: missing_trie_keys.len(),
                });
            }
        }

        let effects = reactor::wrap_effects(Event::Chainspec, chainspec_effects);

        let small_network_identity = SmallNetworkIdentity::new()?;

        let reactor = Reactor {
            config,
            chainspec_loader,
            storage,
            contract_runtime,
            small_network_identity,
        };
        Ok((reactor, effects))
    }
}

#[cfg(test)]
impl Reactor {
    /// Inspect storage.
    pub(crate) fn storage(&self) -> &Storage {
        &self.storage
    }

    /// Inspect the contract runtime.
    pub(crate) fn contract_runtime(&self) -> &ContractRuntime {
        &self.contract_runtime
    }
}

impl reactor::Reactor for Reactor {
    type Event = Event;
    type Config = (bool, WithDir<participating::Config>);
    type Error = Error;

    fn new(
        config: Self::Config,
        registry: &Registry,
        event_queue: EventQueueHandle<Self::Event>,
        _rng: &mut NodeRng,
    ) -> Result<(Self, Effects<Self::Event>), Error> {
        let effect_builder = EffectBuilder::new(event_queue);

        // Construct the `ChainspecLoader` first so we fail fast if the chainspec is invalid.
        let (chainspec_loader, chainspec_effects) =
            ChainspecLoader::new(config.1.dir(), effect_builder)?;
        Self::new_with_chainspec_loader(config, registry, chainspec_loader, chainspec_effects)
    }

    fn dispatch_event(
        &mut self,
        effect_builder: EffectBuilder<Self::Event>,
        rng: &mut NodeRng,
        event: Event,
    ) -> Effects<Self::Event> {
        match event {
            Event::Chainspec(event) => reactor::wrap_effects(
                Event::Chainspec,
                self.chainspec_loader
                    .handle_event(effect_builder, rng, event),
            ),
            Event::Storage(event) => reactor::wrap_effects(
                Event::Storage,
                self.storage.handle_event(effect_builder, rng, event),
            ),
            Event::ContractRuntime(event) => reactor::wrap_effects(
                Event::ContractRuntime,
                self.contract_runtime
                    .handle_event(effect_builder, rng, event),
            ),
            Event::ContractRuntimeRequest(event) => reactor::wrap_effects(
                Event::ContractRuntime,
                self.contract_runtime
                    .handle_event(effect_builder, rng, event.into()),
            ),
            Event::StorageRequest(req) => reactor::wrap_effects(
                Event::Storage,
                self.storage.handle_event(effect_builder, rng, req.into()),
            ),
<<<<<<< HEAD
            Event::ControlAnnouncement(_) => unreachable!("unhandled control announcement"),
=======
            Event::StateStoreRequest(request) => {
                self.dispatch_event(effect_builder, rng, Event::Storage(request.into()))
            }
            Event::ControlAnnouncement(ann) => {
                error!(%ann, "control announcement dispatched in initializer");
                Effects::new()
            }
            Event::ChainspecLoaderAnnouncement(ann) => {
                // We don't dispatch ChainspecLoaderAnnouncement as it is ignored in the
                // initializer. This indicates a situation that is not harmful but
                // theoretically shouldn't happen, hence the warning.
                warn!(%ann, "chainspec loader announcement received by initializer, ignoring");
                Effects::new()
            }
            Event::ContractRuntimeAnnouncement(ann) => {
                // We don't dispatch ContractRuntimeAnnouncement as it shouldn't actually arrive at
                // the initializer. This indicates a possible bug.
                error!(%ann, "contract runtime announcement received by initializer, possibly a bug");
                Effects::new()
            }
>>>>>>> 39bfa811
        }
    }

    fn maybe_exit(&self) -> Option<ReactorExit> {
        self.chainspec_loader.reactor_exit()
    }
}

#[cfg(test)]
pub(crate) mod tests {
    use super::*;
    use crate::{
        testing::network::NetworkedReactor,
        types::{Chainspec, NodeId},
    };
    use std::sync::Arc;

    impl Reactor {
        pub(crate) fn new_with_chainspec(
            config: <Self as reactor::Reactor>::Config,
            registry: &Registry,
            event_queue: EventQueueHandle<Event>,
            chainspec: Arc<Chainspec>,
        ) -> Result<(Self, Effects<Event>), Error> {
            let effect_builder = EffectBuilder::new(event_queue);
            let (chainspec_loader, chainspec_effects) =
                ChainspecLoader::new_with_chainspec(chainspec, effect_builder);
            Self::new_with_chainspec_loader(config, registry, chainspec_loader, chainspec_effects)
        }
    }

    impl NetworkedReactor for Reactor {
        fn node_id(&self) -> NodeId {
            NodeId::from(&self.small_network_identity)
        }
    }
}<|MERGE_RESOLUTION|>--- conflicted
+++ resolved
@@ -15,31 +15,19 @@
 use crate::{
     components::{
         chainspec_loader::{self, ChainspecLoader},
-<<<<<<< HEAD
         contract_runtime::{self, ContractRuntime},
-        gossiper,
-        small_network::{GossipedAddress, SmallNetworkIdentity, SmallNetworkIdentityError},
-=======
-        contract_runtime::{self, ContractRuntime, ContractRuntimeAnnouncement},
         small_network::{SmallNetworkIdentity, SmallNetworkIdentityError},
->>>>>>> 39bfa811
         storage::{self, Storage},
         Component,
     },
     effect::{
-<<<<<<< HEAD
         announcements::{
             ChainspecLoaderAnnouncement, ContractRuntimeAnnouncement, ControlAnnouncement,
         },
-        requests::{
-            ConsensusRequest, ContractRuntimeRequest, NetworkRequest, RestRequest, StorageRequest,
-        },
-=======
-        announcements::{ChainspecLoaderAnnouncement, ControlAnnouncement},
-        requests::{ContractRuntimeRequest, StateStoreRequest, StorageRequest},
->>>>>>> 39bfa811
+        requests::{ContractRuntimeRequest, NetworkRequest, StorageRequest},
         EffectBuilder, Effects,
     },
+    protocol::Message,
     reactor::{self, participating, EventQueueHandle, ReactorExit},
     types::chainspec,
     utils::WithDir,
@@ -65,8 +53,6 @@
     /// Control announcement.
     #[from]
     ControlAnnouncement(ControlAnnouncement),
-<<<<<<< HEAD
-=======
 
     /// Chainspec loader announcement.
     #[from]
@@ -75,8 +61,6 @@
     /// Contract runtime announcement.
     #[from]
     ContractRuntimeAnnouncement(#[serde(skip_serializing)] ContractRuntimeAnnouncement),
-}
->>>>>>> 39bfa811
 
     /// Storage request.
     #[from]
@@ -85,6 +69,10 @@
     /// Contract runtime request.
     #[from]
     ContractRuntimeRequest(ContractRuntimeRequest),
+
+    // Network request.
+    #[from]
+    NetworkRequest(NetworkRequest<Message>),
 }
 
 impl ReactorEvent for Event {
@@ -102,57 +90,12 @@
             Event::Storage(_) => "Storage",
             Event::ContractRuntimeRequest(_) => "ContractRuntimeRequest",
             Event::ControlAnnouncement(_) => "ControlAnnouncement",
-<<<<<<< HEAD
             Event::StorageRequest(_) => "StorageRequest",
             Event::ContractRuntime(_) => "ContractRuntime",
-        }
-    }
-}
-
-impl From<NetworkRequest<Message>> for Event {
-    fn from(_request: NetworkRequest<Message>) -> Self {
-        unreachable!("no network traffic happens during initialization")
-    }
-}
-
-impl From<ChainspecLoaderAnnouncement> for Event {
-    fn from(_announcement: ChainspecLoaderAnnouncement) -> Self {
-        unreachable!("no chainspec announcements happen during initialization")
-    }
-}
-
-impl From<NetworkRequest<gossiper::Message<GossipedAddress>>> for Event {
-    fn from(_request: NetworkRequest<gossiper::Message<GossipedAddress>>) -> Self {
-        unreachable!("no gossiper events happen during initialization")
-    }
-}
-
-impl From<ConsensusRequest> for Event {
-    fn from(_request: ConsensusRequest) -> Self {
-        unreachable!("no chainspec announcements happen during initialization")
-    }
-}
-
-impl From<RestRequest> for Event {
-    fn from(_request: RestRequest) -> Self {
-        unreachable!("no rest requests happen during initialization")
-    }
-}
-
-impl From<ContractRuntimeAnnouncement> for Event {
-    fn from(_request: ContractRuntimeAnnouncement) -> Self {
-        unreachable!("no block executor requests happen during initialization")
-=======
             Event::ChainspecLoaderAnnouncement(_) => "ChainspecLoaderAnnouncement",
             Event::ContractRuntimeAnnouncement(_) => "ContractRuntimeAnnouncement",
-        }
-    }
-}
-
-impl From<StorageRequest> for Event {
-    fn from(request: StorageRequest) -> Self {
-        Event::Storage(storage::Event::StorageRequest(request))
->>>>>>> 39bfa811
+            Event::NetworkRequest(_) => "NetworkRequest",
+        }
     }
 }
 
@@ -165,17 +108,15 @@
                 write!(formatter, "contract runtime request: {:?}", event)
             }
             Event::ControlAnnouncement(ctrl_ann) => write!(formatter, "control: {}", ctrl_ann),
-<<<<<<< HEAD
             Event::StorageRequest(req) => write!(formatter, "storage request: {}", req),
             Event::ContractRuntime(event) => write!(formatter, "contract runtime event: {}", event),
-=======
             Event::ChainspecLoaderAnnouncement(ann) => {
                 write!(formatter, "chainspec loader announcement: {}", ann)
             }
             Event::ContractRuntimeAnnouncement(ann) => {
                 write!(formatter, "contract runtime announcement: {}", ann)
             }
->>>>>>> 39bfa811
+            Event::NetworkRequest(request) => write!(formatter, "network request: {:?}", request),
         }
     }
 }
@@ -367,12 +308,6 @@
                 Event::Storage,
                 self.storage.handle_event(effect_builder, rng, req.into()),
             ),
-<<<<<<< HEAD
-            Event::ControlAnnouncement(_) => unreachable!("unhandled control announcement"),
-=======
-            Event::StateStoreRequest(request) => {
-                self.dispatch_event(effect_builder, rng, Event::Storage(request.into()))
-            }
             Event::ControlAnnouncement(ann) => {
                 error!(%ann, "control announcement dispatched in initializer");
                 Effects::new()
@@ -390,7 +325,12 @@
                 error!(%ann, "contract runtime announcement received by initializer, possibly a bug");
                 Effects::new()
             }
->>>>>>> 39bfa811
+            Event::NetworkRequest(ann) => {
+                // No network traffic is expected during initialization. This indicates a possible
+                // bug.
+                error!(%ann, "network request received by initializer, possibly a bug");
+                Effects::new()
+            }
         }
     }
 
