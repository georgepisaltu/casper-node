--- conflicted
+++ resolved
@@ -11,7 +11,7 @@
 use serde::{Deserialize, Serialize};
 
 use casper_execution_engine::shared::{system_config::SystemConfig, wasm_config::WasmConfig};
-use casper_types::{bytesrepr::Bytes, file_utils, EraId, ProtocolVersion};
+use casper_types::{bytesrepr::Bytes, file_utils, ProtocolVersion};
 
 use super::{
     accounts_config::AccountsConfig, global_state_update::GlobalStateUpdateConfig, ActivationPoint,
@@ -34,11 +34,6 @@
     version: ProtocolVersion,
     hard_reset: bool,
     activation_point: ActivationPoint,
-<<<<<<< HEAD
-    verifiable_chunked_hash_activation: EraId,
-=======
-    last_emergency_restart: Option<EraId>,
->>>>>>> 34190595
 }
 
 /// A chainspec configuration as laid out in the TOML-encoded configuration file.
@@ -61,13 +56,6 @@
             version: chainspec.protocol_config.version,
             hard_reset: chainspec.protocol_config.hard_reset,
             activation_point: chainspec.protocol_config.activation_point,
-<<<<<<< HEAD
-            verifiable_chunked_hash_activation: chainspec
-                .protocol_config
-                .verifiable_chunked_hash_activation,
-=======
-            last_emergency_restart: chainspec.protocol_config.last_emergency_restart,
->>>>>>> 34190595
         };
         let network = TomlNetwork {
             name: chainspec.network_config.name.clone(),
@@ -124,13 +112,6 @@
         hard_reset: toml_chainspec.protocol.hard_reset,
         activation_point: toml_chainspec.protocol.activation_point,
         global_state_update,
-<<<<<<< HEAD
-        verifiable_chunked_hash_activation: toml_chainspec
-            .protocol
-            .verifiable_chunked_hash_activation,
-=======
-        last_emergency_restart: toml_chainspec.protocol.last_emergency_restart,
->>>>>>> 34190595
     };
 
     let chainspec = Chainspec {
