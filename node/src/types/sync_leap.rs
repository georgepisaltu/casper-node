--- conflicted
+++ resolved
@@ -320,7 +320,6 @@
     }
 }
 
-<<<<<<< HEAD
 mod specimen_support {
     use crate::utils::specimen::{
         estimator_max_rounds_per_era, vec_of_largest_specimen, vec_prop_specimen, Cache,
@@ -352,7 +351,11 @@
             SyncLeapIdentifier {
                 block_hash: LargestSpecimen::largest_specimen(estimator, cache),
                 trusted_ancestor_only: true,
-=======
+            }
+        }
+    }
+}
+
 #[cfg(test)]
 mod tests {
     // The `FetchItem::<SyncLeap>::validate()` function can potentially return the
@@ -1978,7 +1981,6 @@
                 assert!(block.header().is_switch_block())
             } else {
                 assert!(!block.header().is_switch_block())
->>>>>>> e91990c0
             }
         }
     }
