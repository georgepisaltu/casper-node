//! Contains types and constants associated with user accounts.

mod account_hash;
pub mod action_thresholds;
mod action_type;
pub mod associated_keys;
mod error;
mod weight;

use serde::Serialize;

use alloc::{collections::BTreeSet, vec::Vec};
use core::{
    convert::TryFrom,
    fmt::{self, Debug, Display, Formatter},
    iter,
};

#[cfg(feature = "datasize")]
use datasize::DataSize;

pub use self::{
    account_hash::{AccountHash, ACCOUNT_HASH_FORMATTED_STRING_PREFIX, ACCOUNT_HASH_LENGTH},
    action_thresholds::ActionThresholds,
    action_type::ActionType,
    associated_keys::AssociatedKeys,
    error::{FromStrError, SetThresholdFailure, TryFromIntError, TryFromSliceForAccountHashError},
    weight::{Weight, WEIGHT_SERIALIZED_LENGTH},
};
use crate::{
    bytesrepr::{self, FromBytes, ToBytes},
    contracts::NamedKeys,
<<<<<<< HEAD
    crypto, AccessRights, URef, BLAKE2B_DIGEST_LENGTH,
=======
    AccessRights, ContextAccessRights, Key, URef, BLAKE2B_DIGEST_LENGTH,
>>>>>>> a7f6a648
};

/// Represents an Account in the global state.
#[derive(PartialEq, Eq, Clone, Debug, Serialize)]
#[cfg_attr(feature = "datasize", derive(DataSize))]
pub struct Account {
    account_hash: AccountHash,
    named_keys: NamedKeys,
    main_purse: URef,
    associated_keys: AssociatedKeys,
    action_thresholds: ActionThresholds,
}

impl Account {
    /// Creates a new account.
    pub fn new(
        account_hash: AccountHash,
        named_keys: NamedKeys,
        main_purse: URef,
        associated_keys: AssociatedKeys,
        action_thresholds: ActionThresholds,
    ) -> Self {
        Account {
            account_hash,
            named_keys,
            main_purse,
            associated_keys,
            action_thresholds,
        }
    }

    /// An Account constructor with presets for associated_keys and action_thresholds.
    ///
    /// An account created with this method is valid and can be used as the target of a transaction.
    /// It will be created with an [`AssociatedKeys`] with a [`Weight`] of 1, and a default
    /// [`ActionThresholds`].
    pub fn create(account: AccountHash, named_keys: NamedKeys, main_purse: URef) -> Self {
        let associated_keys = AssociatedKeys::new(account, Weight::new(1));
        let action_thresholds: ActionThresholds = Default::default();
        Account::new(
            account,
            named_keys,
            main_purse,
            associated_keys,
            action_thresholds,
        )
    }

    /// Extracts the access rights from the named keys and main purse of the account.
    pub fn extract_access_rights(&self) -> ContextAccessRights {
        let urefs_iter = self
            .named_keys
            .values()
            .filter_map(|key| key.as_uref().copied())
            .chain(iter::once(self.main_purse));
        ContextAccessRights::new(Key::from(self.account_hash), urefs_iter)
    }

    /// Appends named keys to an account's named_keys field.
    pub fn named_keys_append(&mut self, keys: &mut NamedKeys) {
        self.named_keys.append(keys);
    }

    /// Returns named keys.
    pub fn named_keys(&self) -> &NamedKeys {
        &self.named_keys
    }

    /// Returns a mutable reference to named keys.
    pub fn named_keys_mut(&mut self) -> &mut NamedKeys {
        &mut self.named_keys
    }

    /// Returns account hash.
    pub fn account_hash(&self) -> AccountHash {
        self.account_hash
    }

    /// Returns main purse.
    pub fn main_purse(&self) -> URef {
        self.main_purse
    }

    /// Returns an [`AccessRights::ADD`]-only version of the main purse's [`URef`].
    pub fn main_purse_add_only(&self) -> URef {
        URef::new(self.main_purse.addr(), AccessRights::ADD)
    }

    /// Returns associated keys.
    pub fn associated_keys(&self) -> &AssociatedKeys {
        &self.associated_keys
    }

    /// Returns action thresholds.
    pub fn action_thresholds(&self) -> &ActionThresholds {
        &self.action_thresholds
    }

    /// Adds an associated key to an account.
    pub fn add_associated_key(
        &mut self,
        account_hash: AccountHash,
        weight: Weight,
    ) -> Result<(), AddKeyFailure> {
        self.associated_keys.add_key(account_hash, weight)
    }

    /// Checks if removing given key would properly satisfy thresholds.
    fn can_remove_key(&self, account_hash: AccountHash) -> bool {
        let total_weight_without = self
            .associated_keys
            .total_keys_weight_excluding(account_hash);

        // Returns true if the total weight calculated without given public key would be greater or
        // equal to all of the thresholds.
        total_weight_without >= *self.action_thresholds().deployment()
            && total_weight_without >= *self.action_thresholds().key_management()
    }

    /// Checks if adding a weight to a sum of all weights excluding the given key would make the
    /// resulting value to fall below any of the thresholds on account.
    fn can_update_key(&self, account_hash: AccountHash, weight: Weight) -> bool {
        // Calculates total weight of all keys excluding the given key
        let total_weight = self
            .associated_keys
            .total_keys_weight_excluding(account_hash);

        // Safely calculate new weight by adding the updated weight
        let new_weight = total_weight.value().saturating_add(weight.value());

        // Returns true if the new weight would be greater or equal to all of
        // the thresholds.
        new_weight >= self.action_thresholds().deployment().value()
            && new_weight >= self.action_thresholds().key_management().value()
    }

    /// Removes an associated key from an account.
    ///
    /// Verifies that removing the key will not cause the remaining weight to fall below any action
    /// thresholds.
    pub fn remove_associated_key(
        &mut self,
        account_hash: AccountHash,
    ) -> Result<(), RemoveKeyFailure> {
        if self.associated_keys.contains_key(&account_hash) {
            // Check if removing this weight would fall below thresholds
            if !self.can_remove_key(account_hash) {
                return Err(RemoveKeyFailure::ThresholdViolation);
            }
        }
        self.associated_keys.remove_key(&account_hash)
    }

    /// Updates an associated key.
    ///
    /// Returns an error if the update would result in a violation of the key management thresholds.
    pub fn update_associated_key(
        &mut self,
        account_hash: AccountHash,
        weight: Weight,
    ) -> Result<(), UpdateKeyFailure> {
        if let Some(current_weight) = self.associated_keys.get(&account_hash) {
            if weight < *current_weight {
                // New weight is smaller than current weight
                if !self.can_update_key(account_hash, weight) {
                    return Err(UpdateKeyFailure::ThresholdViolation);
                }
            }
        }
        self.associated_keys.update_key(account_hash, weight)
    }

    /// Sets new action threshold for a given action type for the account.
    ///
    /// Returns an error if the new action threshold weight is greater than the total weight of the
    /// account's associated keys.
    pub fn set_action_threshold(
        &mut self,
        action_type: ActionType,
        weight: Weight,
    ) -> Result<(), SetThresholdFailure> {
        // Verify if new threshold weight exceeds total weight of all associated
        // keys.
        self.can_set_threshold(weight)?;
        // Set new weight for given action
        self.action_thresholds.set_threshold(action_type, weight)
    }

    /// Verifies if user can set action threshold.
    pub fn can_set_threshold(&self, new_threshold: Weight) -> Result<(), SetThresholdFailure> {
        let total_weight = self.associated_keys.total_keys_weight();
        if new_threshold > total_weight {
            return Err(SetThresholdFailure::InsufficientTotalWeight);
        }
        Ok(())
    }

    /// Checks whether all authorization keys are associated with this account.
    pub fn can_authorize(&self, authorization_keys: &BTreeSet<AccountHash>) -> bool {
        !authorization_keys.is_empty()
            && authorization_keys
                .iter()
                .all(|e| self.associated_keys.contains_key(e))
    }

    /// Checks whether the sum of the weights of all authorization keys is
    /// greater or equal to deploy threshold.
    pub fn can_deploy_with(&self, authorization_keys: &BTreeSet<AccountHash>) -> bool {
        let total_weight = self
            .associated_keys
            .calculate_keys_weight(authorization_keys);

        total_weight >= *self.action_thresholds().deployment()
    }

    /// Checks whether the sum of the weights of all authorization keys is
    /// greater or equal to key management threshold.
    pub fn can_manage_keys_with(&self, authorization_keys: &BTreeSet<AccountHash>) -> bool {
        let total_weight = self
            .associated_keys
            .calculate_keys_weight(authorization_keys);

        total_weight >= *self.action_thresholds().key_management()
    }
}

impl ToBytes for Account {
    fn to_bytes(&self) -> Result<Vec<u8>, bytesrepr::Error> {
        let mut result = bytesrepr::allocate_buffer(self)?;
        self.account_hash().write_bytes(&mut result)?;
        self.named_keys().write_bytes(&mut result)?;
        self.main_purse.write_bytes(&mut result)?;
        self.associated_keys().write_bytes(&mut result)?;
        self.action_thresholds().write_bytes(&mut result)?;
        Ok(result)
    }

    fn serialized_length(&self) -> usize {
        self.account_hash.serialized_length()
            + self.named_keys.serialized_length()
            + self.main_purse.serialized_length()
            + self.associated_keys.serialized_length()
            + self.action_thresholds.serialized_length()
    }

    fn write_bytes(&self, writer: &mut Vec<u8>) -> Result<(), bytesrepr::Error> {
        self.account_hash().write_bytes(writer)?;
        self.named_keys().write_bytes(writer)?;
        self.main_purse().write_bytes(writer)?;
        self.associated_keys().write_bytes(writer)?;
        self.action_thresholds().write_bytes(writer)?;
        Ok(())
    }
}

impl FromBytes for Account {
    fn from_bytes(bytes: &[u8]) -> Result<(Self, &[u8]), bytesrepr::Error> {
        let (account_hash, rem) = AccountHash::from_bytes(bytes)?;
        let (named_keys, rem) = NamedKeys::from_bytes(rem)?;
        let (main_purse, rem) = URef::from_bytes(rem)?;
        let (associated_keys, rem) = AssociatedKeys::from_bytes(rem)?;
        let (action_thresholds, rem) = ActionThresholds::from_bytes(rem)?;
        Ok((
            Account {
                account_hash,
                named_keys,
                main_purse,
                associated_keys,
                action_thresholds,
            },
            rem,
        ))
    }
}

#[doc(hidden)]
#[deprecated(
    since = "1.4.4",
    note = "function moved to casper_types::crypto::blake2b"
)]
pub fn blake2b<T: AsRef<[u8]>>(data: T) -> [u8; BLAKE2B_DIGEST_LENGTH] {
    crypto::blake2b(data)
}

/// Errors that can occur while adding a new [`AccountHash`] to an account's associated keys map.
#[derive(PartialEq, Eq, Debug, Copy, Clone)]
#[repr(i32)]
pub enum AddKeyFailure {
    /// There are already maximum [`AccountHash`]s associated with the given account.
    MaxKeysLimit = 1,
    /// The given [`AccountHash`] is already associated with the given account.
    DuplicateKey = 2,
    /// Caller doesn't have sufficient permissions to associate a new [`AccountHash`] with the
    /// given account.
    PermissionDenied = 3,
}

impl Display for AddKeyFailure {
    fn fmt(&self, formatter: &mut Formatter) -> fmt::Result {
        match self {
            AddKeyFailure::MaxKeysLimit => formatter.write_str(
                "Unable to add new associated key because maximum amount of keys is reached",
            ),
            AddKeyFailure::DuplicateKey => formatter
                .write_str("Unable to add new associated key because given key already exists"),
            AddKeyFailure::PermissionDenied => formatter
                .write_str("Unable to add new associated key due to insufficient permissions"),
        }
    }
}

// This conversion is not intended to be used by third party crates.
#[doc(hidden)]
impl TryFrom<i32> for AddKeyFailure {
    type Error = TryFromIntError;

    fn try_from(value: i32) -> Result<Self, Self::Error> {
        match value {
            d if d == AddKeyFailure::MaxKeysLimit as i32 => Ok(AddKeyFailure::MaxKeysLimit),
            d if d == AddKeyFailure::DuplicateKey as i32 => Ok(AddKeyFailure::DuplicateKey),
            d if d == AddKeyFailure::PermissionDenied as i32 => Ok(AddKeyFailure::PermissionDenied),
            _ => Err(TryFromIntError(())),
        }
    }
}

/// Errors that can occur while removing a [`AccountHash`] from an account's associated keys map.
#[derive(Debug, Eq, PartialEq, Copy, Clone)]
#[repr(i32)]
pub enum RemoveKeyFailure {
    /// The given [`AccountHash`] is not associated with the given account.
    MissingKey = 1,
    /// Caller doesn't have sufficient permissions to remove an associated [`AccountHash`] from the
    /// given account.
    PermissionDenied = 2,
    /// Removing the given associated [`AccountHash`] would cause the total weight of all remaining
    /// `AccountHash`s to fall below one of the action thresholds for the given account.
    ThresholdViolation = 3,
}

impl Display for RemoveKeyFailure {
    fn fmt(&self, formatter: &mut Formatter) -> fmt::Result {
        match self {
            RemoveKeyFailure::MissingKey => {
                formatter.write_str("Unable to remove a key that does not exist")
            }
            RemoveKeyFailure::PermissionDenied => formatter
                .write_str("Unable to remove associated key due to insufficient permissions"),
            RemoveKeyFailure::ThresholdViolation => formatter.write_str(
                "Unable to remove a key which would violate action threshold constraints",
            ),
        }
    }
}

// This conversion is not intended to be used by third party crates.
#[doc(hidden)]
impl TryFrom<i32> for RemoveKeyFailure {
    type Error = TryFromIntError;

    fn try_from(value: i32) -> Result<Self, Self::Error> {
        match value {
            d if d == RemoveKeyFailure::MissingKey as i32 => Ok(RemoveKeyFailure::MissingKey),
            d if d == RemoveKeyFailure::PermissionDenied as i32 => {
                Ok(RemoveKeyFailure::PermissionDenied)
            }
            d if d == RemoveKeyFailure::ThresholdViolation as i32 => {
                Ok(RemoveKeyFailure::ThresholdViolation)
            }
            _ => Err(TryFromIntError(())),
        }
    }
}

/// Errors that can occur while updating the [`Weight`] of a [`AccountHash`] in an account's
/// associated keys map.
#[derive(PartialEq, Eq, Debug, Copy, Clone)]
#[repr(i32)]
pub enum UpdateKeyFailure {
    /// The given [`AccountHash`] is not associated with the given account.
    MissingKey = 1,
    /// Caller doesn't have sufficient permissions to update an associated [`AccountHash`] from the
    /// given account.
    PermissionDenied = 2,
    /// Updating the [`Weight`] of the given associated [`AccountHash`] would cause the total
    /// weight of all `AccountHash`s to fall below one of the action thresholds for the given
    /// account.
    ThresholdViolation = 3,
}

impl Display for UpdateKeyFailure {
    fn fmt(&self, formatter: &mut Formatter) -> fmt::Result {
        match self {
            UpdateKeyFailure::MissingKey => formatter.write_str(
                "Unable to update the value under an associated key that does not exist",
            ),
            UpdateKeyFailure::PermissionDenied => formatter
                .write_str("Unable to update associated key due to insufficient permissions"),
            UpdateKeyFailure::ThresholdViolation => formatter.write_str(
                "Unable to update weight that would fall below any of action thresholds",
            ),
        }
    }
}

// This conversion is not intended to be used by third party crates.
#[doc(hidden)]
impl TryFrom<i32> for UpdateKeyFailure {
    type Error = TryFromIntError;

    fn try_from(value: i32) -> Result<Self, Self::Error> {
        match value {
            d if d == UpdateKeyFailure::MissingKey as i32 => Ok(UpdateKeyFailure::MissingKey),
            d if d == UpdateKeyFailure::PermissionDenied as i32 => {
                Ok(UpdateKeyFailure::PermissionDenied)
            }
            d if d == UpdateKeyFailure::ThresholdViolation as i32 => {
                Ok(UpdateKeyFailure::ThresholdViolation)
            }
            _ => Err(TryFromIntError(())),
        }
    }
}

#[doc(hidden)]
#[cfg(any(feature = "gens", test))]
pub mod gens {
    use proptest::prelude::*;

    use crate::{
        account::{
            action_thresholds::gens::action_thresholds_arb,
            associated_keys::gens::associated_keys_arb, Account, Weight,
        },
        gens::{account_hash_arb, named_keys_arb, uref_arb},
    };

    prop_compose! {
        pub fn account_arb()(
            account_hash in account_hash_arb(),
            urefs in named_keys_arb(3),
            purse in uref_arb(),
            thresholds in action_thresholds_arb(),
            mut associated_keys in associated_keys_arb(),
        ) -> Account {
                associated_keys.add_key(account_hash, Weight::new(1)).unwrap();
                Account::new(
                    account_hash,
                    urefs,
                    purse,
                    associated_keys,
                    thresholds,
                )
        }
    }
}

#[cfg(test)]
mod tests {
    use crate::{
        account::{
            Account, AccountHash, ActionThresholds, ActionType, AssociatedKeys, RemoveKeyFailure,
            SetThresholdFailure, UpdateKeyFailure, Weight,
        },
        contracts::NamedKeys,
        AccessRights, URef,
    };
    use std::{collections::BTreeSet, convert::TryFrom, iter::FromIterator, vec::Vec};

    use super::*;

    #[test]
    fn account_hash_from_slice() {
        let bytes: Vec<u8> = (0..32).collect();
        let account_hash = AccountHash::try_from(&bytes[..]).expect("should create account hash");
        assert_eq!(&bytes, &account_hash.as_bytes());
    }

    #[test]
    fn account_hash_from_slice_too_small() {
        let _account_hash =
            AccountHash::try_from(&[0u8; 31][..]).expect_err("should not create account hash");
    }

    #[test]
    fn account_hash_from_slice_too_big() {
        let _account_hash =
            AccountHash::try_from(&[0u8; 33][..]).expect_err("should not create account hash");
    }

    #[test]
    fn try_from_i32_for_set_threshold_failure() {
        let max_valid_value_for_variant = SetThresholdFailure::InsufficientTotalWeight as i32;
        assert_eq!(
            Err(TryFromIntError(())),
            SetThresholdFailure::try_from(max_valid_value_for_variant + 1),
            "Did you forget to update `SetThresholdFailure::try_from` for a new variant of \
                   `SetThresholdFailure`, or `max_valid_value_for_variant` in this test?"
        );
    }

    #[test]
    fn try_from_i32_for_add_key_failure() {
        let max_valid_value_for_variant = AddKeyFailure::PermissionDenied as i32;
        assert_eq!(
            Err(TryFromIntError(())),
            AddKeyFailure::try_from(max_valid_value_for_variant + 1),
            "Did you forget to update `AddKeyFailure::try_from` for a new variant of \
                   `AddKeyFailure`, or `max_valid_value_for_variant` in this test?"
        );
    }

    #[test]
    fn try_from_i32_for_remove_key_failure() {
        let max_valid_value_for_variant = RemoveKeyFailure::ThresholdViolation as i32;
        assert_eq!(
            Err(TryFromIntError(())),
            RemoveKeyFailure::try_from(max_valid_value_for_variant + 1),
            "Did you forget to update `RemoveKeyFailure::try_from` for a new variant of \
                   `RemoveKeyFailure`, or `max_valid_value_for_variant` in this test?"
        );
    }

    #[test]
    fn try_from_i32_for_update_key_failure() {
        let max_valid_value_for_variant = UpdateKeyFailure::ThresholdViolation as i32;
        assert_eq!(
            Err(TryFromIntError(())),
            UpdateKeyFailure::try_from(max_valid_value_for_variant + 1),
            "Did you forget to update `UpdateKeyFailure::try_from` for a new variant of \
                   `UpdateKeyFailure`, or `max_valid_value_for_variant` in this test?"
        );
    }

    #[test]
    fn account_hash_from_str() {
        let account_hash = AccountHash([3; 32]);
        let encoded = account_hash.to_formatted_string();
        let decoded = AccountHash::from_formatted_str(&encoded).unwrap();
        assert_eq!(account_hash, decoded);

        let invalid_prefix =
            "accounthash-0000000000000000000000000000000000000000000000000000000000000000";
        assert!(AccountHash::from_formatted_str(invalid_prefix).is_err());

        let invalid_prefix =
            "account-hash0000000000000000000000000000000000000000000000000000000000000000";
        assert!(AccountHash::from_formatted_str(invalid_prefix).is_err());

        let short_addr =
            "account-hash-00000000000000000000000000000000000000000000000000000000000000";
        assert!(AccountHash::from_formatted_str(short_addr).is_err());

        let long_addr =
            "account-hash-000000000000000000000000000000000000000000000000000000000000000000";
        assert!(AccountHash::from_formatted_str(long_addr).is_err());

        let invalid_hex =
            "account-hash-000000000000000000000000000000000000000000000000000000000000000g";
        assert!(AccountHash::from_formatted_str(invalid_hex).is_err());
    }

    #[test]
    fn account_hash_serde_roundtrip() {
        let account_hash = AccountHash([255; 32]);
        let serialized = bincode::serialize(&account_hash).unwrap();
        let decoded = bincode::deserialize(&serialized).unwrap();
        assert_eq!(account_hash, decoded);
    }

    #[test]
    fn account_hash_json_roundtrip() {
        let account_hash = AccountHash([255; 32]);
        let json_string = serde_json::to_string_pretty(&account_hash).unwrap();
        let decoded = serde_json::from_str(&json_string).unwrap();
        assert_eq!(account_hash, decoded);
    }

    #[test]
    fn associated_keys_can_authorize_keys() {
        let key_1 = AccountHash::new([0; 32]);
        let key_2 = AccountHash::new([1; 32]);
        let key_3 = AccountHash::new([2; 32]);
        let mut keys = AssociatedKeys::default();

        keys.add_key(key_2, Weight::new(2))
            .expect("should add key_1");
        keys.add_key(key_1, Weight::new(1))
            .expect("should add key_1");
        keys.add_key(key_3, Weight::new(3))
            .expect("should add key_1");

        let account = Account::new(
            AccountHash::new([0u8; 32]),
            NamedKeys::new(),
            URef::new([0u8; 32], AccessRights::READ_ADD_WRITE),
            keys,
            // deploy: 33 (3*11)
            ActionThresholds::new(Weight::new(33), Weight::new(48))
                .expect("should create thresholds"),
        );

        assert!(account.can_authorize(&BTreeSet::from_iter(vec![key_3, key_2, key_1])));
        assert!(account.can_authorize(&BTreeSet::from_iter(vec![key_1, key_3, key_2])));

        assert!(account.can_authorize(&BTreeSet::from_iter(vec![key_1, key_2])));
        assert!(account.can_authorize(&BTreeSet::from_iter(vec![key_1])));

        assert!(!account.can_authorize(&BTreeSet::from_iter(vec![
            key_1,
            key_2,
            AccountHash::new([42; 32])
        ])));
        assert!(!account.can_authorize(&BTreeSet::from_iter(vec![
            AccountHash::new([42; 32]),
            key_1,
            key_2
        ])));
        assert!(!account.can_authorize(&BTreeSet::from_iter(vec![
            AccountHash::new([43; 32]),
            AccountHash::new([44; 32]),
            AccountHash::new([42; 32])
        ])));
        assert!(!account.can_authorize(&BTreeSet::new()));
    }

    #[test]
    fn account_can_deploy_with() {
        let associated_keys = {
            let mut res = AssociatedKeys::new(AccountHash::new([1u8; 32]), Weight::new(1));
            res.add_key(AccountHash::new([2u8; 32]), Weight::new(11))
                .expect("should add key 1");
            res.add_key(AccountHash::new([3u8; 32]), Weight::new(11))
                .expect("should add key 2");
            res.add_key(AccountHash::new([4u8; 32]), Weight::new(11))
                .expect("should add key 3");
            res
        };
        let account = Account::new(
            AccountHash::new([0u8; 32]),
            NamedKeys::new(),
            URef::new([0u8; 32], AccessRights::READ_ADD_WRITE),
            associated_keys,
            // deploy: 33 (3*11)
            ActionThresholds::new(Weight::new(33), Weight::new(48))
                .expect("should create thresholds"),
        );

        // sum: 22, required 33 - can't deploy
        assert!(!account.can_deploy_with(&BTreeSet::from_iter(vec![
            AccountHash::new([3u8; 32]),
            AccountHash::new([2u8; 32]),
        ])));

        // sum: 33, required 33 - can deploy
        assert!(account.can_deploy_with(&BTreeSet::from_iter(vec![
            AccountHash::new([4u8; 32]),
            AccountHash::new([3u8; 32]),
            AccountHash::new([2u8; 32]),
        ])));

        // sum: 34, required 33 - can deploy
        assert!(account.can_deploy_with(&BTreeSet::from_iter(vec![
            AccountHash::new([2u8; 32]),
            AccountHash::new([1u8; 32]),
            AccountHash::new([4u8; 32]),
            AccountHash::new([3u8; 32]),
        ])));
    }

    #[test]
    fn account_can_manage_keys_with() {
        let associated_keys = {
            let mut res = AssociatedKeys::new(AccountHash::new([1u8; 32]), Weight::new(1));
            res.add_key(AccountHash::new([2u8; 32]), Weight::new(11))
                .expect("should add key 1");
            res.add_key(AccountHash::new([3u8; 32]), Weight::new(11))
                .expect("should add key 2");
            res.add_key(AccountHash::new([4u8; 32]), Weight::new(11))
                .expect("should add key 3");
            res
        };
        let account = Account::new(
            AccountHash::new([0u8; 32]),
            NamedKeys::new(),
            URef::new([0u8; 32], AccessRights::READ_ADD_WRITE),
            associated_keys,
            // deploy: 33 (3*11)
            ActionThresholds::new(Weight::new(11), Weight::new(33))
                .expect("should create thresholds"),
        );

        // sum: 22, required 33 - can't manage
        assert!(!account.can_manage_keys_with(&BTreeSet::from_iter(vec![
            AccountHash::new([3u8; 32]),
            AccountHash::new([2u8; 32]),
        ])));

        // sum: 33, required 33 - can manage
        assert!(account.can_manage_keys_with(&BTreeSet::from_iter(vec![
            AccountHash::new([4u8; 32]),
            AccountHash::new([3u8; 32]),
            AccountHash::new([2u8; 32]),
        ])));

        // sum: 34, required 33 - can manage
        assert!(account.can_manage_keys_with(&BTreeSet::from_iter(vec![
            AccountHash::new([2u8; 32]),
            AccountHash::new([1u8; 32]),
            AccountHash::new([4u8; 32]),
            AccountHash::new([3u8; 32]),
        ])));
    }

    #[test]
    fn set_action_threshold_higher_than_total_weight() {
        let identity_key = AccountHash::new([1u8; 32]);
        let key_1 = AccountHash::new([2u8; 32]);
        let key_2 = AccountHash::new([3u8; 32]);
        let key_3 = AccountHash::new([4u8; 32]);
        let associated_keys = {
            let mut res = AssociatedKeys::new(identity_key, Weight::new(1));
            res.add_key(key_1, Weight::new(2))
                .expect("should add key 1");
            res.add_key(key_2, Weight::new(3))
                .expect("should add key 2");
            res.add_key(key_3, Weight::new(4))
                .expect("should add key 3");
            res
        };
        let mut account = Account::new(
            AccountHash::new([0u8; 32]),
            NamedKeys::new(),
            URef::new([0u8; 32], AccessRights::READ_ADD_WRITE),
            associated_keys,
            // deploy: 33 (3*11)
            ActionThresholds::new(Weight::new(33), Weight::new(48))
                .expect("should create thresholds"),
        );

        assert_eq!(
            account
                .set_action_threshold(ActionType::Deployment, Weight::new(1 + 2 + 3 + 4 + 1))
                .unwrap_err(),
            SetThresholdFailure::InsufficientTotalWeight,
        );
        assert_eq!(
            account
                .set_action_threshold(ActionType::Deployment, Weight::new(1 + 2 + 3 + 4 + 245))
                .unwrap_err(),
            SetThresholdFailure::InsufficientTotalWeight,
        )
    }

    #[test]
    fn remove_key_would_violate_action_thresholds() {
        let identity_key = AccountHash::new([1u8; 32]);
        let key_1 = AccountHash::new([2u8; 32]);
        let key_2 = AccountHash::new([3u8; 32]);
        let key_3 = AccountHash::new([4u8; 32]);
        let associated_keys = {
            let mut res = AssociatedKeys::new(identity_key, Weight::new(1));
            res.add_key(key_1, Weight::new(2))
                .expect("should add key 1");
            res.add_key(key_2, Weight::new(3))
                .expect("should add key 2");
            res.add_key(key_3, Weight::new(4))
                .expect("should add key 3");
            res
        };
        let mut account = Account::new(
            AccountHash::new([0u8; 32]),
            NamedKeys::new(),
            URef::new([0u8; 32], AccessRights::READ_ADD_WRITE),
            associated_keys,
            // deploy: 33 (3*11)
            ActionThresholds::new(Weight::new(1 + 2 + 3 + 4), Weight::new(1 + 2 + 3 + 4 + 5))
                .expect("should create thresholds"),
        );

        assert_eq!(
            account.remove_associated_key(key_3).unwrap_err(),
            RemoveKeyFailure::ThresholdViolation,
        )
    }

    #[test]
    fn updating_key_would_violate_action_thresholds() {
        let identity_key = AccountHash::new([1u8; 32]);
        let identity_key_weight = Weight::new(1);
        let key_1 = AccountHash::new([2u8; 32]);
        let key_1_weight = Weight::new(2);
        let key_2 = AccountHash::new([3u8; 32]);
        let key_2_weight = Weight::new(3);
        let key_3 = AccountHash::new([4u8; 32]);
        let key_3_weight = Weight::new(4);
        let associated_keys = {
            let mut res = AssociatedKeys::new(identity_key, identity_key_weight);
            res.add_key(key_1, key_1_weight).expect("should add key 1");
            res.add_key(key_2, key_2_weight).expect("should add key 2");
            res.add_key(key_3, key_3_weight).expect("should add key 3");
            // 1 + 2 + 3 + 4
            res
        };

        let deployment_threshold = Weight::new(
            identity_key_weight.value()
                + key_1_weight.value()
                + key_2_weight.value()
                + key_3_weight.value(),
        );
        let key_management_threshold = Weight::new(deployment_threshold.value() + 1);
        let mut account = Account::new(
            identity_key,
            NamedKeys::new(),
            URef::new([0u8; 32], AccessRights::READ_ADD_WRITE),
            associated_keys,
            // deploy: 33 (3*11)
            ActionThresholds::new(deployment_threshold, key_management_threshold)
                .expect("should create thresholds"),
        );

        // Decreases by 3
        assert_eq!(
            account
                .clone()
                .update_associated_key(key_3, Weight::new(1))
                .unwrap_err(),
            UpdateKeyFailure::ThresholdViolation,
        );

        // increase total weight (12)
        account
            .update_associated_key(identity_key, Weight::new(3))
            .unwrap();

        // variant a) decrease total weight by 1 (total 11)
        account
            .clone()
            .update_associated_key(key_3, Weight::new(3))
            .unwrap();
        // variant b) decrease total weight by 3 (total 9) - fail
        assert_eq!(
            account
                .update_associated_key(key_3, Weight::new(1))
                .unwrap_err(),
            UpdateKeyFailure::ThresholdViolation
        );
    }

    #[test]
    fn overflowing_should_allow_removal() {
        let identity_key = AccountHash::new([42; 32]);
        let key_1 = AccountHash::new([2u8; 32]);
        let key_2 = AccountHash::new([3u8; 32]);

        let associated_keys = {
            // Identity
            let mut res = AssociatedKeys::new(identity_key, Weight::new(1));

            // Spare key
            res.add_key(key_1, Weight::new(2))
                .expect("should add key 1");
            // Big key
            res.add_key(key_2, Weight::new(255))
                .expect("should add key 2");

            res
        };

        let mut account = Account::new(
            identity_key,
            NamedKeys::new(),
            URef::new([0u8; 32], AccessRights::READ_ADD_WRITE),
            associated_keys,
            ActionThresholds::new(Weight::new(1), Weight::new(254))
                .expect("should create thresholds"),
        );

        account.remove_associated_key(key_1).expect("should work")
    }

    #[test]
    fn overflowing_should_allow_updating() {
        let identity_key = AccountHash::new([1; 32]);
        let identity_key_weight = Weight::new(1);
        let key_1 = AccountHash::new([2u8; 32]);
        let key_1_weight = Weight::new(3);
        let key_2 = AccountHash::new([3u8; 32]);
        let key_2_weight = Weight::new(255);
        let deployment_threshold = Weight::new(1);
        let key_management_threshold = Weight::new(254);

        let associated_keys = {
            // Identity
            let mut res = AssociatedKeys::new(identity_key, identity_key_weight);

            // Spare key
            res.add_key(key_1, key_1_weight).expect("should add key 1");
            // Big key
            res.add_key(key_2, key_2_weight).expect("should add key 2");

            res
        };

        let mut account = Account::new(
            identity_key,
            NamedKeys::new(),
            URef::new([0u8; 32], AccessRights::READ_ADD_WRITE),
            associated_keys,
            ActionThresholds::new(deployment_threshold, key_management_threshold)
                .expect("should create thresholds"),
        );

        // decrease so total weight would be changed from 1 + 3 + 255 to 1 + 1 + 255
        account
            .update_associated_key(key_1, Weight::new(1))
            .expect("should work");
    }

    #[test]
    fn should_extract_access_rights() {
        const MAIN_PURSE: URef = URef::new([2; 32], AccessRights::READ_ADD_WRITE);
        const OTHER_UREF: URef = URef::new([3; 32], AccessRights::READ);

        let account_hash = AccountHash::new([1u8; 32]);
        let mut named_keys = NamedKeys::new();
        named_keys.insert("a".to_string(), Key::URef(OTHER_UREF));
        let associated_keys = AssociatedKeys::new(account_hash, Weight::new(1));
        let account = Account::new(
            account_hash,
            named_keys,
            MAIN_PURSE,
            associated_keys,
            ActionThresholds::new(Weight::new(1), Weight::new(1))
                .expect("should create thresholds"),
        );

        let actual_access_rights = account.extract_access_rights();

        let expected_access_rights =
            ContextAccessRights::new(Key::from(account_hash), vec![MAIN_PURSE, OTHER_UREF]);
        assert_eq!(actual_access_rights, expected_access_rights)
    }
}

#[cfg(test)]
mod proptests {
    use proptest::prelude::*;

    use crate::bytesrepr;

    use super::*;

    proptest! {
        #[test]
        fn test_value_account(acct in gens::account_arb()) {
            bytesrepr::test_serialization_roundtrip(&acct);
        }
    }
}<|MERGE_RESOLUTION|>--- conflicted
+++ resolved
@@ -30,11 +30,7 @@
 use crate::{
     bytesrepr::{self, FromBytes, ToBytes},
     contracts::NamedKeys,
-<<<<<<< HEAD
-    crypto, AccessRights, URef, BLAKE2B_DIGEST_LENGTH,
-=======
-    AccessRights, ContextAccessRights, Key, URef, BLAKE2B_DIGEST_LENGTH,
->>>>>>> a7f6a648
+    crypto, AccessRights, ContextAccessRights, Key, URef, BLAKE2B_DIGEST_LENGTH,
 };
 
 /// Represents an Account in the global state.
