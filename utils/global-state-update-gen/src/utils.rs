--- conflicted
+++ resolved
@@ -5,12 +5,8 @@
 
 use casper_execution_engine::shared::newtypes::Blake2bHash;
 use casper_types::{
-<<<<<<< HEAD
     bytesrepr::ToBytes, check_summed_hex, system::auction::SeigniorageRecipientsSnapshot, Key,
-    PublicKey,
-=======
-    bytesrepr::ToBytes, system::auction::SeigniorageRecipientsSnapshot, Key, PublicKey, StoredValue,
->>>>>>> e628e0a1
+    PublicKey, StoredValue,
 };
 
 /// Parses a Blake2bHash from a string. Panics if parsing fails.
