--- conflicted
+++ resolved
@@ -15,7 +15,6 @@
     types::{Deploy, DeployHash},
     StorageConfig, WithDir,
 };
-<<<<<<< HEAD
 use casper_storage::{
     data_access_layer::{BlockStore, DataAccessLayer},
     global_state::storage::{
@@ -23,12 +22,7 @@
         trie_store::lmdb::LmdbTrieStore,
     },
 };
-use casper_types::{EraId, ProtocolVersion};
-use num_rational::Ratio;
-use tracing::info;
-=======
 use casper_types::ProtocolVersion;
->>>>>>> 9404286b
 
 use crate::DEFAULT_MAX_READERS;
 
